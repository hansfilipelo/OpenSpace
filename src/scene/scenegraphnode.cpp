--- conflicted
+++ resolved
@@ -1,4 +1,4 @@
-﻿/*****************************************************************************************
+/*****************************************************************************************
  *                                                                                       *
  * OpenSpace                                                                             *
  *                                                                                       *
@@ -253,18 +253,18 @@
 }
 
 void SceneGraphNode::update(const UpdateData& data) {
-<<<<<<< HEAD
     auto startUpdate = std::chrono::high_resolution_clock::now();
     auto endUpdate = startUpdate;
     if (data.doPerformanceMeasurement) {
         glFinish();
         startUpdate = std::chrono::high_resolution_clock::now();
-=======
+    }
+
     State s = _state;
     if (s != State::Initialized && _state != State::GLInitialized) {
         return;
->>>>>>> 2758b35d
-    }
+    }
+
     if (_transform.translation) {
         if (data.doPerformanceMeasurement) {
             glFinish();
@@ -405,15 +405,11 @@
     //    child->render(newData);
 }
 
-<<<<<<< HEAD
 void SceneGraphNode::clearPerformanceTotalTime() {
     _performanceRecord.totalTime = std::chrono::nanoseconds(0);
 }
 
-void SceneGraphNode::setParent(SceneGraphNode& parent, UpdateScene updateScene) {
-=======
 void SceneGraphNode::setParent(SceneGraphNode& parent) {
->>>>>>> 2758b35d
     ghoul_assert(_parent != nullptr, "Node must be attached to a parent");
     parent.attachChild(_parent->detachChild(*this));
 }
