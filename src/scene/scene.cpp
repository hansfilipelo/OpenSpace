/*****************************************************************************************
 *                                                                                       *
 * OpenSpace                                                                             *
 *                                                                                       *
 * Copyright (c) 2014-2016                                                               *
 *                                                                                       *
 * Permission is hereby granted, free of charge, to any person obtaining a copy of this  *
 * software and associated documentation files (the "Software"), to deal in the Software *
 * without restriction, including without limitation the rights to use, copy, modify,    *
 * merge, publish, distribute, sublicense, and/or sell copies of the Software, and to    *
 * permit persons to whom the Software is furnished to do so, subject to the following   *
 * conditions:                                                                           *
 *                                                                                       *
 * The above copyright notice and this permission notice shall be included in all copies *
 * or substantial portions of the Software.                                              *
 *                                                                                       *
 * THE SOFTWARE IS PROVIDED "AS IS", WITHOUT WARRANTY OF ANY KIND, EXPRESS OR IMPLIED,   *
 * INCLUDING BUT NOT LIMITED TO THE WARRANTIES OF MERCHANTABILITY, FITNESS FOR A         *
 * PARTICULAR PURPOSE AND NONINFRINGEMENT. IN NO EVENT SHALL THE AUTHORS OR COPYRIGHT    *
 * HOLDERS BE LIABLE FOR ANY CLAIM, DAMAGES OR OTHER LIABILITY, WHETHER IN AN ACTION OF  *
 * CONTRACT, TORT OR OTHERWISE, ARISING FROM, OUT OF OR IN CONNECTION WITH THE SOFTWARE  *
 * OR THE USE OR OTHER DEALINGS IN THE SOFTWARE.                                         *
 ****************************************************************************************/

#include <openspace/scene/scene.h>

#include <openspace/openspace.h>
#include <openspace/engine/configurationmanager.h>
#include <openspace/engine/openspaceengine.h>
#include <openspace/engine/wrapper/windowwrapper.h>
#include <openspace/interaction/interactionhandler.h>
#include <openspace/query/query.h>
#include <openspace/rendering/renderengine.h>
#include <openspace/scene/scenegraphnode.h>
#include <openspace/scripting/scriptengine.h>
#include <openspace/scripting/script_helper.h>
#include <openspace/util/time.h>
#include <openspace/util/distancetoobject.h>

#include <ghoul/filesystem/filesystem.h>
#include <ghoul/io/texture/texturereader.h>
#include <ghoul/misc/dictionary.h>
#include <ghoul/misc/exception.h>
#include <ghoul/logging/logmanager.h>
#include <ghoul/lua/ghoul_lua.h>
#include <ghoul/lua/lua_helper.h>
#include <ghoul/misc/onscopeexit.h>
#include <ghoul/opengl/programobject.h>
#include <ghoul/opengl/texture.h>

#include <iostream>
#include <iterator>
#include <fstream>
#include <string>
#include <chrono>

#ifdef OPENSPACE_MODULE_ONSCREENGUI_ENABLED
#include <modules/onscreengui/include/gui.h>
#endif

#include "scene_doc.inl"
#include "scene_lua.inl"

namespace {
    const std::string _loggerCat = "Scene";
    const std::string _moduleExtension = ".mod";
    const std::string _commonModuleToken = "${COMMON_MODULE}";
    const std::string _mostProbableSceneName = "SolarSystemBarycenter";
    const std::string _parentOfAllNodes = "Root";

    const std::string KeyCamera = "Camera";
    const std::string KeyFocusObject = "Focus";
    const std::string KeyPositionObject = "Position";
    const std::string KeyViewOffset = "Offset";

    const std::string MainTemplateFilename = "${OPENSPACE_DATA}/web/properties/main.hbs";
    const std::string PropertyOwnerTemplateFilename = "${OPENSPACE_DATA}/web/properties/propertyowner.hbs";
    const std::string PropertyTemplateFilename = "${OPENSPACE_DATA}/web/properties/property.hbs";
    const std::string HandlebarsFilename = "${OPENSPACE_DATA}/web/common/handlebars-v4.0.5.js";
    const std::string JsFilename = "${OPENSPACE_DATA}/web/properties/script.js";
    const std::string BootstrapFilename = "${OPENSPACE_DATA}/web/common/bootstrap.min.css";
    const std::string CssFilename = "${OPENSPACE_DATA}/web/common/style.css";
}

namespace openspace {

Scene::Scene() : 
    _focus(SceneGraphNode::RootNodeName),
    _sceneName(_mostProbableSceneName),
    _updated(false)
{}

Scene::~Scene() {
    deinitialize();
}

bool Scene::initialize() {
    LDEBUG("Initializing SceneGraph");   
    return true;
}

bool Scene::deinitialize() {
    clearSceneGraph();
    return true;
}

void Scene::update(const UpdateData& data) {
    if (!_sceneGraphToLoad.empty()) {
        OsEng.renderEngine().scene()->clearSceneGraph();
        try {          
            loadSceneInternal(_sceneGraphToLoad);

            // Reset the InteractionManager to Orbital/default mode
            // TODO: Decide if it belongs in the scene and/or how it gets reloaded
            OsEng.interactionHandler().setInteractionMode("Orbital");

            // After loading the scene, the keyboard bindings have been set
            const std::string KeyboardShortcutsType =
                ConfigurationManager::KeyKeyboardShortcuts + "." +
                ConfigurationManager::PartType;

            const std::string KeyboardShortcutsFile =
                ConfigurationManager::KeyKeyboardShortcuts + "." +
                ConfigurationManager::PartFile;


            std::string type;
            std::string file;
            bool hasType = OsEng.configurationManager().getValue(
                KeyboardShortcutsType, type
            );
            
            bool hasFile = OsEng.configurationManager().getValue(
                KeyboardShortcutsFile, file
            );
            
            if (hasType && hasFile) {
                OsEng.interactionHandler().writeKeyboardDocumentation(type, file);
            }

            LINFO("Loaded " << _sceneGraphToLoad);
            _sceneGraphToLoad = "";
        }
        catch (const ghoul::RuntimeError& e) {
            LERROR(e.what());
            _sceneGraphToLoad = "";
            return;
        }
    }

    for (SceneGraphNode* node : _graph.nodes()) {
        try {
            node->update(data);
        }
        catch (const ghoul::RuntimeError& e) {
            LERRORC(e.component, e.what());
        }
    }

    _updated = true;
}

void Scene::evaluate(Camera* camera) {
    for (SceneGraphNode* node : _graph.nodes())
        node->evaluate(camera);
    //_root->evaluate(camera);
}

void Scene::render(const RenderData& data, RendererTasks& tasks) {
    for (SceneGraphNode* node : _graph.nodes()) {
        node->render(data, tasks);
    }
}

void Scene::postRender(const RenderData& data) {
    for (SceneGraphNode* node : _graph.nodes()) {
        node->postRender(data);
    }
}

void Scene::scheduleLoadSceneFile(const std::string& sceneDescriptionFilePath) {
    _sceneGraphToLoad = sceneDescriptionFilePath;
}

void Scene::clearSceneGraph() {
    LINFO("Clearing current scene graph");
    // deallocate the scene graph. Recursive deallocation will occur
    _graph.clear();
    //if (_root) {
    //    _root->deinitialize();
    //    delete _root;
    //    _root = nullptr;
    //}

 //   _nodes.erase(_nodes.begin(), _nodes.end());
 //   _allNodes.erase(_allNodes.begin(), _allNodes.end());

    _focus.clear();
}

bool Scene::loadSceneInternal(const std::string& sceneDescriptionFilePath) {
    ghoul::Dictionary dictionary;
    
    OsEng.windowWrapper().setSynchronization(false);
    OnExit(
        [](){ OsEng.windowWrapper().setSynchronization(true); }
    );
    
    lua_State* state = ghoul::lua::createNewLuaState();
    OnExit(
           // Delete the Lua state at the end of the scope, no matter what
           [state](){ ghoul::lua::destroyLuaState(state); }
           );
    
    OsEng.scriptEngine().initializeLuaState(state);

    ghoul::lua::loadDictionaryFromFile(
        sceneDescriptionFilePath,
        dictionary,
        state
    );

    // Perform testing against the documentation/specification
    openspace::documentation::testSpecificationAndThrow(
        Scene::Documentation(),
        dictionary,
        "Scene"
    );


    _graph.loadFromFile(sceneDescriptionFilePath);

    // Initialize all nodes
    for (SceneGraphNode* node : _graph.nodes()) {
        try {
            bool success = node->initialize();
            if (success)
                LDEBUG(node->name() << " initialized successfully!");
            else
                LWARNING(node->name() << " not initialized.");
        }
        catch (const ghoul::RuntimeError& e) {
            LERRORC(_loggerCat + "(" + e.component + ")", e.what());
        }
    }

    // update the position of all nodes
    // TODO need to check this; unnecessary? (ab)
    for (SceneGraphNode* node : _graph.nodes()) {
        try {
            node->update({
                glm::dvec3(0),
                glm::dmat3(1),
                1,
                Time::ref().j2000Seconds() });
        }
        catch (const ghoul::RuntimeError& e) {
            LERRORC(e.component, e.message);
        }
    }

    for (auto it = _graph.nodes().rbegin(); it != _graph.nodes().rend(); ++it)
        (*it)->calculateBoundingSphere();

    // Read the camera dictionary and set the camera state
    ghoul::Dictionary cameraDictionary;
    if (dictionary.getValue(KeyCamera, cameraDictionary)) {
        OsEng.interactionHandler().setCameraStateFromDictionary(cameraDictionary);
    }

    // If a PropertyDocumentationFile was specified, generate it now
    const std::string KeyPropertyDocumentationType =
        ConfigurationManager::KeyPropertyDocumentation + '.' +
        ConfigurationManager::PartType;

    const std::string KeyPropertyDocumentationFile =
        ConfigurationManager::KeyPropertyDocumentation + '.' +
        ConfigurationManager::PartFile;

    const bool hasType = OsEng.configurationManager().hasKey(KeyPropertyDocumentationType);
    const bool hasFile = OsEng.configurationManager().hasKey(KeyPropertyDocumentationFile);
    if (hasType && hasFile) {
        std::string propertyDocumentationType;
        OsEng.configurationManager().getValue(KeyPropertyDocumentationType, propertyDocumentationType);
        std::string propertyDocumentationFile;
        OsEng.configurationManager().getValue(KeyPropertyDocumentationFile, propertyDocumentationFile);

        propertyDocumentationFile = absPath(propertyDocumentationFile);
        writePropertyDocumentation(propertyDocumentationFile, propertyDocumentationType, sceneDescriptionFilePath);
    }


    OsEng.runPostInitializationScripts(sceneDescriptionFilePath);

    OsEng.enableBarrier();

    return true;
}

//void Scene::loadModules(
//    const std::string& directory, 
//    const ghoul::Dictionary& dictionary) 
//{
//    // Struct containing dependencies and nodes
//    LoadMaps m;
//
//    // Get the common directory
//    std::string commonDirectory(_defaultCommonDirectory);
//    dictionary.getValue(constants::scenegraph::keyCommonFolder, commonDirectory);
//    FileSys.registerPathToken(_commonModuleToken, commonDirectory);
//
//    lua_State* state = ghoul::lua::createNewLuaState();
//    OsEng.scriptEngine()->initializeLuaState(state);
//
//    LDEBUG("Loading common module folder '" << commonDirectory << "'");
//    // Load common modules into LoadMaps struct
//    loadModule(m, FileSys.pathByAppendingComponent(directory, commonDirectory), state);
//
//    // Load the rest of the modules into LoadMaps struct
//    ghoul::Dictionary moduleDictionary;
//    if (dictionary.getValue(constants::scenegraph::keyModules, moduleDictionary)) {
//        std::vector<std::string> keys = moduleDictionary.keys();
//        std::sort(keys.begin(), keys.end());
//        for (const std::string& key : keys) {
//            std::string moduleFolder;
//            if (moduleDictionary.getValue(key, moduleFolder)) {
//                loadModule(m, FileSys.pathByAppendingComponent(directory, moduleFolder), state);
//            }
//        }
//    }
//
//    // Load and construct scenegraphnodes from LoadMaps struct
//    loadNodes(SceneGraphNode::RootNodeName, m);
//
//    // Remove loaded nodes from dependency list
//    for(const auto& name: m.loadedNodes) {
//        m.dependencies.erase(name);
//    }
//
//    // Check to see what dependencies are not resolved.
//    for(auto& node: m.dependencies) {
//        LWARNING(
//            "'" << node.second << "'' not loaded, parent '" 
//            << node.first << "' not defined!");
//    }
//}

//void Scene::loadModule(LoadMaps& m,const std::string& modulePath, lua_State* state) {
//    auto pos = modulePath.find_last_of(ghoul::filesystem::FileSystem::PathSeparator);
//    if (pos == modulePath.npos) {
//        LERROR("Bad format for module path: " << modulePath);
//        return;
//    }
//
//    std::string fullModule = modulePath + modulePath.substr(pos) + _moduleExtension;
//    LDEBUG("Loading nodes from: " << fullModule);
//
//    ghoul::filesystem::Directory oldDirectory = FileSys.currentDirectory();
//    FileSys.setCurrentDirectory(modulePath);
//
//    ghoul::Dictionary moduleDictionary;
//    ghoul::lua::loadDictionaryFromFile(fullModule, moduleDictionary, state);
//    std::vector<std::string> keys = moduleDictionary.keys();
//    for (const std::string& key : keys) {
//        if (!moduleDictionary.hasValue<ghoul::Dictionary>(key)) {
//            LERROR("SceneGraphElement '" << key << "' is not a table in module '"
//                                         << fullModule << "'");
//            continue;
//        }
//        
//        ghoul::Dictionary element;
//        std::string nodeName;
//        std::string parentName;
//
//        moduleDictionary.getValue(key, element);
//        element.setValue(constants::scenegraph::keyPathModule, modulePath);
//
//        element.getValue(constants::scenegraphnode::keyName, nodeName);
//        element.getValue(constants::scenegraphnode::keyParentName, parentName);
//
//        m.nodes[nodeName] = element;
//        m.dependencies.emplace(parentName,nodeName);
//    }
//
//    FileSys.setCurrentDirectory(oldDirectory);
//}

//void Scene::loadNodes(const std::string& parentName, LoadMaps& m) {
//    auto eqRange = m.dependencies.equal_range(parentName);
//    for (auto it = eqRange.first; it != eqRange.second; ++it) {
//        auto node = m.nodes.find((*it).second);
//        loadNode(node->second);
//        loadNodes((*it).second, m);
//    }
//    m.loadedNodes.emplace_back(parentName);
//}
//
//void Scene::loadNode(const ghoul::Dictionary& dictionary) {
//    SceneGraphNode* node = SceneGraphNode::createFromDictionary(dictionary);
//    if(node) {
//        _allNodes.emplace(node->name(), node);
//        _nodes.push_back(node);
//    }
//}

//void SceneGraph::loadModule(const std::string& modulePath) {
//    auto pos = modulePath.find_last_of(ghoul::filesystem::FileSystem::PathSeparator);
//    if (pos == modulePath.npos) {
//        LERROR("Bad format for module path: " << modulePath);
//        return;
//    }
//
//    std::string fullModule = modulePath + modulePath.substr(pos) + _moduleExtension;
//    LDEBUG("Loading modules from: " << fullModule);
//
//    ghoul::filesystem::Directory oldDirectory = FileSys.currentDirectory();
//    FileSys.setCurrentDirectory(modulePath);
//
//    ghoul::Dictionary moduleDictionary;
//    ghoul::lua::loadDictionaryFromFile(fullModule, moduleDictionary);
//    std::vector<std::string> keys = moduleDictionary.keys();
//    for (const std::string& key : keys) {
//        if (!moduleDictionary.hasValue<ghoul::Dictionary>(key)) {
//            LERROR("SceneGraphElement '" << key << "' is not a table in module '"
//                                         << fullModule << "'");
//            continue;
//        }
//        
//        ghoul::Dictionary element;
//        moduleDictionary.getValue(key, element);
//
//        element.setValue(constants::scenegraph::keyPathModule, modulePath);
//
//        //each element in this new dictionary becomes a scenegraph node. 
//        SceneGraphNode* node = SceneGraphNode::createFromDictionary(element);
//
//        _allNodes.emplace(node->name(), node);
//        _nodes.push_back(node);
//    }
//
//    FileSys.setCurrentDirectory(oldDirectory);
//
//    // Print the tree
//    //printTree(_root);
//}

SceneGraphNode* Scene::root() const {
    return _graph.rootNode();
}
    
SceneGraphNode* Scene::sceneGraphNode(const std::string& name) const {
    return _graph.sceneGraphNode(name);
}

std::vector<SceneGraphNode*> Scene::allSceneGraphNodes() const {
    return _graph.nodes();
}

SceneGraph& Scene::sceneGraph() {
    return _graph;
}

<<<<<<< HEAD
const std::string & Scene::sceneName() const {
    return _sceneName;
}

void Scene::setSceneName(const std::string & sceneName) {
    _sceneName = sceneName;
}

void Scene::updateSceneName(const Camera* camera) {
    _sceneName = currentSceneName(camera, _sceneName);
}

std::string Scene::currentSceneName(const Camera* camera, std::string _nameOfScene) const {
    if (camera == nullptr || _nameOfScene.empty()) {
        LERROR("Camera object not allocated or empty name scene passed to the method.");
        return _mostProbableSceneName; // This choice is controversal. Better to avoid a crash.
    }
    const SceneGraphNode* node = sceneGraphNode(_nameOfScene);

    if (node == nullptr) {
        std::stringstream ss;
        ss << "There is no scenegraph node with name: " << _nameOfScene;
        LERROR(ss.str());
        return _mostProbableSceneName;
    }

    //Starts in the last scene we kow we were in, checks if we are still inside, if not check parent, continue until we are inside a scene
    double _distance = DistanceToObject::ref().distanceCalc(camera->positionVec3(), 
        node->dynamicWorldPosition().dvec3());

    // Traverses the scenetree to find a scene we are within. 
    while (_distance > node->sceneRadius()) {
        if (node->parent() != nullptr) {
            node          = node->parent();
            _distance     = DistanceToObject::ref().distanceCalc(camera->positionVec3(),
                node->dynamicWorldPosition().dvec3());
        } else {
            break;
        }
    }

    _nameOfScene = node->name();
    std::vector<SceneGraphNode*> childrenScene(node->children());
    size_t nrOfChildren = childrenScene.size();

    //Check if we are inside a child scene of the current scene. 
    bool outsideAllChildScenes = false;

    while (!childrenScene.empty() && !outsideAllChildScenes) {
        for (size_t i = 0; i < nrOfChildren; ++i) {
            SceneGraphNode * childNode = childrenScene.at(i);
            double _childDistance      = DistanceToObject::ref().distanceCalc(camera->positionVec3(),
                childNode->dynamicWorldPosition().dvec3());            
            
            // Set the new scene that we are inside the scene radius.
            if (_childDistance < childNode->sceneRadius()) {
                node          = childNode;
                childrenScene = node->children();
                _nameOfScene  = node->name();
                nrOfChildren  = childrenScene.size();
                break;
            }

            if (nrOfChildren - 1 == i) {
                outsideAllChildScenes = true;
            }
        }
    }

    return _nameOfScene;
}
const glm::dvec3 Scene::currentDisplacementPosition(const std::string & cameraParent,
    const SceneGraphNode* target) const {
    if (target != nullptr) {

        std::vector<SceneGraphNode*> cameraPath;
        std::vector<SceneGraphNode*> targetPath;

        SceneGraphNode* cameraParentNode = sceneGraphNode(cameraParent);
        SceneGraphNode* commonParentNode;
        std::vector<SceneGraphNode*> commonParentPath;

        //Find common parent for camera and object
        std::string commonParentName(cameraParent);  // initiates to camera parent in case 
                                                     // other path is not found
        cameraPath = pathTo(cameraParentNode);
        targetPath = pathTo(sceneGraphNode(target->name()));

        commonParentNode = findCommonParentNode(cameraParent, target->name());
        commonParentPath = pathTo(commonParentNode);

        //Find the path from the camera to the common parent

        glm::dvec3 collectorCamera(pathCollector(cameraPath, commonParentNode->name(), true));
        glm::dvec3 collectorTarget(pathCollector(targetPath, commonParentNode->name(), false));

        return collectorTarget + collectorCamera;
    }
    else {
        LERROR("Target scenegraph node is null.");
        return glm::dvec3(0.0, 0.0, 0.0);
    }
}

SceneGraphNode* Scene::findCommonParentNode(const std::string & firstPath, const std::string & secondPath) const {
    if (firstPath.empty() || secondPath.empty()) {
        LERROR("Empty scenegraph node name passed to the method.");
        return sceneGraphNode(_parentOfAllNodes); // This choice is controversal. Better to avoid a crash.
    }
    
    std::string strCommonParent = commonParent(pathTo(sceneGraphNode(firstPath)), 
        pathTo(sceneGraphNode(secondPath)));

    return sceneGraphNode(strCommonParent);
}

std::vector<SceneGraphNode*> Scene::pathTo(SceneGraphNode* node) const {
    std::vector<SceneGraphNode*> path;

    if (node == nullptr) {
        LERROR("Invalid (null) scenegraph node name passed to pathTo() method.");
        return path;
    }
        
    while (node->parent() != nullptr) {
        path.push_back(node);
        node = node->parent();
    }
    path.push_back(node);

    return path;
}

std::string Scene::commonParent(const std::vector<SceneGraphNode*> & t1, const std::vector<SceneGraphNode*> & t2) const {
    if (t1.empty() && t2.empty()) {
        LERROR("Empty paths passed to commonParent method.");
        return _parentOfAllNodes;
    }

    std::string commonParentReturn(_mostProbableSceneName);
    int iterator = 0;
    int min = std::min(t1.size(), t2.size());
    int iteratorT1 = t1.size() - 1;
    int iteratorT2 = t2.size() - 1;
    while (iterator < min && t1[iteratorT1]->name() == t2[iteratorT2]->name()) {
        commonParentReturn = t1[iteratorT1]->name();
        --iteratorT1;
        --iteratorT2;
        iterator++;
    }
    /*while (iterator < min && t1.back()->name() == t2.back()->name()) {
        commonParentReturn = t1.back()->name();
        t1.pop_back();
        t2.pop_back();
        iterator++;
    }*/
    
    return commonParentReturn;
}

glm::dvec3 Scene::pathCollector(const std::vector<SceneGraphNode*> & path, const std::string & commonParentName, 
    const bool inverse) const {
    if (path.empty() || commonParentName.empty()) {
        LERROR("Empty path or common parent name passed to pathCollector method.");
        return glm::dvec3();
    }

    SceneGraphNode* firstElement = path.front();
    glm::dvec3 collector(path.back()->position());

    int depth = 0;
    // adds all elements to the collector, continues untill commomParent is found.
    while (firstElement->name() != commonParentName) {
        if (inverse)
            collector = collector - firstElement->position();
        else
            collector = collector + firstElement->position();
        
        firstElement = path[++depth];
    }

    return collector;
}
/* not in use now */
void Scene::setRelativeOrigin(Camera* camera) const {
    if (camera == nullptr) {
        LERROR("Camera object not allocated. Relative origin not set.");
        return;
    }
    assert(!camera->parent().empty());
    SceneGraphNode * cameraParentNode             = sceneGraphNode(camera->parent());
    std::vector<SceneGraphNode*> cameraParentPath = pathTo(cameraParentNode);

    newCameraOrigin(cameraParentPath, camera);
}
/* Not in use now */
void Scene::newCameraOrigin(const std::vector<SceneGraphNode*> & commonParentPath, Camera* camera) const {
    if (commonParentPath.empty() || camera == nullptr) {
        LERROR("Empty common parent path or not allocated camera passed to newCameraOrigin method.");
        return;
    }
    glm::dvec3 displacementVector = camera->positionVec3();
    if (commonParentPath.size() > 1) { // <1 if in root system. 
        glm::dvec3 tempDvector;
        for (auto i = commonParentPath.size() - 1; i > 0; i--) {
            tempDvector        = commonParentPath[i - 1]->worldPosition() - commonParentPath[i]->worldPosition();
            displacementVector = displacementVector - tempDvector;
        }
    }

    //Move the camera to the position of the common parent (The new origin)
    //Then add the distance from the displacementVector to get the camera into correct position
    glm::dvec3 origin = commonParentPath[0]->position();    
    //camera->setDisplacementVector(displacementVector);
    glm::dvec3 newOrigin(origin + displacementVector);
    camera->setPositionVec3(newOrigin);
}

bool Scene::isUpdated() const {
    return _updated;
}

void Scene::writePropertyDocumentation(const std::string& filename, const std::string& type) {
=======
void Scene::writePropertyDocumentation(const std::string& filename, const std::string& type, const std::string& sceneFilename) {
>>>>>>> b448b0ec
    LDEBUG("Writing documentation for properties");
    if (type == "text") {
        std::ofstream file;
        file.exceptions(~std::ofstream::goodbit);
        file.open(filename);

        using properties::Property;
        for (SceneGraphNode* node : _graph.nodes()) {
            std::vector<Property*> properties = node->propertiesRecursive();
            if (!properties.empty()) {
                file << node->name() << std::endl;

                for (Property* p : properties) {
                    file << p->fullyQualifiedIdentifier() << ":   " <<
                        p->guiName() << std::endl;
                }

                file << std::endl;
            }
        }
    }
    else if (type == "html") {
        std::ofstream file;
        file.exceptions(~std::ofstream::goodbit);
        file.open(filename);


        std::ifstream handlebarsInput(absPath(HandlebarsFilename));
        std::ifstream jsInput(absPath(JsFilename));

        std::string jsContent;
        std::back_insert_iterator<std::string> jsInserter(jsContent);

        std::copy(std::istreambuf_iterator<char>{handlebarsInput}, std::istreambuf_iterator<char>(), jsInserter);
        std::copy(std::istreambuf_iterator<char>{jsInput}, std::istreambuf_iterator<char>(), jsInserter);

        std::ifstream bootstrapInput(absPath(BootstrapFilename));
        std::ifstream cssInput(absPath(CssFilename));

        std::string cssContent;
        std::back_insert_iterator<std::string> cssInserter(cssContent);

        std::copy(std::istreambuf_iterator<char>{bootstrapInput}, std::istreambuf_iterator<char>(), cssInserter);
        std::copy(std::istreambuf_iterator<char>{cssInput}, std::istreambuf_iterator<char>(), cssInserter);

        std::ifstream mainTemplateInput(absPath(MainTemplateFilename));
        std::string mainTemplateContent{ std::istreambuf_iterator<char>{mainTemplateInput},
            std::istreambuf_iterator<char>{} };

        std::ifstream propertyOwnerTemplateInput(absPath(PropertyOwnerTemplateFilename));
        std::string propertyOwnerTemplateContent{ std::istreambuf_iterator<char>{propertyOwnerTemplateInput},
            std::istreambuf_iterator<char>{} };

        std::ifstream propertyTemplateInput(absPath(PropertyTemplateFilename));
        std::string propertyTemplateContent{ std::istreambuf_iterator<char>{propertyTemplateInput},
            std::istreambuf_iterator<char>{} };

        // Create JSON
        std::function<std::string(properties::PropertyOwner*)> createJson =
            [&createJson](properties::PropertyOwner* owner) -> std::string 
        {
            std::stringstream json;
            json << "{";
            json << "\"name\": \"" << owner->name() << "\",";

            json << "\"properties\": [";
            auto properties = owner->properties();
            for (properties::Property* p : properties) {
                json << "{";
                json << "\"id\": \"" << p->identifier() << "\",";
                json << "\"type\": \"" << p->className() << "\",";
                json << "\"fullyQualifiedId\": \"" << p->fullyQualifiedIdentifier() << "\",";
                json << "\"guiName\": \"" << p->guiName() << "\"";
                json << "}";
                if (p != properties.back()) {
                    json << ",";
                }
            }
            json << "],";

            json << "\"propertyOwners\": [";
            auto propertyOwners = owner->propertySubOwners();
            for (properties::PropertyOwner* o : propertyOwners) {
                json << createJson(o);
                if (o != propertyOwners.back()) {
                    json << ",";
                }
            }
            json << "]";
            json << "}";

            return json.str();
        };


        std::stringstream json;
        json << "[";
        auto nodes = _graph.nodes();
        for (SceneGraphNode* node : nodes) {
            json << createJson(node);
            if (node != nodes.back()) {
                json << ",";
            }
        }

        json << "]";

        std::string jsonString = "";
        for (const char& c : json.str()) {
            if (c == '\'') {
                jsonString += "\\'";
            } else {
                jsonString += c;
            }
        }

        std::stringstream html;
        html << "<!DOCTYPE html>\n"
            << "<html>\n"
            << "\t<head>\n"
            << "\t\t<script id=\"mainTemplate\" type=\"text/x-handlebars-template\">\n"
            << mainTemplateContent << "\n"
            << "\t\t</script>\n"
            << "\t\t<script id=\"propertyOwnerTemplate\" type=\"text/x-handlebars-template\">\n"
            << propertyOwnerTemplateContent << "\n"
            << "\t\t</script>\n"
            << "\t\t<script id=\"propertyTemplate\" type=\"text/x-handlebars-template\">\n"
            << propertyTemplateContent << "\n"
            << "\t\t</script>\n"
            << "\t<script>\n"
            << "var propertyOwners = JSON.parse('" << jsonString << "');\n"
            << "var version = [" << OPENSPACE_VERSION_MAJOR << ", " << OPENSPACE_VERSION_MINOR << ", " << OPENSPACE_VERSION_PATCH << "];\n"
            << "var sceneFilename = '" << sceneFilename << "';\n"
            << "var generationTime = '" << Time::now().ISO8601() << "';\n"
            << jsContent << "\n"
            << "\t</script>\n"
            << "\t<style type=\"text/css\">\n"
            << cssContent << "\n"
            << "\t</style>\n"
            << "\t\t<title>Documentation</title>\n"
            << "\t</head>\n"
            << "\t<body>\n"
            << "\t<body>\n"
            << "</html>\n";

        /*

        html << "<html>\n"
             << "\t<head>\n"
             << "\t\t<title>Properties</title>\n"
             << "\t</head>\n"
             << "<body>\n"
             << "<table cellpadding=3 cellspacing=0 border=1>\n"
             << "\t<caption>Properties</caption>\n\n"
             << "\t<thead>\n"
             << "\t\t<tr>\n"
             << "\t\t\t<th>ID</th>\n"
             << "\t\t\t<th>Type</th>\n"
             << "\t\t\t<th>Description</th>\n"
             << "\t\t</tr>\n"
             << "\t</thead>\n"
             << "\t<tbody>\n";

        for (SceneGraphNode* node : _graph.nodes()) {
            for (properties::Property* p : node->propertiesRecursive()) {
                html << "\t\t<tr>\n"
                     << "\t\t\t<td>" << p->fullyQualifiedIdentifier() << "</td>\n"
                     << "\t\t\t<td>" << p->className() << "</td>\n"
                     << "\t\t\t<td>" << p->guiName() << "</td>\n"
                     << "\t\t</tr>\n";
            }

            if (!node->propertiesRecursive().empty()) {
                html << "\t<tr><td style=\"line-height: 10px;\" colspan=3></td></tr>\n";
            }

        }

        html << "\t</tbody>\n"
             << "</table>\n"
             << "</html>;";

        */
        file << html.str();
    }
    else
        LERROR("Undefined type '" << type << "' for Property documentation");
}

scripting::LuaLibrary Scene::luaLibrary() {
    return {
        "",
        {
            {
                "setPropertyValue",
                &luascriptfunctions::property_setValue,
                "string, *",
                "Sets all properties identified by the URI (with potential wildcards) in "
                "the first argument. The second argument can be any type, but it has to "
                "match the type that the property (or properties) expect."
            },
            {
                "setPropertyValueRegex",
                &luascriptfunctions::property_setValueRegex,
                "string, *",
                "Sets all properties that pass the regular expression in the first "
                "argument. The second argument can be any type, but it has to match the "
                "type of the properties that matched the regular expression. The regular "
                "expression has to be of the ECMAScript grammar."
            },
            {
                "setPropertyValueSingle",
                &luascriptfunctions::property_setValueSingle,
                "string, *",
                "Sets a property identified by the URI in "
                "the first argument. The second argument can be any type, but it has to "
                "match the type that the property expects.",
            },
            {
                "getPropertyValue",
                &luascriptfunctions::property_getValue,
                "string",
                "Returns the value the property, identified by "
                "the provided URI."
            },
            {
                "loadScene",
                &luascriptfunctions::loadScene,
                "string",
                "Loads the scene found at the file passed as an "
                "argument. If a scene is already loaded, it is unloaded first"
            },
            {
                "addSceneGraphNode",
                &luascriptfunctions::addSceneGraphNode,
                "table",
                "Loads the SceneGraphNode described in the table and adds it to the "
                "SceneGraph"
            },
            {
                "removeSceneGraphNode",
                &luascriptfunctions::removeSceneGraphNode,
                "string",
                "Removes the SceneGraphNode identified by name"
            }
        }
    };
}

}  // namespace openspace<|MERGE_RESOLUTION|>--- conflicted
+++ resolved
@@ -460,7 +460,6 @@
     return _graph;
 }
 
-<<<<<<< HEAD
 const std::string & Scene::sceneName() const {
     return _sceneName;
 }
@@ -683,10 +682,7 @@
     return _updated;
 }
 
-void Scene::writePropertyDocumentation(const std::string& filename, const std::string& type) {
-=======
 void Scene::writePropertyDocumentation(const std::string& filename, const std::string& type, const std::string& sceneFilename) {
->>>>>>> b448b0ec
     LDEBUG("Writing documentation for properties");
     if (type == "text") {
         std::ofstream file;
