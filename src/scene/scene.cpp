/*****************************************************************************************
 *                                                                                       *
 * OpenSpace                                                                             *
 *                                                                                       *
 * Copyright (c) 2014-2016                                                               *
 *                                                                                       *
 * Permission is hereby granted, free of charge, to any person obtaining a copy of this  *
 * software and associated documentation files (the "Software"), to deal in the Software *
 * without restriction, including without limitation the rights to use, copy, modify,    *
 * merge, publish, distribute, sublicense, and/or sell copies of the Software, and to    *
 * permit persons to whom the Software is furnished to do so, subject to the following   *
 * conditions:                                                                           *
 *                                                                                       *
 * The above copyright notice and this permission notice shall be included in all copies *
 * or substantial portions of the Software.                                              *
 *                                                                                       *
 * THE SOFTWARE IS PROVIDED "AS IS", WITHOUT WARRANTY OF ANY KIND, EXPRESS OR IMPLIED,   *
 * INCLUDING BUT NOT LIMITED TO THE WARRANTIES OF MERCHANTABILITY, FITNESS FOR A         *
 * PARTICULAR PURPOSE AND NONINFRINGEMENT. IN NO EVENT SHALL THE AUTHORS OR COPYRIGHT    *
 * HOLDERS BE LIABLE FOR ANY CLAIM, DAMAGES OR OTHER LIABILITY, WHETHER IN AN ACTION OF  *
 * CONTRACT, TORT OR OTHERWISE, ARISING FROM, OUT OF OR IN CONNECTION WITH THE SOFTWARE  *
 * OR THE USE OR OTHER DEALINGS IN THE SOFTWARE.                                         *
 ****************************************************************************************/

#include <openspace/scene/scene.h>

#include <openspace/openspace.h>
#include <openspace/engine/configurationmanager.h>
#include <openspace/engine/openspaceengine.h>
#include <openspace/engine/wrapper/windowwrapper.h>
#include <openspace/interaction/interactionhandler.h>
#include <openspace/query/query.h>
#include <openspace/rendering/renderengine.h>
#include <openspace/scene/scenegraphnode.h>
#include <openspace/scripting/scriptengine.h>
#include <openspace/scripting/script_helper.h>
#include <openspace/util/time.h>

#include <ghoul/filesystem/filesystem.h>
#include <ghoul/io/texture/texturereader.h>
#include <ghoul/misc/dictionary.h>
#include <ghoul/misc/exception.h>
#include <ghoul/logging/logmanager.h>
#include <ghoul/lua/ghoul_lua.h>
#include <ghoul/lua/lua_helper.h>
#include <ghoul/misc/onscopeexit.h>
#include <ghoul/opengl/programobject.h>
#include <ghoul/opengl/texture.h>

#include <iostream>
#include <iterator>
#include <fstream>
#include <string>
#include <chrono>

#ifdef OPENSPACE_MODULE_ONSCREENGUI_ENABLED
#include <modules/onscreengui/include/gui.h>
#endif

#include "scene_doc.inl"
#include "scene_lua.inl"

namespace {
    const std::string _loggerCat = "Scene";
    const std::string _moduleExtension = ".mod";
    const std::string _commonModuleToken = "${COMMON_MODULE}";

    const std::string KeyCamera = "Camera";
    const std::string KeyFocusObject = "Focus";
    const std::string KeyPositionObject = "Position";
    const std::string KeyViewOffset = "Offset";

    const std::string MainTemplateFilename = "${OPENSPACE_DATA}/web/properties/main.hbs";
    const std::string PropertyOwnerTemplateFilename = "${OPENSPACE_DATA}/web/properties/propertyowner.hbs";
    const std::string PropertyTemplateFilename = "${OPENSPACE_DATA}/web/properties/property.hbs";
    const std::string HandlebarsFilename = "${OPENSPACE_DATA}/web/common/handlebars-v4.0.5.js";
    const std::string JsFilename = "${OPENSPACE_DATA}/web/properties/script.js";
    const std::string BootstrapFilename = "${OPENSPACE_DATA}/web/common/bootstrap.min.css";
    const std::string CssFilename = "${OPENSPACE_DATA}/web/common/style.css";
}

namespace openspace {

Scene::Scene() : _focus(SceneGraphNode::RootNodeName) {}

Scene::~Scene() {
    deinitialize();
}

bool Scene::initialize() {
    LDEBUG("Initializing SceneGraph");   
    return true;
}

bool Scene::deinitialize() {
    clearSceneGraph();
    return true;
}

void Scene::update(const UpdateData& data) {
    if (!_sceneGraphToLoad.empty()) {
        OsEng.renderEngine().scene()->clearSceneGraph();
        try {          
            loadSceneInternal(_sceneGraphToLoad);

            // Reset the InteractionManager to Orbital/default mode
            // TODO: Decide if it belongs in the scene and/or how it gets reloaded
            OsEng.interactionHandler().setInteractionMode("Orbital");

            // After loading the scene, the keyboard bindings have been set
            const std::string KeyboardShortcutsType =
                ConfigurationManager::KeyKeyboardShortcuts + "." +
                ConfigurationManager::PartType;

            const std::string KeyboardShortcutsFile =
                ConfigurationManager::KeyKeyboardShortcuts + "." +
                ConfigurationManager::PartFile;


            std::string type;
            std::string file;
            bool hasType = OsEng.configurationManager().getValue(
                KeyboardShortcutsType, type
            );
            
            bool hasFile = OsEng.configurationManager().getValue(
                KeyboardShortcutsFile, file
            );
            
            if (hasType && hasFile) {
                OsEng.interactionHandler().writeKeyboardDocumentation(type, file);
            }

            LINFO("Loaded " << _sceneGraphToLoad);
            _sceneGraphToLoad = "";
        }
        catch (const ghoul::RuntimeError& e) {
            LERROR(e.what());
            _sceneGraphToLoad = "";
            return;
        }
    }

    for (SceneGraphNode* node : _graph.nodes()) {
        try {
            node->update(data);
        }
        catch (const ghoul::RuntimeError& e) {
            LERRORC(e.component, e.what());
        }
    }
}

void Scene::evaluate(Camera* camera) {
    for (SceneGraphNode* node : _graph.nodes())
        node->evaluate(camera);
    //_root->evaluate(camera);
}

void Scene::render(const RenderData& data, RendererTasks& tasks) {
    for (SceneGraphNode* node : _graph.nodes()) {
        node->render(data, tasks);
    }
}

void Scene::postRender(const RenderData& data) {
    for (SceneGraphNode* node : _graph.nodes()) {
        node->postRender(data);
    }
}

void Scene::scheduleLoadSceneFile(const std::string& sceneDescriptionFilePath) {
    _sceneGraphToLoad = sceneDescriptionFilePath;
}

void Scene::clearSceneGraph() {
    LINFO("Clearing current scene graph");
    // deallocate the scene graph. Recursive deallocation will occur
    _graph.clear();
    //if (_root) {
    //    _root->deinitialize();
    //    delete _root;
    //    _root = nullptr;
    //}

 //   _nodes.erase(_nodes.begin(), _nodes.end());
 //   _allNodes.erase(_allNodes.begin(), _allNodes.end());

    _focus.clear();
}

bool Scene::loadSceneInternal(const std::string& sceneDescriptionFilePath) {
    ghoul::Dictionary dictionary;
    
    OsEng.windowWrapper().setSynchronization(false);
    OnExit(
        [](){ OsEng.windowWrapper().setSynchronization(true); }
    );
    
    lua_State* state = ghoul::lua::createNewLuaState();
    OnExit(
           // Delete the Lua state at the end of the scope, no matter what
           [state](){ ghoul::lua::destroyLuaState(state); }
           );
    
    OsEng.scriptEngine().initializeLuaState(state);

    ghoul::lua::loadDictionaryFromFile(
        sceneDescriptionFilePath,
        dictionary,
        state
    );

    // Perform testing against the documentation/specification
    openspace::documentation::testSpecificationAndThrow(
        Scene::Documentation(),
        dictionary,
        "Scene"
    );

<<<<<<< HEAD
=======

    _graph.loadFromFile(sceneDescriptionFilePath);

>>>>>>> c21bb3bb
    // Initialize all nodes
    for (SceneGraphNode* node : _graph.nodes()) {
        try {
            bool success = node->initialize();
            if (success)
                LDEBUG(node->name() << " initialized successfully!");
            else
                LWARNING(node->name() << " not initialized.");
        }
        catch (const ghoul::RuntimeError& e) {
            LERRORC(_loggerCat + "(" + e.component + ")", e.what());
        }
    }

    // update the position of all nodes
    // TODO need to check this; unnecessary? (ab)
    for (SceneGraphNode* node : _graph.nodes()) {
        try {
            node->update({
                glm::dvec3(0),
                glm::dmat3(1),
                1,
                Time::ref().j2000Seconds() });
        }
        catch (const ghoul::RuntimeError& e) {
            LERRORC(e.component, e.message);
        }
    }

    for (auto it = _graph.nodes().rbegin(); it != _graph.nodes().rend(); ++it)
        (*it)->calculateBoundingSphere();

    // Read the camera dictionary and set the camera state
    ghoul::Dictionary cameraDictionary;
    if (dictionary.getValue(KeyCamera, cameraDictionary)) {
        OsEng.interactionHandler().setCameraStateFromDictionary(cameraDictionary);
    }
<<<<<<< HEAD

    // If a PropertyDocumentationFile was specified, generate it now
    const bool hasType = OsEng.configurationManager().hasKey(ConfigurationManager::KeyPropertyDocumentationType);
    const bool hasFile = OsEng.configurationManager().hasKey(ConfigurationManager::KeyPropertyDocumentationFile);
=======

    // If a PropertyDocumentationFile was specified, generate it now
    const std::string KeyPropertyDocumentationType =
        ConfigurationManager::KeyPropertyDocumentation + '.' +
        ConfigurationManager::PartType;

    const std::string KeyPropertyDocumentationFile =
        ConfigurationManager::KeyPropertyDocumentation + '.' +
        ConfigurationManager::PartFile;

    const bool hasType = OsEng.configurationManager().hasKey(KeyPropertyDocumentationType);
    const bool hasFile = OsEng.configurationManager().hasKey(KeyPropertyDocumentationFile);
>>>>>>> c21bb3bb
    if (hasType && hasFile) {
        std::string propertyDocumentationType;
        OsEng.configurationManager().getValue(KeyPropertyDocumentationType, propertyDocumentationType);
        std::string propertyDocumentationFile;
        OsEng.configurationManager().getValue(KeyPropertyDocumentationFile, propertyDocumentationFile);

        propertyDocumentationFile = absPath(propertyDocumentationFile);
        writePropertyDocumentation(propertyDocumentationFile, propertyDocumentationType, sceneDescriptionFilePath);
    }


    OsEng.runPostInitializationScripts(sceneDescriptionFilePath);

    OsEng.enableBarrier();

    return true;
}

//void Scene::loadModules(
//    const std::string& directory, 
//    const ghoul::Dictionary& dictionary) 
//{
//    // Struct containing dependencies and nodes
//    LoadMaps m;
//
//    // Get the common directory
//    std::string commonDirectory(_defaultCommonDirectory);
//    dictionary.getValue(constants::scenegraph::keyCommonFolder, commonDirectory);
//    FileSys.registerPathToken(_commonModuleToken, commonDirectory);
//
//    lua_State* state = ghoul::lua::createNewLuaState();
//    OsEng.scriptEngine()->initializeLuaState(state);
//
//    LDEBUG("Loading common module folder '" << commonDirectory << "'");
//    // Load common modules into LoadMaps struct
//    loadModule(m, FileSys.pathByAppendingComponent(directory, commonDirectory), state);
//
//    // Load the rest of the modules into LoadMaps struct
//    ghoul::Dictionary moduleDictionary;
//    if (dictionary.getValue(constants::scenegraph::keyModules, moduleDictionary)) {
//        std::vector<std::string> keys = moduleDictionary.keys();
//        std::sort(keys.begin(), keys.end());
//        for (const std::string& key : keys) {
//            std::string moduleFolder;
//            if (moduleDictionary.getValue(key, moduleFolder)) {
//                loadModule(m, FileSys.pathByAppendingComponent(directory, moduleFolder), state);
//            }
//        }
//    }
//
//    // Load and construct scenegraphnodes from LoadMaps struct
//    loadNodes(SceneGraphNode::RootNodeName, m);
//
//    // Remove loaded nodes from dependency list
//    for(const auto& name: m.loadedNodes) {
//        m.dependencies.erase(name);
//    }
//
//    // Check to see what dependencies are not resolved.
//    for(auto& node: m.dependencies) {
//        LWARNING(
//            "'" << node.second << "'' not loaded, parent '" 
//            << node.first << "' not defined!");
//    }
//}

//void Scene::loadModule(LoadMaps& m,const std::string& modulePath, lua_State* state) {
//    auto pos = modulePath.find_last_of(ghoul::filesystem::FileSystem::PathSeparator);
//    if (pos == modulePath.npos) {
//        LERROR("Bad format for module path: " << modulePath);
//        return;
//    }
//
//    std::string fullModule = modulePath + modulePath.substr(pos) + _moduleExtension;
//    LDEBUG("Loading nodes from: " << fullModule);
//
//    ghoul::filesystem::Directory oldDirectory = FileSys.currentDirectory();
//    FileSys.setCurrentDirectory(modulePath);
//
//    ghoul::Dictionary moduleDictionary;
//    ghoul::lua::loadDictionaryFromFile(fullModule, moduleDictionary, state);
//    std::vector<std::string> keys = moduleDictionary.keys();
//    for (const std::string& key : keys) {
//        if (!moduleDictionary.hasValue<ghoul::Dictionary>(key)) {
//            LERROR("SceneGraphElement '" << key << "' is not a table in module '"
//                                         << fullModule << "'");
//            continue;
//        }
//        
//        ghoul::Dictionary element;
//        std::string nodeName;
//        std::string parentName;
//
//        moduleDictionary.getValue(key, element);
//        element.setValue(constants::scenegraph::keyPathModule, modulePath);
//
//        element.getValue(constants::scenegraphnode::keyName, nodeName);
//        element.getValue(constants::scenegraphnode::keyParentName, parentName);
//
//        m.nodes[nodeName] = element;
//        m.dependencies.emplace(parentName,nodeName);
//    }
//
//    FileSys.setCurrentDirectory(oldDirectory);
//}

//void Scene::loadNodes(const std::string& parentName, LoadMaps& m) {
//    auto eqRange = m.dependencies.equal_range(parentName);
//    for (auto it = eqRange.first; it != eqRange.second; ++it) {
//        auto node = m.nodes.find((*it).second);
//        loadNode(node->second);
//        loadNodes((*it).second, m);
//    }
//    m.loadedNodes.emplace_back(parentName);
//}
//
//void Scene::loadNode(const ghoul::Dictionary& dictionary) {
//    SceneGraphNode* node = SceneGraphNode::createFromDictionary(dictionary);
//    if(node) {
//        _allNodes.emplace(node->name(), node);
//        _nodes.push_back(node);
//    }
//}

//void SceneGraph::loadModule(const std::string& modulePath) {
//    auto pos = modulePath.find_last_of(ghoul::filesystem::FileSystem::PathSeparator);
//    if (pos == modulePath.npos) {
//        LERROR("Bad format for module path: " << modulePath);
//        return;
//    }
//
//    std::string fullModule = modulePath + modulePath.substr(pos) + _moduleExtension;
//    LDEBUG("Loading modules from: " << fullModule);
//
//    ghoul::filesystem::Directory oldDirectory = FileSys.currentDirectory();
//    FileSys.setCurrentDirectory(modulePath);
//
//    ghoul::Dictionary moduleDictionary;
//    ghoul::lua::loadDictionaryFromFile(fullModule, moduleDictionary);
//    std::vector<std::string> keys = moduleDictionary.keys();
//    for (const std::string& key : keys) {
//        if (!moduleDictionary.hasValue<ghoul::Dictionary>(key)) {
//            LERROR("SceneGraphElement '" << key << "' is not a table in module '"
//                                         << fullModule << "'");
//            continue;
//        }
//        
//        ghoul::Dictionary element;
//        moduleDictionary.getValue(key, element);
//
//        element.setValue(constants::scenegraph::keyPathModule, modulePath);
//
//        //each element in this new dictionary becomes a scenegraph node. 
//        SceneGraphNode* node = SceneGraphNode::createFromDictionary(element);
//
//        _allNodes.emplace(node->name(), node);
//        _nodes.push_back(node);
//    }
//
//    FileSys.setCurrentDirectory(oldDirectory);
//
//    // Print the tree
//    //printTree(_root);
//}

SceneGraphNode* Scene::root() const {
    return _graph.rootNode();
}
    
SceneGraphNode* Scene::sceneGraphNode(const std::string& name) const {
    return _graph.sceneGraphNode(name);
}

std::vector<SceneGraphNode*> Scene::allSceneGraphNodes() const {
    return _graph.nodes();
}

SceneGraph& Scene::sceneGraph() {
    return _graph;
}

void Scene::writePropertyDocumentation(const std::string& filename, const std::string& type, const std::string& sceneFilename) {
    LDEBUG("Writing documentation for properties");
    if (type == "text") {
        std::ofstream file;
        file.exceptions(~std::ofstream::goodbit);
        file.open(filename);

        using properties::Property;
        for (SceneGraphNode* node : _graph.nodes()) {
            std::vector<Property*> properties = node->propertiesRecursive();
            if (!properties.empty()) {
                file << node->name() << std::endl;

                for (Property* p : properties) {
                    file << p->fullyQualifiedIdentifier() << ":   " <<
                        p->guiName() << std::endl;
                }

                file << std::endl;
            }
        }
    }
    else if (type == "html") {
        std::ofstream file;
        file.exceptions(~std::ofstream::goodbit);
        file.open(filename);


        std::ifstream handlebarsInput(absPath(HandlebarsFilename));
        std::ifstream jsInput(absPath(JsFilename));

        std::string jsContent;
        std::back_insert_iterator<std::string> jsInserter(jsContent);

        std::copy(std::istreambuf_iterator<char>{handlebarsInput}, std::istreambuf_iterator<char>(), jsInserter);
        std::copy(std::istreambuf_iterator<char>{jsInput}, std::istreambuf_iterator<char>(), jsInserter);

        std::ifstream bootstrapInput(absPath(BootstrapFilename));
        std::ifstream cssInput(absPath(CssFilename));

        std::string cssContent;
        std::back_insert_iterator<std::string> cssInserter(cssContent);

        std::copy(std::istreambuf_iterator<char>{bootstrapInput}, std::istreambuf_iterator<char>(), cssInserter);
        std::copy(std::istreambuf_iterator<char>{cssInput}, std::istreambuf_iterator<char>(), cssInserter);

        std::ifstream mainTemplateInput(absPath(MainTemplateFilename));
        std::string mainTemplateContent{ std::istreambuf_iterator<char>{mainTemplateInput},
            std::istreambuf_iterator<char>{} };

        std::ifstream propertyOwnerTemplateInput(absPath(PropertyOwnerTemplateFilename));
        std::string propertyOwnerTemplateContent{ std::istreambuf_iterator<char>{propertyOwnerTemplateInput},
            std::istreambuf_iterator<char>{} };

        std::ifstream propertyTemplateInput(absPath(PropertyTemplateFilename));
        std::string propertyTemplateContent{ std::istreambuf_iterator<char>{propertyTemplateInput},
            std::istreambuf_iterator<char>{} };

        // Create JSON
        std::function<std::string(properties::PropertyOwner*)> createJson =
            [&createJson](properties::PropertyOwner* owner) -> std::string 
        {
            std::stringstream json;
            json << "{";
            json << "\"name\": \"" << owner->name() << "\",";

            json << "\"properties\": [";
            auto properties = owner->properties();
            for (properties::Property* p : properties) {
                json << "{";
                json << "\"id\": \"" << p->identifier() << "\",";
                json << "\"type\": \"" << p->className() << "\",";
                json << "\"fullyQualifiedId\": \"" << p->fullyQualifiedIdentifier() << "\",";
                json << "\"guiName\": \"" << p->guiName() << "\"";
                json << "}";
                if (p != properties.back()) {
                    json << ",";
                }
            }
            json << "],";

            json << "\"propertyOwners\": [";
            auto propertyOwners = owner->propertySubOwners();
            for (properties::PropertyOwner* o : propertyOwners) {
                json << createJson(o);
                if (o != propertyOwners.back()) {
                    json << ",";
                }
            }
            json << "]";
            json << "}";

            return json.str();
        };


        std::stringstream json;
        json << "[";
        auto nodes = _graph.nodes();
        for (SceneGraphNode* node : nodes) {
            json << createJson(node);
            if (node != nodes.back()) {
                json << ",";
            }
        }

        json << "]";

        std::string jsonString = "";
        for (const char& c : json.str()) {
            if (c == '\'') {
                jsonString += "\\'";
            } else {
                jsonString += c;
            }
        }

        std::stringstream html;
        html << "<!DOCTYPE html>\n"
            << "<html>\n"
            << "\t<head>\n"
            << "\t\t<script id=\"mainTemplate\" type=\"text/x-handlebars-template\">\n"
            << mainTemplateContent << "\n"
            << "\t\t</script>\n"
            << "\t\t<script id=\"propertyOwnerTemplate\" type=\"text/x-handlebars-template\">\n"
            << propertyOwnerTemplateContent << "\n"
            << "\t\t</script>\n"
            << "\t\t<script id=\"propertyTemplate\" type=\"text/x-handlebars-template\">\n"
            << propertyTemplateContent << "\n"
            << "\t\t</script>\n"
            << "\t<script>\n"
            << "var propertyOwners = JSON.parse('" << jsonString << "');\n"
            << "var version = [" << OPENSPACE_VERSION_MAJOR << ", " << OPENSPACE_VERSION_MINOR << ", " << OPENSPACE_VERSION_PATCH << "];\n"
            << "var sceneFilename = '" << sceneFilename << "';\n"
            << "var generationTime = '" << Time::now().ISO8601() << "';\n"
            << jsContent << "\n"
            << "\t</script>\n"
            << "\t<style type=\"text/css\">\n"
            << cssContent << "\n"
            << "\t</style>\n"
            << "\t\t<title>Documentation</title>\n"
            << "\t</head>\n"
            << "\t<body>\n"
            << "\t<body>\n"
            << "</html>\n";

        /*

        html << "<html>\n"
             << "\t<head>\n"
             << "\t\t<title>Properties</title>\n"
             << "\t</head>\n"
             << "<body>\n"
             << "<table cellpadding=3 cellspacing=0 border=1>\n"
             << "\t<caption>Properties</caption>\n\n"
             << "\t<thead>\n"
             << "\t\t<tr>\n"
             << "\t\t\t<th>ID</th>\n"
             << "\t\t\t<th>Type</th>\n"
             << "\t\t\t<th>Description</th>\n"
             << "\t\t</tr>\n"
             << "\t</thead>\n"
             << "\t<tbody>\n";

        for (SceneGraphNode* node : _graph.nodes()) {
            for (properties::Property* p : node->propertiesRecursive()) {
                html << "\t\t<tr>\n"
                     << "\t\t\t<td>" << p->fullyQualifiedIdentifier() << "</td>\n"
                     << "\t\t\t<td>" << p->className() << "</td>\n"
                     << "\t\t\t<td>" << p->guiName() << "</td>\n"
                     << "\t\t</tr>\n";
            }

            if (!node->propertiesRecursive().empty()) {
                html << "\t<tr><td style=\"line-height: 10px;\" colspan=3></td></tr>\n";
            }

        }

        html << "\t</tbody>\n"
             << "</table>\n"
             << "</html>;";

        */
        file << html.str();
    }
    else
        LERROR("Undefined type '" << type << "' for Property documentation");
}

scripting::LuaLibrary Scene::luaLibrary() {
    return {
        "",
        {
            {
                "setPropertyValue",
                &luascriptfunctions::property_setValue,
                "string, *",
                "Sets all properties identified by the URI (with potential wildcards) in "
                "the first argument. The second argument can be any type, but it has to "
                "match the type that the property (or properties) expect."
            },
            {
                "setPropertyValueRegex",
                &luascriptfunctions::property_setValueRegex,
                "string, *",
                "Sets all properties that pass the regular expression in the first "
                "argument. The second argument can be any type, but it has to match the "
                "type of the properties that matched the regular expression. The regular "
                "expression has to be of the ECMAScript grammar."
            },
            {
                "setPropertyValueSingle",
                &luascriptfunctions::property_setValueSingle,
                "string, *",
                "Sets a property identified by the URI in "
                "the first argument. The second argument can be any type, but it has to "
                "match the type that the property expects.",
            },
            {
                "getPropertyValue",
                &luascriptfunctions::property_getValue,
                "string",
                "Returns the value the property, identified by "
                "the provided URI."
            },
            {
                "loadScene",
                &luascriptfunctions::loadScene,
                "string",
                "Loads the scene found at the file passed as an "
                "argument. If a scene is already loaded, it is unloaded first"
            },
            {
                "addSceneGraphNode",
                &luascriptfunctions::addSceneGraphNode,
                "table",
                "Loads the SceneGraphNode described in the table and adds it to the "
                "SceneGraph"
            },
            {
                "removeSceneGraphNode",
                &luascriptfunctions::removeSceneGraphNode,
                "string",
                "Removes the SceneGraphNode identified by name"
            }
        }
    };
}

}  // namespace openspace<|MERGE_RESOLUTION|>--- conflicted
+++ resolved
@@ -218,12 +218,9 @@
         "Scene"
     );
 
-<<<<<<< HEAD
-=======
 
     _graph.loadFromFile(sceneDescriptionFilePath);
 
->>>>>>> c21bb3bb
     // Initialize all nodes
     for (SceneGraphNode* node : _graph.nodes()) {
         try {
@@ -261,12 +258,6 @@
     if (dictionary.getValue(KeyCamera, cameraDictionary)) {
         OsEng.interactionHandler().setCameraStateFromDictionary(cameraDictionary);
     }
-<<<<<<< HEAD
-
-    // If a PropertyDocumentationFile was specified, generate it now
-    const bool hasType = OsEng.configurationManager().hasKey(ConfigurationManager::KeyPropertyDocumentationType);
-    const bool hasFile = OsEng.configurationManager().hasKey(ConfigurationManager::KeyPropertyDocumentationFile);
-=======
 
     // If a PropertyDocumentationFile was specified, generate it now
     const std::string KeyPropertyDocumentationType =
@@ -279,7 +270,6 @@
 
     const bool hasType = OsEng.configurationManager().hasKey(KeyPropertyDocumentationType);
     const bool hasFile = OsEng.configurationManager().hasKey(KeyPropertyDocumentationFile);
->>>>>>> c21bb3bb
     if (hasType && hasFile) {
         std::string propertyDocumentationType;
         OsEng.configurationManager().getValue(KeyPropertyDocumentationType, propertyDocumentationType);
