/*****************************************************************************************
 *                                                                                       *
 * OpenSpace                                                                             *
 *                                                                                       *
 * Copyright (c) 2014-2017                                                               *
 *                                                                                       *
 * Permission is hereby granted, free of charge, to any person obtaining a copy of this  *
 * software and associated documentation files (the "Software"), to deal in the Software *
 * without restriction, including without limitation the rights to use, copy, modify,    *
 * merge, publish, distribute, sublicense, and/or sell copies of the Software, and to    *
 * permit persons to whom the Software is furnished to do so, subject to the following   *
 * conditions:                                                                           *
 *                                                                                       *
 * The above copyright notice and this permission notice shall be included in all copies *
 * or substantial portions of the Software.                                              *
 *                                                                                       *
 * THE SOFTWARE IS PROVIDED "AS IS", WITHOUT WARRANTY OF ANY KIND, EXPRESS OR IMPLIED,   *
 * INCLUDING BUT NOT LIMITED TO THE WARRANTIES OF MERCHANTABILITY, FITNESS FOR A         *
 * PARTICULAR PURPOSE AND NONINFRINGEMENT. IN NO EVENT SHALL THE AUTHORS OR COPYRIGHT    *
 * HOLDERS BE LIABLE FOR ANY CLAIM, DAMAGES OR OTHER LIABILITY, WHETHER IN AN ACTION OF  *
 * CONTRACT, TORT OR OTHERWISE, ARISING FROM, OUT OF OR IN CONNECTION WITH THE SOFTWARE  *
 * OR THE USE OR OTHER DEALINGS IN THE SOFTWARE.                                         *
 ****************************************************************************************/

#include <openspace/documentation/documentation.h>
#include <openspace/documentation/verifier.h>

namespace openspace {

documentation::Documentation Scene::Documentation() {
    using namespace documentation;

    return {
        "Scene Description",
        "core_scene",
        {
        {
            "ScenePath",
            new StringVerifier,
            Optional::Yes,
            "The path to the base directory of the scene. The path is considered "
            "relative to the location of the scene description file."
        },
        {
            "CommonFolder",
            new StringAnnotationVerifier("A valid scene module folder"),
            Optional::Yes,
            "The path to the common folder that is loaded and will be bound to the "
            "${COMMON_MODULE} path token so that assets can be reused easily."
        },
        {
            "Camera",
            new TableVerifier({
                {
                    "Focus",
                    new StringAnnotationVerifier("A valid object in the scene"),
                    Optional::No,
                    "The initial focus node of the camera, i.e., the node around which "
                    "the interaction will be performed."
                },
                {
                    "Position",
                    new DoubleVector3Verifier,
                    Optional::Yes,
                    "The initial camera positive relative to the focus object."
                },
                {
                    "Rotation",
                    new DoubleVector4Verifier,
                    Optional::Yes,
                    "The initial camera rotation expressed as a quaternion."
                }
            }),
            Optional::Yes,
            "Definitions of the camera starting parameters, such as focus, location, and "
            "orientation."
        },
        {
            "Assets",
            new TableVerifier({
                {
<<<<<<< HEAD
                "*",
                new StringVerifier,
                Optional::No,
                "Loadable asset folders. This means that they either have to point "
                "to a folder that contains a AssetFile or a folder which contains "
                "other folders that eventually contain AssetFile. This second "
                "recursive approach is useful for grouping modules into logical "
                "units."
=======
                    "*",
                    new StringVerifier,
                    Optional::No,
                    "Loadable module folders. This means that they either have to point "
                    "to a folder that contains a ModuleFile or a folder which contains "
                    "other folders that eventually contain ModuleFile. This second "
                    "recursive approach is useful for grouping modules into logical "
                    "units."
>>>>>>> afa1d6d3
                }
            }),
            Optional::Yes,
            "This is the list of assets that will be loaded into the initial scene. The "
            "values in this table have to correspond to folders relative to the "
            "ScenePath key. The order in which the modules are loaded is the same as the "
            "order in which they are specified in this table."
        }
        }
    };
}

} // namespace openspace<|MERGE_RESOLUTION|>--- conflicted
+++ resolved
@@ -79,25 +79,14 @@
             "Assets",
             new TableVerifier({
                 {
-<<<<<<< HEAD
-                "*",
-                new StringVerifier,
-                Optional::No,
-                "Loadable asset folders. This means that they either have to point "
-                "to a folder that contains a AssetFile or a folder which contains "
-                "other folders that eventually contain AssetFile. This second "
-                "recursive approach is useful for grouping modules into logical "
-                "units."
-=======
                     "*",
                     new StringVerifier,
                     Optional::No,
-                    "Loadable module folders. This means that they either have to point "
-                    "to a folder that contains a ModuleFile or a folder which contains "
-                    "other folders that eventually contain ModuleFile. This second "
+                    "Loadable asset folders. This means that they either have to point "
+                    "to a folder that contains a AssetFile or a folder which contains "
+                    "other folders that eventually contain AssetFile. This second "
                     "recursive approach is useful for grouping modules into logical "
                     "units."
->>>>>>> afa1d6d3
                 }
             }),
             Optional::Yes,
