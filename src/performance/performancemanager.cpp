﻿/*****************************************************************************************
 *                                                                                       *
 * OpenSpace                                                                             *
 *                                                                                       *
 * Copyright (c) 2014-2017                                                               *
 *                                                                                       *
 * Permission is hereby granted, free of charge, to any person obtaining a copy of this  *
 * software and associated documentation files (the "Software"), to deal in the Software *
 * without restriction, including without limitation the rights to use, copy, modify,    *
 * merge, publish, distribute, sublicense, and/or sell copies of the Software, and to    *
 * permit persons to whom the Software is furnished to do so, subject to the following   *
 * conditions:                                                                           *
 *                                                                                       *
 * The above copyright notice and this permission notice shall be included in all copies *
 * or substantial portions of the Software.                                              *
 *                                                                                       *
 * THE SOFTWARE IS PROVIDED "AS IS", WITHOUT WARRANTY OF ANY KIND, EXPRESS OR IMPLIED,   *
 * INCLUDING BUT NOT LIMITED TO THE WARRANTIES OF MERCHANTABILITY, FITNESS FOR A         *
 * PARTICULAR PURPOSE AND NONINFRINGEMENT. IN NO EVENT SHALL THE AUTHORS OR COPYRIGHT    *
 * HOLDERS BE LIABLE FOR ANY CLAIM, DAMAGES OR OTHER LIABILITY, WHETHER IN AN ACTION OF  *
 * CONTRACT, TORT OR OTHERWISE, ARISING FROM, OUT OF OR IN CONNECTION WITH THE SOFTWARE  *
 * OR THE USE OR OTHER DEALINGS IN THE SOFTWARE.                                         *
 ****************************************************************************************/

#include <openspace/performance/performancemanager.h>

#include <openspace/scene/scenegraphnode.h>
#include <openspace/performance/performancelayout.h>

#include <ghoul/logging/logmanager.h>
#include <ghoul/misc/sharedmemory.h>
#include <ghoul/misc/onscopeexit.h>
#include <ghoul/filesystem/filesystem.h>

#include <algorithm>
#include <cstring>
#include <iostream>
#include <fstream>

namespace {
    const char* _loggerCat = "PerformanceManager";
    
    const char* GlobalSharedMemoryName = "OpenSpacePerformanceMeasurementData";
    // Probably 255 performance blocks per node are enough, so we can get away with
    // 4 bytes (one uint8_t for the number, one uint8_t for the reference count to keep
    // the global memory alive, and 2 bytes to enforce alignment)
    const size_t GlobalSharedMemorySize = 4;
    
    struct GlobalMemory {
        uint8_t number;
        uint8_t referenceCount;
        
        std::array<uint8_t, 2> alignment;
    };
    
    const char* LocalSharedMemoryNameBase = "PerformanceMeasurement_";
} // namespace

namespace openspace::performance {

// The Performance Manager will use a level of indirection in order to support multiple
// PerformanceManagers running in parallel:
// The ghoul::SharedData block addressed by OpenSpacePerformanceMeasurementSharedData
// will only get allocated once and contains the total number of allocated shared memory
// blocks alongside a list of names of these blocks
//

void PerformanceManager::createGlobalSharedMemory() {
    static_assert(
        sizeof(GlobalMemory) == GlobalSharedMemorySize,
        "The global memory struct does not fit the allocated global memory space"
    );
    
    using ghoul::SharedMemory;
    
    if (SharedMemory::exists(GlobalSharedMemoryName)) {
        SharedMemory sharedMemory(GlobalSharedMemoryName);
        sharedMemory.acquireLock();
        GlobalMemory* m = reinterpret_cast<GlobalMemory*>(sharedMemory.memory());
        ++(m->referenceCount);
        LINFO(
            "Using global shared memory block for performance measurements. "
            "Reference count: " << int(m->referenceCount)
        );
        sharedMemory.releaseLock();
    }
    else {
        LINFO("Creating global shared memory block for performance measurements");
        SharedMemory::create(GlobalSharedMemoryName, GlobalSharedMemorySize);
        
        // Initialize the data
        SharedMemory sharedMemory(GlobalSharedMemoryName);
        sharedMemory.acquireLock();
        new (sharedMemory.memory()) GlobalMemory;
        GlobalMemory* m = reinterpret_cast<GlobalMemory*>(sharedMemory.memory());
        m->number = 0;
        m->referenceCount = 1;
        sharedMemory.releaseLock();
    }
}

void PerformanceManager::destroyGlobalSharedMemory() {
    using ghoul::SharedMemory;
    if (!SharedMemory::exists(GlobalSharedMemoryName)) {
        LWARNING("Global shared memory for Performance measurements did not exist");
        return;
    }
    
    SharedMemory sharedMemory(GlobalSharedMemoryName);
    sharedMemory.acquireLock();
    GlobalMemory* m = reinterpret_cast<GlobalMemory*>(sharedMemory.memory());
    --(m->referenceCount);
    LINFO("Global shared performance memory reference count: " << int(m->referenceCount));
    if (m->referenceCount == 0) {
        LINFO("Removing global shared performance memory");
        
        // When the global memory is deleted, we have to get rid of all local memory as
        // well. In principle, none should be left, but OpenSpace crashing might leave
        // some of the memory orphaned
        for (int i = 0; i < std::numeric_limits<uint8_t>::max(); ++i) {
            std::string localName = LocalSharedMemoryNameBase + std::to_string(i);
            if (SharedMemory::exists(localName)) {
                LINFO("Removing shared memory: " << localName);
                SharedMemory::remove(localName);
            }
        }
        
        SharedMemory::remove(GlobalSharedMemoryName);
    }
    sharedMemory.releaseLock();
}
    
PerformanceManager::PerformanceManager()
    : _loggingEnabled(false)
    , _logDir(absPath("${BASE_PATH}"))
    , _prefix("PM-")
    , _ext("log")
<<<<<<< HEAD
    , _clearLogs(true)
=======
    , _performanceMemory(nullptr)
    , _tick(0)
>>>>>>> 7aceb54b
{
    PerformanceManager::createGlobalSharedMemory();

    ghoul::SharedMemory sharedMemory(GlobalSharedMemoryName);
    sharedMemory.acquireLock();
    OnExit([&](){sharedMemory.releaseLock();});
    
    GlobalMemory* m = reinterpret_cast<GlobalMemory*>(sharedMemory.memory());

    // The the first free block (which also coincides with the number of blocks
    uint8_t blockIndex = m->number;
    ++(m->number);

    std::string localName = LocalSharedMemoryNameBase + std::to_string(blockIndex);
    
    // Compute the total size
    const int totalSize = sizeof(PerformanceLayout);
    LINFO("Create shared memory '" + localName + "' of " << totalSize << " bytes");

    if (ghoul::SharedMemory::exists(localName)) {
        throw ghoul::RuntimeError(
            "Shared Memory '" + localName + "' block already existed"
        );
    }
    
    ghoul::SharedMemory::create(localName, totalSize);

    _performanceMemory = std::make_unique<ghoul::SharedMemory>(localName);
    // Using the placement-new to create a PerformanceLayout in the shared memory
    new (_performanceMemory->memory()) PerformanceLayout;
}

PerformanceManager::~PerformanceManager() {
    if (loggingEnabled()) {
        outputLogs();
    }

    if (_performanceMemory) {
        ghoul::SharedMemory sharedMemory(GlobalSharedMemoryName);
        sharedMemory.acquireLock();
        GlobalMemory* m = reinterpret_cast<GlobalMemory*>(sharedMemory.memory());
        --(m->number);
        sharedMemory.releaseLock();
        
        LINFO("Remove shared memory '" << _performanceMemory->name() << "'");
        ghoul::SharedMemory::remove(_performanceMemory->name());

        _performanceMemory = nullptr;

    }
    
    PerformanceManager::destroyGlobalSharedMemory();
}

void PerformanceManager::resetPerformanceMeasurements() {
    // Using the placement-new to create a PerformanceLayout in the shared memory
    _performanceMemory->acquireLock();
    void* ptr = _performanceMemory->memory();
    new (ptr) PerformanceLayout;
    _performanceMemory->releaseLock();
    
    individualPerformanceLocations.clear();
}
    
bool PerformanceManager::isMeasuringPerformance() const {
    return _doPerformanceMeasurements;
}
    
void PerformanceManager::outputLogs() {

    if (_clearLogs) {
        // Clear the logs, and then make sure we don't the next time
        initLogs();
        _clearLogs = false;
    }
    // Log Layout values
    PerformanceLayout* layout = performanceData();
    const size_t writeStart = (PerformanceLayout::NumberValues - 1) - _tick;

    // Log function performance
    for (int16_t n = 0; n < layout->nFunctionEntries; n++) {
        const auto function = layout->functionEntries[n];
        const std::string filename = formatLogName(function.name);
        std::ofstream out(absPath(filename), std::ofstream::out | std::ofstream::app);

        // Comma separate data
        for (size_t i = writeStart; i < PerformanceLayout::NumberValues; i++) {
            const std::vector<float> data = { function.time[i] };
            writeData(out, data);
        }
        out.close();
    }

    // Log scene object performance
    for (int16_t n = 0; n < layout->nScaleGraphEntries; n++) {
        const auto node = layout->sceneGraphEntries[n];

        // Open file
        const std::string filename = formatLogName(node.name);
        std::ofstream out(absPath(filename), std::ofstream::out | std::ofstream::app);
        
        // Comma separate data
        for (size_t i = writeStart; i < PerformanceLayout::NumberValues; i++) {
            const std::vector<float> data = {
                node.renderTime[i],
                node.updateRenderable[i],
                node.updateRotation[i],
                node.updateScaling[i],
                node.updateTranslation[i],
                node.updateSceneGraphNode[i],
                node.totalTime[i]
            };
            writeData(out, data);
        }
        out.close();
    }
}

void PerformanceManager::writeData(std::ofstream& out, const std::vector<float>& data) {
    for (size_t i = 0; i < data.size() - 1; i++) {
        out << data[i] << ",";
    }
    out << data[data.size() - 1] << "\n";
}

 std::string PerformanceManager::formatLogName(std::string nodeName) {
    // Replace any colons with dashes
    std::replace(nodeName.begin(), nodeName.end(), ':', '-');
    // Replace spaces with underscore
    std::replace(nodeName.begin(), nodeName.end(), ' ', '_');
    return  _logDir + "/" + _prefix + nodeName + _suffix + "." + _ext;
}

void PerformanceManager::logDir(std::string dir) {
    _logDir = absPath(dir);
}

std::string PerformanceManager::logDir() const {
    return _logDir;
}

void PerformanceManager::prefix(std::string prefix) {
    _prefix = prefix;
}

std::string PerformanceManager::prefix() const {
    return _prefix;
}

void PerformanceManager::enableLogging() {
    setLogging(true);
}

void PerformanceManager::disableLogging() {
    setLogging(false);
}

void PerformanceManager::toggleLogging() {
    setLogging(!_loggingEnabled);
}

void PerformanceManager::setLogging(bool enabled) {
    // Create the log directory if it doesn't exist. Do it here, so that it
    // only tests once each time output is enabled
    if (enabled) {
        // If it can't create the directory, it's not logging so set false
        enabled = createLogDir();
    }

    if (!enabled) {
        // Clear logs the next time we enable logging
        _clearLogs = true;
    }

    _loggingEnabled = enabled;
}

bool PerformanceManager::createLogDir() {
    // Done if it exists
    ghoul::filesystem::Directory dir(_logDir);
    if (FileSys.directoryExists(dir)) {
        return true;
    }

    // Error and set false if can't create
    try {
        FileSys.createDirectory(dir, ghoul::filesystem::FileSystem::Recursive::Yes);
    }
    catch (const ghoul::filesystem::FileSystem::FileSystemException& e) {
        LERROR("Could not create log directory: " << e.message);
        return false;
    }
    return true;
}

bool PerformanceManager::loggingEnabled() const {
    return _loggingEnabled;
}

PerformanceLayout* PerformanceManager::performanceData() {
    void* ptr = _performanceMemory->memory();
    return reinterpret_cast<PerformanceLayout*>(ptr);
}

void PerformanceManager::tick() {
    _tick = (_tick + 1) % PerformanceLayout::NumberValues;
}

void PerformanceManager::storeIndividualPerformanceMeasurement
                                          (std::string identifier, long long microseconds)
{
    PerformanceLayout* layout = performanceData();
    _performanceMemory->acquireLock();

    auto it = individualPerformanceLocations.find(identifier);
    PerformanceLayout::FunctionPerformanceLayout* p = nullptr;
    if (it == individualPerformanceLocations.end()) {
        p = &(layout->functionEntries[layout->nFunctionEntries]);
        individualPerformanceLocations[identifier] = layout->nFunctionEntries;
        ++(layout->nFunctionEntries);
    }
    else {
        p = &(layout->functionEntries[it->second]);
    }
#ifdef _MSC_VER
    strcpy_s(p->name, identifier.length() + 1, identifier.c_str());
#else
    strcpy(p->name, identifier.c_str());
#endif
    
    std::rotate(
        std::begin(p->time),
        std::next(std::begin(p->time)),
        std::end(p->time)
    );
    p->time[PerformanceLayout::NumberValues - 1] =
        static_cast<float>(microseconds);

    _performanceMemory->releaseLock();
}

void PerformanceManager::storeScenePerformanceMeasurements(
                                           const std::vector<SceneGraphNode*>& sceneNodes)
{
    using namespace performance;

    PerformanceLayout* layout = performanceData();
    _performanceMemory->acquireLock();
    
    int nNodes = static_cast<int>(sceneNodes.size());
    layout->nScaleGraphEntries = static_cast<int16_t>(nNodes);
    for (int i = 0; i < nNodes; ++i) {
        SceneGraphNode* node = sceneNodes[i];

        memset(layout->sceneGraphEntries[i].name, 0, PerformanceLayout::LengthName);
#ifdef _MSC_VER
        strcpy_s(
            layout->sceneGraphEntries[i].name,
            node->name().length() + 1,
            node->name().c_str()
        );
#else
        strcpy(layout->sceneGraphEntries[i].name, node->name().c_str());
#endif
        
        SceneGraphNode::PerformanceRecord r = node->performanceRecord();
        PerformanceLayout::SceneGraphPerformanceLayout& entry = layout->sceneGraphEntries[i];

        std::rotate(
            std::begin(entry.renderTime),
            std::next(std::begin(entry.renderTime)),
            std::end(entry.renderTime)
        );
        entry.renderTime[PerformanceLayout::NumberValues - 1] = std::chrono::duration<float, std::micro>(r.renderTime).count();
        
        std::rotate(
            std::begin(entry.updateTranslation),
            std::next(std::begin(entry.updateTranslation)),
            std::end(entry.updateTranslation)
        );
        entry.updateTranslation[PerformanceLayout::NumberValues - 1] = std::chrono::duration<float, std::micro>(r.updateTimeTranslation).count();

        std::rotate(
            std::begin(entry.updateRotation),
            std::next(std::begin(entry.updateRotation)),
            std::end(entry.updateRotation)
        );
        entry.updateRotation[PerformanceLayout::NumberValues - 1] = std::chrono::duration<float, std::micro>(r.updateTimeRotation).count();

        std::rotate(
            std::begin(entry.updateScaling),
            std::next(std::begin(entry.updateScaling)),
            std::end(entry.updateScaling)
        );
        entry.updateScaling[PerformanceLayout::NumberValues - 1] = std::chrono::duration<float, std::micro>(r.updateTimeScaling).count();

        std::rotate(
            std::begin(entry.updateRenderable),
            std::next(std::begin(entry.updateRenderable)),
            std::end(entry.updateRenderable)
        );
        entry.updateRenderable[PerformanceLayout::NumberValues - 1] = std::chrono::duration<float, std::micro>(r.updateTimeRenderable).count();

        std::rotate(
            std::begin(entry.updateSceneGraphNode),
            std::next(std::begin(entry.updateSceneGraphNode)),
            std::end(entry.updateSceneGraphNode)
        );
        entry.updateSceneGraphNode[PerformanceLayout::NumberValues - 1] = std::chrono::duration<float, std::micro>(r.updateSceneGraphNode).count();

        std::rotate(
            std::begin(entry.totalTime),
            std::next(std::begin(entry.totalTime)),
            std::end(entry.totalTime)
        );
        entry.totalTime[PerformanceLayout::NumberValues - 1] = std::chrono::duration<float, std::micro>(r.totalTime).count();
        // Reset the total after we log it
        node->clearPerformanceTotalTime();
    }
    _performanceMemory->releaseLock();
    
    if (_loggingEnabled && _tick == PerformanceLayout::NumberValues - 1) {
        outputLogs();
    }

    tick();
}

void PerformanceManager::clearLogs() {
    const PerformanceLayout* layout = performanceData();
    for (size_t n = 0; n < layout->nFunctionEntries; n++) {
        const std::string filename = formatLogName(layout->functionEntries[n].name);
        std::ofstream out(absPath(filename), std::ofstream::out | std::ofstream::trunc);
    }

    for (size_t n = 0; n < layout->nScaleGraphEntries; n++) {
        const std::string filename = formatLogName(layout->sceneGraphEntries[n].name);
        std::ofstream out(absPath(filename), std::ofstream::out | std::ofstream::trunc);
    }
}

void PerformanceManager::initLogs() {
    const PerformanceLayout* layout = performanceData();
    for (size_t n = 0; n < layout->nFunctionEntries; n++) {
        const std::string filename = formatLogName(layout->functionEntries[n].name);
        std::ofstream out(absPath(filename), std::ofstream::out | std::ofstream::trunc);
        out << "time\n";
    }

    for (size_t n = 0; n < layout->nScaleGraphEntries; n++) {
        const std::string filename = formatLogName(layout->sceneGraphEntries[n].name);
        std::ofstream out(absPath(filename), std::ofstream::out | std::ofstream::trunc);
        out << "render,updateRenderable,updateRotation,updateScaling,updateTranslation,updateSceneGraphNode,totalTime\n";
    }
}
} // namespace openspace::performance<|MERGE_RESOLUTION|>--- conflicted
+++ resolved
@@ -1,4 +1,4 @@
-﻿/*****************************************************************************************
+/*****************************************************************************************
  *                                                                                       *
  * OpenSpace                                                                             *
  *                                                                                       *
@@ -135,12 +135,9 @@
     , _logDir(absPath("${BASE_PATH}"))
     , _prefix("PM-")
     , _ext("log")
-<<<<<<< HEAD
     , _clearLogs(true)
-=======
     , _performanceMemory(nullptr)
     , _tick(0)
->>>>>>> 7aceb54b
 {
     PerformanceManager::createGlobalSharedMemory();
 
@@ -221,7 +218,7 @@
     const size_t writeStart = (PerformanceLayout::NumberValues - 1) - _tick;
 
     // Log function performance
-    for (int16_t n = 0; n < layout->nFunctionEntries; n++) {
+    for (size_t n = 0; n < layout->nFunctionEntries; n++) {
         const auto function = layout->functionEntries[n];
         const std::string filename = formatLogName(function.name);
         std::ofstream out(absPath(filename), std::ofstream::out | std::ofstream::app);
@@ -235,7 +232,7 @@
     }
 
     // Log scene object performance
-    for (int16_t n = 0; n < layout->nScaleGraphEntries; n++) {
+    for (size_t n = 0; n < layout->nScaleGraphEntries; n++) {
         const auto node = layout->sceneGraphEntries[n];
 
         // Open file
