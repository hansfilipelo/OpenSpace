--- conflicted
+++ resolved
@@ -80,31 +80,6 @@
 void OpenSpaceEngine::create(int argc, char** argv, int& newArgc, char**& newArgv) {
     // TODO custom assert (ticket #5)
     assert(_engine == nullptr);
-<<<<<<< HEAD
-    _engine = new OpenSpaceEngine;
-
-    LogManager::initialize(LogManager::LogLevel::Debug, true);
-    LogMgr.addLog(new ConsoleLog);
-    
-	ghoul::filesystem::FileSystem::initialize();
-    
-#ifdef __WIN32__
-    // Windows: Binary two folders down
-	FileSys.registerPathToken("${BASE_PATH}", "../..");
-#elif __APPLE__
-    // OS X : Binary three folders down
-	FileSys.registerPathToken("${BASE_PATH}", "../../..");
-#else
-    // Linux : Binary three folders down
-	FileSys.registerPathToken("${BASE_PATH}", "..");
-#endif
-	FileSys.registerPathToken("${SCRIPTS}", "${BASE_PATH}/scripts");
-	FileSys.registerPathToken("${OPENSPACE-DATA}", "${BASE_PATH}/openspace-data");
-
-    _engine->_configurationManager = new ghoul::ConfigurationManager;
-    _engine->_configurationManager->initialize();
-=======
->>>>>>> ee1ed6fa
     
     // set the arguments for SGCT
     newArgc = 3;
@@ -121,20 +96,12 @@
 	// Linux is is a bin folder
     newArgv[2] = "../config/single.xml";
 #endif
-<<<<<<< HEAD
-    
-    // Create the renderenginge object
-    _engine->_renderEngine = new RenderEngine;
-    _engine->_interactionHandler = new InteractionHandler;
-=======
 
     // Create the engine objects
     _engine = new OpenSpaceEngine;
     _engine->_renderEngine = new RenderEngine;
     _engine->_interactionHandler = new InteractionHandler;
     _engine->_configurationManager = new ghoul::ConfigurationManager;
-    
->>>>>>> ee1ed6fa
 }
 
 void OpenSpaceEngine::destroy() {
@@ -142,13 +109,6 @@
 }
 
 bool OpenSpaceEngine::initialize() {
-<<<<<<< HEAD
-    // Load the configurationmanager with the default configuration
-    ghoul::ConfigurationManager configuration;
-    configuration.initialize(absPath("${SCRIPTS}/DefaultConfig.lua"));
-    configuration.loadConfiguration(absPath("${SCRIPTS}/ExtraConfigScript.lua"), false);
-=======
->>>>>>> ee1ed6fa
 
     // Initialize the logmanager
     LogManager::initialize(LogManager::LogLevel::Debug, true);
