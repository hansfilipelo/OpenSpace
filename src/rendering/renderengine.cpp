/*****************************************************************************************
 *                                                                                       *
 * OpenSpace                                                                             *
 *                                                                                       *
 * Copyright (c) 2014-2016                                                               *
 *                                                                                       *
 * Permission is hereby granted, free of charge, to any person obtaining a copy of this  *
 * software and associated documentation files (the "Software"), to deal in the Software *
 * without restriction, including without limitation the rights to use, copy, modify,    *
 * merge, publish, distribute, sublicense, and/or sell copies of the Software, and to    *
 * permit persons to whom the Software is furnished to do so, subject to the following   *
 * conditions:                                                                           *
 *                                                                                       *
 * The above copyright notice and this permission notice shall be included in all copies *
 * or substantial portions of the Software.                                              *
 *                                                                                       *
 * THE SOFTWARE IS PROVIDED "AS IS", WITHOUT WARRANTY OF ANY KIND, EXPRESS OR IMPLIED,   *
 * INCLUDING BUT NOT LIMITED TO THE WARRANTIES OF MERCHANTABILITY, FITNESS FOR A         *
 * PARTICULAR PURPOSE AND NONINFRINGEMENT. IN NO EVENT SHALL THE AUTHORS OR COPYRIGHT    *
 * HOLDERS BE LIABLE FOR ANY CLAIM, DAMAGES OR OTHER LIABILITY, WHETHER IN AN ACTION OF  *
 * CONTRACT, TORT OR OTHERWISE, ARISING FROM, OUT OF OR IN CONNECTION WITH THE SOFTWARE  *
 * OR THE USE OR OTHER DEALINGS IN THE SOFTWARE.                                         *
 ****************************************************************************************/

#include <openspace/rendering/renderengine.h> 

#ifdef OPENSPACE_MODULE_NEWHORIZONS_ENABLED
#include <modules/newhorizons/util/imagesequencer.h>
#endif

#include <openspace/rendering/renderer.h>
#include <openspace/rendering/abufferrenderer.h>
#include <openspace/rendering/framebufferrenderer.h>
#include <openspace/rendering/raycastermanager.h>

#include <openspace/engine/openspaceengine.h>
#include <openspace/interaction/interactionhandler.h>
#include <openspace/scene/scene.h>
#include <openspace/util/camera.h>
#include <openspace/util/time.h>
#include <openspace/util/screenlog.h>
#include <openspace/util/spicemanager.h>
//#include <openspace/rendering/renderablepath.h>
#include <modules/base/rendering/renderablepath.h>
#include <openspace/util/syncbuffer.h>
#include <ghoul/filesystem/filesystem.h>
#include <ghoul/misc/sharedmemory.h>
#include <ghoul/opengl/programobject.h>
#include <openspace/engine/configurationmanager.h>
#include <ghoul/systemcapabilities/systemcapabilities.h>
#include <ghoul/systemcapabilities/openglcapabilitiescomponent.h>
#include <ghoul/font/fontrenderer.h>
#include <ghoul/font/fontmanager.h>
#include <ghoul/glm.h>
#include <openspace/engine/wrapper/windowwrapper.h>


#include <ghoul/io/texture/texturereader.h>
#include <ghoul/io/texture/texturewriter.h>
#ifdef GHOUL_USE_DEVIL
#include <ghoul/io/texture/texturereaderdevil.h>
#endif //GHOUL_USE_DEVIL
#ifdef GHOUL_USE_FREEIMAGE
#include <ghoul/io/texture/texturereaderfreeimage.h>
#endif // GHOUL_USE_FREEIMAGE
#include <ghoul/io/texture/texturereadercmap.h>
#include <ghoul/misc/exception.h>

#ifdef GHOUL_USE_SOIL
#include <ghoul/io/texture/texturereadersoil.h>
#include <ghoul/io/texture/texturewritersoil.h>
#endif //GHOUL_USE_SOIL

#include <array>
#include <fstream>
#include <sgct.h>

// These are temporary ---abock
#include <modules/base/ephemeris/spiceephemeris.h>
#include <modules/base/ephemeris/staticephemeris.h>

// ABuffer defines
#define RENDERER_FRAMEBUFFER 0
#define RENDERER_ABUFFER 1

#include "renderengine_lua.inl"

namespace {
    const std::string _loggerCat = "RenderEngine";

    const std::string KeyRenderingMethod = "RenderingMethod";   
    std::chrono::seconds ScreenLogTimeToLive(15);
    const std::string DefaultRenderingMethod = "ABuffer";
    const std::string RenderFsPath = "${SHADERS}/render.frag";
}

namespace openspace {

const std::string RenderEngine::PerformanceMeasurementSharedData =
    "OpenSpacePerformanceMeasurementSharedData";

const std::string RenderEngine::KeyFontMono = "Mono";
const std::string RenderEngine::KeyFontLight = "Light";
    
RenderEngine::RenderEngine()
    : _mainCamera(nullptr)
    , _sceneGraph(nullptr)
    , _renderer(nullptr)
    , _rendererImplementation(RendererImplementation::Invalid)
    , _log(nullptr)
    , _showInfo(true)
    , _showLog(true)
    , _takeScreenshot(false)
    , _doPerformanceMeasurements(false)
    , _performanceMemory(nullptr)
    , _globalBlackOutFactor(1.f)
    , _fadeDuration(2.f)
    , _currentFadeTime(0.f)
    , _fadeDirection(0)
    //    , _sgctRenderStatisticsVisible(false)
{
    _onScreenInformation = {
        glm::vec2(0.f),
        12,
        -1
    };
}

RenderEngine::~RenderEngine() {
    delete _sceneGraph;
    _sceneGraph = nullptr;

    delete _mainCamera;
    delete _performanceMemory;
    delete _raycasterManager;

    if (ghoul::SharedMemory::exists(PerformanceMeasurementSharedData))
        ghoul::SharedMemory::remove(PerformanceMeasurementSharedData);
}

bool RenderEngine::deinitialize() {
    _sceneGraph->clearSceneGraph();
    return true;
}

void RenderEngine::setRendererFromString(const std::string& renderingMethod) {
    _rendererImplementation = rendererFromString(renderingMethod);

    std::unique_ptr<Renderer> newRenderer = nullptr;
    switch (_rendererImplementation) {
    case RendererImplementation::Framebuffer:
        newRenderer = std::make_unique<FramebufferRenderer>();
        break;
    case RendererImplementation::ABuffer:
        newRenderer = std::make_unique<ABufferRenderer>();
        break;
    case RendererImplementation::Invalid:
        LFATAL("Rendering method '" << renderingMethod << "' not among the available "
               << "rendering methods");
    }

    setRenderer(std::move(newRenderer));
}

bool RenderEngine::initialize() {
    std::string renderingMethod = DefaultRenderingMethod;
    
    // If the user specified a rendering method that he would like to use, use that

    if (OsEng.configurationManager().hasKeyAndValue<std::string>(KeyRenderingMethod)) {
        renderingMethod = OsEng.configurationManager().value<std::string>(KeyRenderingMethod);
    } else {
        using Version = ghoul::systemcapabilities::OpenGLCapabilitiesComponent::Version;

        // The default rendering method has a requirement of OpenGL 4.3, so if we are
        // below that, we will fall back to frame buffer operation
        if (OpenGLCap.openGLVersion() < Version{4,3,0}) {
            LINFO("Falling back to framebuffer implementation due to OpenGL limitations");
            renderingMethod = "Framebuffer";
        }
    }

    _raycasterManager = new RaycasterManager();

    LINFO("Seting renderer from string: " << renderingMethod);
    setRendererFromString(renderingMethod);

    // init camera and set temporary position and scaling
    _mainCamera = new Camera();
    _mainCamera->setScaling(glm::vec2(1.0, -8.0));
    _mainCamera->setPosition(psc(0.f, 0.f, 1.499823f, 11.f));

    OsEng.interactionHandler().setCamera(_mainCamera);
    if (_renderer) {
        _renderer->setCamera(_mainCamera);
    }

#ifdef GHOUL_USE_DEVIL
    ghoul::io::TextureReader::ref().addReader(std::make_shared<ghoul::io::TextureReaderDevIL>());
#endif // GHOUL_USE_DEVIL
#ifdef GHOUL_USE_FREEIMAGE
    ghoul::io::TextureReader::ref().addReader(std::make_shared<ghoul::io::TextureReaderFreeImage>());
#endif // GHOUL_USE_FREEIMAGE
#ifdef GHOUL_USE_SOIL
    ghoul::io::TextureReader::ref().addReader(std::make_shared<ghoul::io::TextureReaderSOIL>());
    ghoul::io::TextureWriter::ref().addWriter(std::make_shared<ghoul::io::TextureWriterSOIL>());
#endif // GHOUL_USE_SOIL
  
    ghoul::io::TextureReader::ref().addReader(std::make_shared<ghoul::io::TextureReaderCMAP>());


    return true;
}

bool RenderEngine::initializeGL() {
    // TODO:    Fix the power scaled coordinates in such a way that these 
    //            values can be set to more realistic values

    // set the close clip plane and the far clip plane to extreme values while in
    // development
    OsEng.windowWrapper().setNearFarClippingPlane(0.001f, 1000.f);
    
    
    try {
        const float fontSizeTime = 15.f;
        _fontDate = OsEng.fontManager().font(KeyFontMono, fontSizeTime);
        const float fontSizeMono = 10.f;
        _fontInfo = OsEng.fontManager().font(KeyFontMono, fontSizeMono);
        const float fontSizeLight = 8.f;
        _fontLog = OsEng.fontManager().font(KeyFontLight, fontSizeLight);
    }
    catch (const ghoul::fontrendering::Font::FreeTypeException& e) {
        LERROR(e.what());
        throw;
    }
   
    
    
    // ALL OF THIS HAS TO BE CHECKED
    // ---abock
    
    
//    sgct::Engine::instance()->setNearAndFarClippingPlanes(0.001f, 1000.0f);
    // sgct::Engine::instance()->setNearAndFarClippingPlanes(0.1f, 30.0f);

    // calculating the maximum field of view for the camera, used to
    // determine visibility of objects in the scene graph
/*    if (sgct::Engine::instance()->getCurrentRenderTarget() == sgct::Engine::NonLinearBuffer) {
        // fisheye mode, looking upwards to the "dome"
        glm::vec4 upDirection(0, 1, 0, 0);

        // get the tilt and rotate the view
        const float tilt = wPtr->getFisheyeTilt();
        glm::mat4 tiltMatrix
            = glm::rotate(glm::mat4(1.0f), tilt, glm::vec3(1.0f, 0.0f, 0.0f));
        const glm::vec4 viewdir = tiltMatrix * upDirection;

        // set the tilted view and the FOV
        _mainCamera->setCameraDirection(glm::vec3(viewdir[0], viewdir[1], viewdir[2]));
        _mainCamera->setMaxFov(wPtr->getFisheyeFOV());
        _mainCamera->setLookUpVector(glm::vec3(0.0, 1.0, 0.0));
    }
    else {*/
        // get corner positions, calculating the forth to easily calculate center
        
  //      glm::vec3 corners[4];
  //      sgct::SGCTWindow* wPtr = sgct::Engine::instance()->getWindowPtr(0);
  //      sgct_core::BaseViewport* vp = wPtr->getViewport(0);
  //      sgct_core::SGCTProjectionPlane* projectionPlane = vp->getProjectionPlane();

  //      corners[0] = *(projectionPlane->getCoordinatePtr(sgct_core::SGCTProjectionPlane::LowerLeft));
  //      corners[1] = *(projectionPlane->getCoordinatePtr(sgct_core::SGCTProjectionPlane::UpperLeft));
  //      corners[2] = *(projectionPlane->getCoordinatePtr(sgct_core::SGCTProjectionPlane::UpperRight));
  //      corners[3] = glm::vec3(corners[2][0], corners[0][1], corners[2][2]);
  //       
  //      const glm::vec3 center = (corners[0] + corners[1] + corners[2] + corners[3]);
        ////    
        //const glm::vec3 eyePosition = sgct_core::ClusterManager::instance()->getDefaultUserPtr()->getPos();
        ////// get viewdirection, stores the direction in the camera, used for culling
        //const glm::vec3 viewdir = glm::normalize(eyePosition - center);

        //const glm::vec3 upVector = corners[0] - corners[1];

        
<<<<<<< HEAD
		//_mainCamera->setCameraDirection(glm::normalize(-viewdir));
		//_mainCamera->setLookUpVector(glm::normalize(upVector));
=======
        //_mainCamera->setCameraDirection(glm::normalize(-viewdir));
     _mainCamera->setCameraDirection(glm::vec3(0.f, 0.f, -1.f));
        //_mainCamera->setLookUpVector(glm::normalize(upVector));
>>>>>>> 906470f2
        _mainCamera->setLookUpVector(glm::vec3(0.f, 1.f, 0.f));

        // set the initial fov to be 0.0 which means everything will be culled
        //float maxFov = 0.0f;
        float maxFov = std::numeric_limits<float>::max();

        //// for each corner
        //for (int i = 0; i < 4; ++i) {
        //    // calculate radians to corner
        //    glm::vec3 dir = glm::normalize(eyePosition - corners[i]);
        //    float radsbetween = acos(glm::dot(viewdir, dir))
        //        / (glm::length(viewdir) * glm::length(dir));

        //    // the angle to a corner is larger than the current maxima
        //    if (radsbetween > maxFov) {
        //        maxFov = radsbetween;
        //    }
        //}
        _mainCamera->setMaxFov(maxFov);
    //}

    LINFO("Initializing Log");
    std::unique_ptr<ScreenLog> log = std::make_unique<ScreenLog>(ScreenLogTimeToLive);
    _log = log.get();
    ghoul::logging::LogManager::ref().addLog(std::move(log));

    LINFO("Finished initializing GL");
    return true;
}

void RenderEngine::preSynchronization() {
    if (_mainCamera)
        _mainCamera->preSynchronization();
}

void RenderEngine::postSynchronizationPreDraw() {
    //temporary fade funtionality
    if (_fadeDirection != 0) {
        if (_currentFadeTime > _fadeDuration){
            _fadeDirection = 0;
            _globalBlackOutFactor = fminf(1.f, fmaxf(0.f, _globalBlackOutFactor));
        } 
        else {
            if (_fadeDirection < 0)
                _globalBlackOutFactor = glm::smoothstep(1.f, 0.f, _currentFadeTime / _fadeDuration);
            else
                _globalBlackOutFactor = glm::smoothstep(0.f, 1.f, _currentFadeTime / _fadeDuration);
            _currentFadeTime += static_cast<float>(OsEng.windowWrapper().averageDeltaTime());
        }
    }

    if (_mainCamera)
        _mainCamera->postSynchronizationPreDraw();

    bool windowResized = OsEng.windowWrapper().windowHasResized();

    if (windowResized) {
        glm::ivec2 res = OsEng.windowWrapper().currentDrawBufferResolution();
        _renderer->setResolution(res);
        ghoul::fontrendering::FontRenderer::defaultRenderer().setWindowSize(glm::vec2(res));
    }

<<<<<<< HEAD
	// update and evaluate the scene starting from the root node
	_sceneGraph->update({
		Time::ref().currentTime(),
=======
    // converts the quaternion used to rotation matrices
    if (_mainCamera)
        _mainCamera->compileViewRotationMatrix();

    // update and evaluate the scene starting from the root node
    _sceneGraph->update({
        Time::ref().currentTime(),
>>>>>>> 906470f2
        Time::ref().timeJumped(),
        Time::ref().deltaTime(),
        _doPerformanceMeasurements
    });
    _sceneGraph->evaluate(_mainCamera);

    _renderer->update();

    for (auto program : _programs) {
        if (program->isDirty()) {
            program->rebuildFromFile();
        }
    }

    //Allow focus node to update camera (enables camera-following)
    //FIX LATER: THIS CAUSES MASTER NODE TO BE ONE FRAME AHEAD OF SLAVES
    //if (const SceneGraphNode* node = OsEng.ref().interactionHandler().focusNode()){
        //node->updateCamera(_mainCamera);
    //}

}

void RenderEngine::render(const glm::mat4 &projectionMatrix, const glm::mat4 &viewMatrix) {
<<<<<<< HEAD
	_mainCamera->sgctInternal.setViewMatrix(viewMatrix);
	_mainCamera->sgctInternal.setProjectionMatrix(projectionMatrix);
=======
    _mainCamera->setViewMatrix(viewMatrix);
    _mainCamera->setProjectionMatrix(projectionMatrix);
>>>>>>> 906470f2


    if (!(OsEng.isMaster() && _disableMasterRendering)) {
        _renderer->render(_globalBlackOutFactor, _doPerformanceMeasurements);
    }

    // Print some useful information on the master viewport
    if (OsEng.isMaster() && OsEng.windowWrapper().isSimpleRendering()) {
        if (_showInfo) {
            renderInformation();
        }
        if (_showLog) {
            renderScreenLog();
        }
    }
}

void RenderEngine::postDraw() {
    if (Time::ref().timeJumped())
        Time::ref().setTimeJumped(false);
    if (_takeScreenshot) {
        OsEng.windowWrapper().takeScreenshot();
        _takeScreenshot = false;
    }

    if (_doPerformanceMeasurements)
        storePerformanceMeasurements();
}

void RenderEngine::takeScreenshot() {
    _takeScreenshot = true;
}

void RenderEngine::toggleInfoText(bool b) {
    _showInfo = b;
}

Scene* RenderEngine::scene() {
    // TODO custom assert (ticket #5)
    assert(_sceneGraph);
    return _sceneGraph;
}

RaycasterManager& RenderEngine::raycasterManager() {
    return *_raycasterManager;
}

void RenderEngine::setSceneGraph(Scene* sceneGraph) {
    _sceneGraph = sceneGraph;
}

void RenderEngine::serialize(SyncBuffer* syncBuffer) {
    if (_mainCamera){
        _mainCamera->serialize(syncBuffer);
    }


    syncBuffer->encode(_onScreenInformation._node);
    syncBuffer->encode(_onScreenInformation._position.x);
    syncBuffer->encode(_onScreenInformation._position.y);
    syncBuffer->encode(_onScreenInformation._size);
}

void RenderEngine::deserialize(SyncBuffer* syncBuffer) {
    if (_mainCamera){
        _mainCamera->deserialize(syncBuffer);
    }
    syncBuffer->decode(_onScreenInformation._node);
    syncBuffer->decode(_onScreenInformation._position.x);
    syncBuffer->decode(_onScreenInformation._position.y);
    syncBuffer->decode(_onScreenInformation._size);

}

Camera* RenderEngine::camera() const {
    return _mainCamera;
}

Renderer* RenderEngine::renderer() const {
    return _renderer.get();
}

RenderEngine::RendererImplementation RenderEngine::rendererImplementation() const {
    return _rendererImplementation;
}

float RenderEngine::globalBlackOutFactor() {
    return _globalBlackOutFactor;
}

void RenderEngine::setGlobalBlackOutFactor(float opacity) {
    _globalBlackOutFactor = opacity;
}

void RenderEngine::startFading(int direction, float fadeDuration) {
    _fadeDirection = direction;
    _fadeDuration = fadeDuration;
    _currentFadeTime = 0.f;
}

/**
 * Build a program object for rendering with the used renderer
 */
std::unique_ptr<ghoul::opengl::ProgramObject> RenderEngine::buildRenderProgram(
    std::string name,
    std::string vsPath,
    std::string fsPath,
    const ghoul::Dictionary& data) {

    ghoul::Dictionary dict = data;

    // set path to the current renderer's main fragment shader
    dict.setValue("rendererData", _rendererData);
    // parameterize the main fragment shader program with specific contents.
    // fsPath should point to a shader file defining a Fragment getFragment() function
    // instead of a void main() setting glFragColor, glFragDepth, etc.
    dict.setValue("fragmentPath", fsPath);

    std::unique_ptr<ghoul::opengl::ProgramObject> program = ghoul::opengl::ProgramObject::Build(
        name,
        vsPath,
        RenderFsPath,
        dict);

    if (program) {
        _programs.push_back(program.get());
    }
    return program;
}

/**
 * Build a program object for rendering with the used renderer
 */
std::unique_ptr<ghoul::opengl::ProgramObject> RenderEngine::buildRenderProgram(
    std::string name,
    std::string vsPath,
    std::string fsPath,
    std::string csPath,
    const ghoul::Dictionary& data) {

    ghoul::Dictionary dict = data;
    dict.setValue("rendererData", _rendererData);

    // parameterize the main fragment shader program with specific contents.
    // fsPath should point to a shader file defining a Fragment getFragment() function
    // instead of a void main() setting glFragColor, glFragDepth, etc.
    dict.setValue("fragmentPath", fsPath);

    std::unique_ptr<ghoul::opengl::ProgramObject> program = ghoul::opengl::ProgramObject::Build(
        name,
        vsPath,
        RenderFsPath,
        csPath,
        dict);

    if (program) {
        _programs.push_back(program.get());
    }
    return program;
}

void RenderEngine::removeRenderProgram(const std::unique_ptr<ghoul::opengl::ProgramObject>& program) {
    ghoul::opengl::ProgramObject* ptr = program.get();
    auto it = std::find(
        _programs.begin(),
        _programs.end(),
        ptr
        );

    if (it != _programs.end()) {
        _programs.erase(it);
    }
}

/**
 * Set renderer data
 * Called from the renderer, whenever it needs to update
 * the dictionary of all rendering programs.
 */
void RenderEngine::setRendererData(const ghoul::Dictionary& data) {
    _rendererData = data;
    for (auto program : _programs) {
        ghoul::Dictionary dict = program->dictionary();
        dict.setValue("rendererData", _rendererData);
        program->setDictionary(dict);
    }
}

/**
 * Set renderer
 */
void RenderEngine::setRenderer(std::unique_ptr<Renderer> renderer) {
    glm::ivec2 res = OsEng.windowWrapper().currentDrawBufferResolution();

    if (_renderer) {
        _renderer->deinitialize();
    }

    _renderer = std::move(renderer);
    _renderer->setResolution(res);
    _renderer->initialize();
    _renderer->setCamera(_mainCamera);
    _renderer->setScene(_sceneGraph);
}

scripting::ScriptEngine::LuaLibrary RenderEngine::luaLibrary() {
    return {
        "",
        {
            {
                "takeScreenshot",
                &luascriptfunctions::takeScreenshot,
                "",
                "Renders the current image to a file on disk"
            },
            {
                "setRenderer",
                &luascriptfunctions::setRenderer,
                "string",
                "Sets the renderer (ABuffer or FrameBuffer)"
            },
            {
                "showRenderInformation",
                &luascriptfunctions::showRenderInformation,
                "bool",
                "Toggles the showing of render information on-screen text"
            },
            {
                "setPerformanceMeasurement",
                &luascriptfunctions::setPerformanceMeasurement,
                "bool",
                "Sets the performance measurements"
            },
            {
                "fadeIn",
                &luascriptfunctions::fadeIn,
                "number",
                "",
                true
            },
            //also temporary @JK
            {
                "fadeOut",
                &luascriptfunctions::fadeOut,
                "number",
                "",
                true
            },
        },
    };
}

void RenderEngine::setPerformanceMeasurements(bool performanceMeasurements) {
    _doPerformanceMeasurements = performanceMeasurements;
}

bool RenderEngine::doesPerformanceMeasurements() const {
    return _doPerformanceMeasurements;
}

void RenderEngine::storePerformanceMeasurements() {
    const int8_t Version = 0;
    const int nValues = 250;
    const int lengthName = 256;
    const int maxValues = 256;

    struct PerformanceLayout {
        int8_t version;
        int32_t nValuesPerEntry;
        int32_t nEntries;
        int32_t maxNameLength;
        int32_t maxEntries;

        struct PerformanceLayoutEntry {
            char name[lengthName];
            float renderTime[nValues];
            float updateRenderable[nValues];
            float updateEphemeris[nValues];

            int32_t currentRenderTime;
            int32_t currentUpdateRenderable;
            int32_t currentUpdateEphemeris;
        };

        PerformanceLayoutEntry entries[maxValues];
    };

    const int nNodes = static_cast<int>(scene()->allSceneGraphNodes().size());
    if (!_performanceMemory) {

        // Compute the total size
        const int totalSize = sizeof(int8_t) + 4 * sizeof(int32_t) +
            maxValues * sizeof(PerformanceLayout::PerformanceLayoutEntry);
        LINFO("Create shared memory of " << totalSize << " bytes");

        try {
            ghoul::SharedMemory::remove(PerformanceMeasurementSharedData);
        }
        catch (const ghoul::SharedMemory::SharedMemoryError& e) {
            LINFOC(e.component, e.what());
        }
        
        ghoul::SharedMemory::create(PerformanceMeasurementSharedData, totalSize);
        _performanceMemory = new ghoul::SharedMemory(PerformanceMeasurementSharedData);

        void* ptr = _performanceMemory->memory();
        PerformanceLayout* layout = reinterpret_cast<PerformanceLayout*>(ptr);
        layout->version = Version;
        layout->nValuesPerEntry = nValues;
        layout->nEntries = nNodes;
        layout->maxNameLength = lengthName;
        layout->maxEntries = maxValues;

        memset(layout->entries, 0, maxValues * sizeof(PerformanceLayout::PerformanceLayoutEntry));

        for (int i = 0; i < nNodes; ++i) {
            SceneGraphNode* node = scene()->allSceneGraphNodes()[i];

            memset(layout->entries[i].name, 0, lengthName);
#ifdef _MSC_VER
            strcpy_s(layout->entries[i].name, node->name().length() + 1, node->name().c_str());
#else
            strcpy(layout->entries[i].name, node->name().c_str());
#endif

            layout->entries[i].currentRenderTime = 0;
            layout->entries[i].currentUpdateRenderable = 0;
            layout->entries[i].currentUpdateEphemeris = 0;
        }
    }

    void* ptr = _performanceMemory->memory();
    PerformanceLayout* layout = reinterpret_cast<PerformanceLayout*>(ptr);
    _performanceMemory->acquireLock();
    for (int i = 0; i < nNodes; ++i) {
        SceneGraphNode* node = scene()->allSceneGraphNodes()[i];
        SceneGraphNode::PerformanceRecord r = node->performanceRecord();
        PerformanceLayout::PerformanceLayoutEntry& entry = layout->entries[i];

        entry.renderTime[entry.currentRenderTime] = r.renderTime / 1000.f;
        entry.updateEphemeris[entry.currentUpdateEphemeris] = r.updateTimeEphemeris / 1000.f;
        entry.updateRenderable[entry.currentUpdateRenderable] = r.updateTimeRenderable / 1000.f;

        entry.currentRenderTime = (entry.currentRenderTime + 1) % nValues;
        entry.currentUpdateEphemeris = (entry.currentUpdateEphemeris + 1) % nValues;
        entry.currentUpdateRenderable = (entry.currentUpdateRenderable + 1) % nValues;
    }
    _performanceMemory->releaseLock();
}

// This method is temporary and will be removed once the scalegraph is in effect ---abock
void RenderEngine::changeViewPoint(std::string origin) {
    SceneGraphNode* solarSystemBarycenterNode = scene()->sceneGraphNode("SolarSystemBarycenter");
    SceneGraphNode* plutoBarycenterNode = scene()->sceneGraphNode("PlutoBarycenter");
    SceneGraphNode* newHorizonsNode = scene()->sceneGraphNode("NewHorizons");
    SceneGraphNode* newHorizonsPathNodeJ = scene()->sceneGraphNode("NewHorizonsPathJupiter");
    SceneGraphNode* newHorizonsPathNodeP = scene()->sceneGraphNode("NewHorizonsPathPluto");
//    SceneGraphNode* cg67pNode = scene()->sceneGraphNode("67P");
//    SceneGraphNode* rosettaNode = scene()->sceneGraphNode("Rosetta");

    RenderablePath* nhPath;

    SceneGraphNode* jupiterBarycenterNode = scene()->sceneGraphNode("JupiterBarycenter");

    //SceneGraphNode* newHorizonsGhostNode = scene()->sceneGraphNode("NewHorizonsGhost");
    //SceneGraphNode* dawnNode = scene()->sceneGraphNode("Dawn");
    //SceneGraphNode* vestaNode = scene()->sceneGraphNode("Vesta");

  //  if (solarSystemBarycenterNode == nullptr || plutoBarycenterNode == nullptr || 
        //jupiterBarycenterNode == nullptr) {
     //   LERROR("Necessary nodes does not exist");
        //return;
  //  }

    if (origin == "Pluto") {
        if (newHorizonsPathNodeP) {
            Renderable* R = newHorizonsPathNodeP->renderable();
            newHorizonsPathNodeP->setParent(plutoBarycenterNode);
            nhPath = static_cast<RenderablePath*>(R);
            nhPath->calculatePath("PLUTO BARYCENTER");
        }

        plutoBarycenterNode->setParent(scene()->sceneGraphNode("SolarSystem"));
        plutoBarycenterNode->setEphemeris(new StaticEphemeris);
        
        solarSystemBarycenterNode->setParent(plutoBarycenterNode);
        newHorizonsNode->setParent(plutoBarycenterNode);
        //newHorizonsGhostNode->setParent(plutoBarycenterNode);

        //dawnNode->setParent(plutoBarycenterNode);
        //vestaNode->setParent(plutoBarycenterNode);

        //newHorizonsTrailNode->setParent(plutoBarycenterNode);
        ghoul::Dictionary solarDictionary =
        {
            { std::string("Type"), std::string("Spice") },
            { std::string("Body"), std::string("SUN") },
            { std::string("Reference"), std::string("GALACTIC") },
            { std::string("Observer"), std::string("PLUTO BARYCENTER") },
            { std::string("Kernels"), ghoul::Dictionary() }
        };
        
        ghoul::Dictionary jupiterDictionary =
        {
            { std::string("Type"), std::string("Spice") },
            { std::string("Body"), std::string("JUPITER BARYCENTER") },
            { std::string("Reference"), std::string("GALACTIC") },
            { std::string("Observer"), std::string("PLUTO BARYCENTER") },
            { std::string("Kernels"), ghoul::Dictionary() }
        };

        ghoul::Dictionary newHorizonsDictionary =
        {
            { std::string("Type"), std::string("Spice") },
            { std::string("Body"), std::string("NEW HORIZONS") },
            { std::string("Reference"), std::string("GALACTIC") },
            { std::string("Observer"), std::string("PLUTO BARYCENTER") },
            { std::string("Kernels"), ghoul::Dictionary() }
        };

        solarSystemBarycenterNode->setEphemeris(new SpiceEphemeris(solarDictionary));
        jupiterBarycenterNode->setEphemeris(new SpiceEphemeris(jupiterDictionary));
        newHorizonsNode->setEphemeris(new SpiceEphemeris(newHorizonsDictionary));
        //newHorizonsTrailNode->setEphemeris(new SpiceEphemeris(newHorizonsDictionary));


        //ghoul::Dictionary dawnDictionary =
        //{
        //    { std::string("Type"), std::string("Spice") },
        //    { std::string("Body"), std::string("DAWN") },
        //    { std::string("Reference"), std::string("GALACTIC") },
        //    { std::string("Observer"), std::string("PLUTO BARYCENTER") },
        //    { std::string("Kernels"), ghoul::Dictionary() }
        //};
        //dawnNode->setEphemeris(new SpiceEphemeris(dawnDictionary));
        //
        //ghoul::Dictionary vestaDictionary =
        //{
        //      { std::string("Type"), std::string("Spice") },
        //      { std::string("Body"), std::string("VESTA") },
        //      { std::string("Reference"), std::string("GALACTIC") },
        //      { std::string("Observer"), std::string("PLUTO BARYCENTER") },
        //      { std::string("Kernels"), ghoul::Dictionary() }
        //};
        //vestaNode->setEphemeris(new SpiceEphemeris(vestaDictionary));

        
        //ghoul::Dictionary newHorizonsGhostDictionary =
        //{
        //    { std::string("Type"), std::string("Spice") },
        //    { std::string("Body"), std::string("NEW HORIZONS") },
        //    { std::string("EphmerisGhosting"), std::string("TRUE") },
        //    { std::string("Reference"), std::string("GALACTIC") },
        //    { std::string("Observer"), std::string("PLUTO BARYCENTER") },
        //    { std::string("Kernels"), ghoul::Dictionary() }
        //};
        //newHorizonsGhostNode->setEphemeris(new SpiceEphemeris(newHorizonsGhostDictionary));
        
        return;
    }
    if (origin == "Sun") {
        solarSystemBarycenterNode->setParent(scene()->sceneGraphNode("SolarSystem"));

        plutoBarycenterNode->setParent(solarSystemBarycenterNode);
        jupiterBarycenterNode->setParent(solarSystemBarycenterNode);
        newHorizonsNode->setParent(solarSystemBarycenterNode);
        //newHorizonsGhostNode->setParent(solarSystemBarycenterNode);

        //newHorizonsTrailNode->setParent(solarSystemBarycenterNode);
        //dawnNode->setParent(solarSystemBarycenterNode);
        //vestaNode->setParent(solarSystemBarycenterNode);

        ghoul::Dictionary plutoDictionary =
        {
            { std::string("Type"), std::string("Spice") },
            { std::string("Body"), std::string("PLUTO BARYCENTER") },
            { std::string("Reference"), std::string("GALACTIC") },
            { std::string("Observer"), std::string("SUN") },
            { std::string("Kernels"), ghoul::Dictionary() }
        };
        ghoul::Dictionary jupiterDictionary =
        {
            { std::string("Type"), std::string("Spice") },
            { std::string("Body"), std::string("JUPITER BARYCENTER") },
            { std::string("Reference"), std::string("GALACTIC") },
            { std::string("Observer"), std::string("SUN") },
            { std::string("Kernels"), ghoul::Dictionary() }
        };
        
        solarSystemBarycenterNode->setEphemeris(new StaticEphemeris);
        jupiterBarycenterNode->setEphemeris(new SpiceEphemeris(jupiterDictionary));
        plutoBarycenterNode->setEphemeris(new SpiceEphemeris(plutoDictionary));

        ghoul::Dictionary newHorizonsDictionary =
        {
            { std::string("Type"), std::string("Spice") },
            { std::string("Body"), std::string("NEW HORIZONS") },
            { std::string("Reference"), std::string("GALACTIC") },
            { std::string("Observer"), std::string("SUN") },
            { std::string("Kernels"), ghoul::Dictionary() }
        };
        newHorizonsNode->setEphemeris(new SpiceEphemeris(newHorizonsDictionary));
        //newHorizonsTrailNode->setEphemeris(new SpiceEphemeris(newHorizonsDictionary));

        
        //ghoul::Dictionary dawnDictionary =
        //{
        //    { std::string("Type"), std::string("Spice") },
        //    { std::string("Body"), std::string("DAWN") },
        //    { std::string("Reference"), std::string("GALACTIC") },
        //    { std::string("Observer"), std::string("SUN") },
        //    { std::string("Kernels"), ghoul::Dictionary() }
        //};
        //dawnNode->setEphemeris(new SpiceEphemeris(dawnDictionary));
        //
        //ghoul::Dictionary vestaDictionary =
        //{
        //    { std::string("Type"), std::string("Spice") },
        //    { std::string("Body"), std::string("VESTA") },
        //    { std::string("Reference"), std::string("GALACTIC") },
        //    { std::string("Observer"), std::string("SUN") },
        //    { std::string("Kernels"), ghoul::Dictionary() }
        //};
        //vestaNode->setEphemeris(new SpiceEphemeris(vestaDictionary));
        
        
        //ghoul::Dictionary newHorizonsGhostDictionary =
        //{
        //    { std::string("Type"), std::string("Spice") },
        //    { std::string("Body"), std::string("NEW HORIZONS") },
        //    { std::string("EphmerisGhosting"), std::string("TRUE") },
        //    { std::string("Reference"), std::string("GALACTIC") },
        //    { std::string("Observer"), std::string("JUPITER BARYCENTER") },
        //    { std::string("Kernels"), ghoul::Dictionary() }
        //};
        //newHorizonsGhostNode->setEphemeris(new SpiceEphemeris(newHorizonsGhostDictionary));
        
        return;
    }
    if (origin == "Jupiter") {
        if (newHorizonsPathNodeJ) {
            Renderable* R = newHorizonsPathNodeJ->renderable();
            newHorizonsPathNodeJ->setParent(jupiterBarycenterNode);
            nhPath = static_cast<RenderablePath*>(R);
            nhPath->calculatePath("JUPITER BARYCENTER");
        }

        jupiterBarycenterNode->setParent(scene()->sceneGraphNode("SolarSystem"));
        jupiterBarycenterNode->setEphemeris(new StaticEphemeris);

        solarSystemBarycenterNode->setParent(jupiterBarycenterNode);
        newHorizonsNode->setParent(jupiterBarycenterNode);
        //newHorizonsTrailNode->setParent(jupiterBarycenterNode);

        //dawnNode->setParent(jupiterBarycenterNode);
        //vestaNode->setParent(jupiterBarycenterNode);


        ghoul::Dictionary solarDictionary =
        {
            { std::string("Type"), std::string("Spice") },
            { std::string("Body"), std::string("SUN") },
            { std::string("Reference"), std::string("GALACTIC") },
            { std::string("Observer"), std::string("JUPITER BARYCENTER") },
            { std::string("Kernels"), ghoul::Dictionary() }
        };

        ghoul::Dictionary plutoDictionary =
        {
            { std::string("Type"), std::string("Spice") },
            { std::string("Body"), std::string("PlUTO BARYCENTER") },
            { std::string("Reference"), std::string("GALACTIC") },
            { std::string("Observer"), std::string("JUPITER BARYCENTER") },
            { std::string("Kernels"), ghoul::Dictionary() }
        };

        ghoul::Dictionary newHorizonsDictionary =
        {
            { std::string("Type"), std::string("Spice") },
            { std::string("Body"), std::string("NEW HORIZONS") },
            { std::string("Reference"), std::string("GALACTIC") },
            { std::string("Observer"), std::string("JUPITER BARYCENTER") },
            { std::string("Kernels"), ghoul::Dictionary() }
        };
        solarSystemBarycenterNode->setEphemeris(new SpiceEphemeris(solarDictionary));
        plutoBarycenterNode->setEphemeris(new SpiceEphemeris(plutoDictionary));
        newHorizonsNode->setEphemeris(new SpiceEphemeris(newHorizonsDictionary));
        //newHorizonsGhostNode->setParent(jupiterBarycenterNode);
        //newHorizonsTrailNode->setEphemeris(new SpiceEphemeris(newHorizonsDictionary));


        //ghoul::Dictionary dawnDictionary =
        //{
        //    { std::string("Type"), std::string("Spice") },
        //    { std::string("Body"), std::string("DAWN") },
        //    { std::string("Reference"), std::string("GALACTIC") },
        //    { std::string("Observer"), std::string("JUPITER BARYCENTER") },
        //    { std::string("Kernels"), ghoul::Dictionary() }
        //};
        //dawnNode->setEphemeris(new SpiceEphemeris(dawnDictionary));
        //
        //ghoul::Dictionary vestaDictionary =
        //{
        //    { std::string("Type"), std::string("Spice") },
        //    { std::string("Body"), std::string("VESTA") },
        //    { std::string("Reference"), std::string("GALACTIC") },
        //    { std::string("Observer"), std::string("JUPITER BARYCENTER") },
        //    { std::string("Kernels"), ghoul::Dictionary() }
        //};
        //vestaNode->setEphemeris(new SpiceEphemeris(vestaDictionary));


        
        //ghoul::Dictionary newHorizonsGhostDictionary =
        //{
        //    { std::string("Type"), std::string("Spice") },
        //    { std::string("Body"), std::string("NEW HORIZONS") },
        //    { std::string("EphmerisGhosting"), std::string("TRUE") },
        //    { std::string("Reference"), std::string("GALACTIC") },
        //    { std::string("Observer"), std::string("JUPITER BARYCENTER") },
        //    { std::string("Kernels"), ghoul::Dictionary() }
        //};
        //newHorizonsGhostNode->setEphemeris(new SpiceEphemeris(newHorizonsGhostDictionary));
        //newHorizonsGhostNode->setParent(jupiterBarycenterNode);

    
        return;
    }
    //if (origin == "Vesta") {
    //    
    //    vestaNode->setParent(scene()->sceneGraphNode("SolarSystem"));
    //    vestaNode->setEphemeris(new StaticEphemeris);
    //
    //    solarSystemBarycenterNode->setParent(vestaNode);
    //    newHorizonsNode->setParent(vestaNode);
    //
    //    dawnNode->setParent(vestaNode);
    //    plutoBarycenterNode->setParent(vestaNode);
    //
    //
    //    ghoul::Dictionary plutoDictionary =
    //    {
    //        { std::string("Type"), std::string("Spice") },
    //        { std::string("Body"), std::string("PLUTO BARYCENTER") },
    //        { std::string("Reference"), std::string("GALACTIC") },
    //        { std::string("Observer"), std::string("VESTA") },
    //        { std::string("Kernels"), ghoul::Dictionary() }
    //    };
    //    ghoul::Dictionary solarDictionary =
    //    {
    //        { std::string("Type"), std::string("Spice") },
    //        { std::string("Body"), std::string("SUN") },
    //        { std::string("Reference"), std::string("GALACTIC") },
    //        { std::string("Observer"), std::string("VESTA") },
    //        { std::string("Kernels"), ghoul::Dictionary() }
    //    };
    //
    //    ghoul::Dictionary jupiterDictionary =
    //    {
    //        { std::string("Type"), std::string("Spice") },
    //        { std::string("Body"), std::string("JUPITER BARYCENTER") },
    //        { std::string("Reference"), std::string("GALACTIC") },
    //        { std::string("Observer"), std::string("VESTA") },
    //        { std::string("Kernels"), ghoul::Dictionary() }
    //    };
    //
    //    solarSystemBarycenterNode->setEphemeris(new SpiceEphemeris(solarDictionary));
    //    plutoBarycenterNode->setEphemeris(new SpiceEphemeris(plutoDictionary));
    //    jupiterBarycenterNode->setEphemeris(new SpiceEphemeris(jupiterDictionary));
    //
    //    ghoul::Dictionary newHorizonsDictionary =
    //    {
    //        { std::string("Type"), std::string("Spice") },
    //        { std::string("Body"), std::string("NEW HORIZONS") },
    //        { std::string("Reference"), std::string("GALACTIC") },
    //        { std::string("Observer"), std::string("VESTA") },
    //        { std::string("Kernels"), ghoul::Dictionary() }
    //    };
    //    newHorizonsNode->setEphemeris(new SpiceEphemeris(newHorizonsDictionary));
    //
    //    ghoul::Dictionary dawnDictionary =
    //    {
    //        { std::string("Type"), std::string("Spice") },
    //        { std::string("Body"), std::string("DAWN") },
    //        { std::string("Reference"), std::string("GALACTIC") },
    //        { std::string("Observer"), std::string("VESTA") },
    //        { std::string("Kernels"), ghoul::Dictionary() }
    //    };
    //    dawnNode->setEphemeris(new SpiceEphemeris(dawnDictionary));
    //    vestaNode->setEphemeris(new StaticEphemeris);
    //
    //    return;
    //}

    if (origin == "67P") {
        SceneGraphNode* rosettaNode = scene()->sceneGraphNode("Rosetta");
        SceneGraphNode* cgNode = scene()->sceneGraphNode("67P");
        //jupiterBarycenterNode->setParent(solarSystemBarycenterNode);
        //plutoBarycenterNode->setParent(solarSystemBarycenterNode);
        solarSystemBarycenterNode->setParent(cgNode);
        rosettaNode->setParent(cgNode);
        
        ghoul::Dictionary solarDictionary =
            {
            { std::string("Type"), std::string("Spice") },
                { std::string("Body"), std::string("SUN") },
                { std::string("Reference"), std::string("GALACTIC") },
                { std::string("Observer"), std::string("CHURYUMOV-GERASIMENKO") },
                { std::string("Kernels"), ghoul::Dictionary() }
            };
        solarSystemBarycenterNode->setEphemeris(new SpiceEphemeris(solarDictionary));
        
        ghoul::Dictionary rosettaDictionary =
            {
            { std::string("Type"), std::string("Spice") },
                { std::string("Body"), std::string("ROSETTA") },
                { std::string("Reference"), std::string("GALACTIC") },
                { std::string("Observer"), std::string("CHURYUMOV-GERASIMENKO") },
                { std::string("Kernels"), ghoul::Dictionary() }
            };
        
        cgNode->setParent(scene()->sceneGraphNode("SolarSystem"));
        rosettaNode->setEphemeris(new SpiceEphemeris(rosettaDictionary));
        cgNode->setEphemeris(new StaticEphemeris);
        
        return;
        
    }

    LFATAL("This function is being misused with an argument of '" << origin << "'");
}

void RenderEngine::setDisableRenderingOnMaster(bool enabled) {
    _disableMasterRendering = enabled;
}

RenderEngine::RendererImplementation RenderEngine::rendererFromString(const std::string& impl) {
    const std::map<std::string, RenderEngine::RendererImplementation> RenderingMethods = {
        { "ABuffer", RendererImplementation::ABuffer },
        { "Framebuffer", RendererImplementation::Framebuffer }
    };

    if (RenderingMethods.find(impl) != RenderingMethods.end())
        return RenderingMethods.at(impl);
    else
        return RendererImplementation::Invalid;
}

void RenderEngine::renderInformation() {
    // TODO: Adjust font_size properly when using retina screen
    const float fontSizeMono = 10.f;
    const float fontSizeTime = 15.f;

    using Font = ghoul::fontrendering::Font;
    using ghoul::fontrendering::RenderFont;


    if (_showInfo && _fontDate && _fontInfo) {
        double currentTime = Time::ref().currentTime();

        glm::vec2 penPosition = glm::vec2(
            10.f,
            OsEng.windowWrapper().viewportPixelCoordinates().w
            );
        penPosition.y -= _fontDate->height();

        RenderFontCr(*_fontDate,
            penPosition,
            "Date: %s",
            Time::ref().currentTimeUTC().c_str()
            );

        RenderFontCr(*_fontInfo,
            penPosition,
            "Simulation increment (s): %.0f",
            Time::ref().deltaTime()
            );

        RenderFontCr(*_fontInfo,
            penPosition,
            "Avg. Frametime: %.5f",
            OsEng.windowWrapper().averageDeltaTime()
            );

#ifdef OPENSPACE_MODULE_NEWHORIZONS_ENABLED
        if (openspace::ImageSequencer::ref().isReady()) {
            penPosition.y -= 25.f;

            glm::vec4 targetColor(0.00, 0.75, 1.00, 1);

            try {
                double lt;
                glm::dvec3 p =
                    SpiceManager::ref().targetPosition("PLUTO", "NEW HORIZONS", "GALACTIC", {}, currentTime, lt);
                psc nhPos = PowerScaledCoordinate::CreatePowerScaledCoordinate(p.x, p.y, p.z);
                float a, b, c;
                glm::dvec3 radii;
                SpiceManager::ref().getValue("PLUTO", "RADII", radii);
                a = radii.x;
                b = radii.y;
                c = radii.z;
                float radius = (a + b) / 2.f;
                float distToSurf = glm::length(nhPos.vec3()) - radius;

                RenderFont(*_fontInfo,
                    penPosition,
                    "Distance to Pluto: % .1f (KM)",
                    distToSurf
                    );
                penPosition.y -= _fontInfo->height();
            }
            catch (...) {}

            double remaining = openspace::ImageSequencer::ref().getNextCaptureTime() - currentTime;
            float t = static_cast<float>(1.0 - remaining / openspace::ImageSequencer::ref().getIntervalLength());
            std::string progress = "|";
            int g = static_cast<int>((t * 24) + 1);
            g = std::max(g, 0);
            for (int i = 0; i < g; i++)
                progress.append("-");
            progress.append(">");
            for (int i = 0; i < 25 - g; i++)
                progress.append(" ");

            std::string str = SpiceManager::ref().dateFromEphemerisTime(
                ImageSequencer::ref().getNextCaptureTime(),
                "YYYY MON DD HR:MN:SC"
                );

            glm::vec4 active(0.6, 1, 0.00, 1);
            glm::vec4 brigther_active(0.9, 1, 0.75, 1);

            progress.append("|");
            if (remaining > 0) {
                brigther_active *= (1 - t);

                RenderFontCr(*_fontInfo,
                    penPosition,
                    active * t + brigther_active,
                    "Next instrument activity:"
                    );

                RenderFontCr(*_fontInfo,
                    penPosition,
                    active * t + brigther_active,
                    "%.0f s %s %.1f %%",
                    remaining, progress.c_str(), t * 100
                    );

                RenderFontCr(*_fontInfo,
                    penPosition,
                    active,
                    "Data acquisition time: %s",
                    str.c_str()
                    );
            }
            std::pair<double, std::string> nextTarget = ImageSequencer::ref().getNextTarget();
            std::pair<double, std::string> currentTarget = ImageSequencer::ref().getCurrentTarget();

            if (currentTarget.first > 0.0) {
                int timeleft = static_cast<int>(nextTarget.first - currentTime);

                int hour = timeleft / 3600;
                int second = timeleft % 3600;
                int minute = second / 60;
                second = second % 60;

                std::string hh, mm, ss, coundtown;

                if (hour   < 10) hh.append("0");
                if (minute < 10) mm.append("0");
                if (second < 10) ss.append("0");

                hh.append(std::to_string(hour));
                mm.append(std::to_string(minute));
                ss.append(std::to_string(second));

                RenderFontCr(*_fontInfo,
                    penPosition,
                    targetColor,
                    "Data acquisition adjacency: [%s:%s:%s]",
                    hh.c_str(), mm.c_str(), ss.c_str()
                    );


                std::pair<double, std::vector<std::string>> incidentTargets = ImageSequencer::ref().getIncidentTargetList(2);
                std::string space;
                glm::vec4 color;
                size_t isize = incidentTargets.second.size();
                for (size_t p = 0; p < isize; p++) {
                    double t = static_cast<double>(p + 1) / static_cast<double>(isize + 1);
                    t = (p > isize / 2) ? 1 - t : t;
                    t += 0.3;
                    color = (p == isize / 2) ? targetColor : glm::vec4(t, t, t, 1);

                    RenderFont(*_fontInfo,
                        penPosition,
                        color,
                        "%s%s",
                        space.c_str(), incidentTargets.second[p].c_str()
                        );


                    for (int k = 0; k < incidentTargets.second[p].size() + 2; k++)
                        space += " ";
                }
                penPosition.y -= _fontInfo->height();

                std::map<std::string, bool> activeMap = ImageSequencer::ref().getActiveInstruments();
                glm::vec4 firing(0.58 - t, 1 - t, 1 - t, 1);
                glm::vec4 notFiring(0.5, 0.5, 0.5, 1);

                RenderFontCr(*_fontInfo,
                    penPosition,
                    active,
                    "Active Instruments:"
                    );

                for (auto t : activeMap) {
                    if (t.second == false) {
                        RenderFont(*_fontInfo,
                            penPosition,
                            glm::vec4(0.3, 0.3, 0.3, 1),
                            "| |"
                            );
                        RenderFontCr(*_fontInfo,
                            penPosition,
                            glm::vec4(0.3, 0.3, 0.3, 1),
                            "    %5s",
                            t.first.c_str()
                            );

                    }
                    else {
                        RenderFont(*_fontInfo,
                            penPosition,
                            glm::vec4(0.3, 0.3, 0.3, 1),
                            "|"
                            );
                        if (t.first == "NH_LORRI") {
                            RenderFont(*_fontInfo,
                                penPosition,
                                firing,
                                " + "
                                );
                        }
                        RenderFont(*_fontInfo,
                            penPosition,
                            glm::vec4(0.3, 0.3, 0.3, 1),
                            "  |"
                            );
                        RenderFontCr(*_fontInfo,
                            penPosition,
                            active,
                            "    %5s",
                            t.first.c_str()
                            );
                    }
                }
            }
        }
#endif
    }
}

void RenderEngine::renderScreenLog() {
    _log->removeExpiredEntries();

    const int max = 10;
    const int category_length = 20;
    const int msg_length = 140;
    std::chrono::seconds fade(5);

    auto entries = _log->entries();
    auto lastEntries = entries.size() > max ? std::make_pair(entries.rbegin(), entries.rbegin() + max) : std::make_pair(entries.rbegin(), entries.rend());

    //                if (entries.size() > max)

    //ScreenLog::const_range ScreenLog::last(size_t n) {
    //    if (_entries.size() > n) {
    //        return std::make_pair(_entries.rbegin(), _entries.rbegin() + n);
    //    } else {
    //        return std::make_pair(_entries.rbegin(), _entries.rend());
    //    }
    //}

    //                auto entries = _log->last(max);

    const glm::vec4 white(0.9, 0.9, 0.9, 1);
    const glm::vec4 red(1, 0, 0, 1);
    const glm::vec4 yellow(1, 1, 0, 1);
    const glm::vec4 green(0, 1, 0, 1);
    const glm::vec4 blue(0, 0, 1, 1);

    size_t nr = 1;
    auto now = std::chrono::steady_clock::now();
    for (auto& it = lastEntries.first; it != lastEntries.second; ++it) {
        const ScreenLog::LogEntry* e = &(*it);

        std::chrono::duration<double> diff = now - e->timeStamp;

        float alpha = 1;
        std::chrono::duration<double> ttf = ScreenLogTimeToLive - fade;
        if (diff > ttf) {
            auto d = (diff - ttf).count();
            auto t = static_cast<float>(d) / static_cast<float>(fade.count());
            float p = 0.8f - t;
            alpha = (p <= 0.f) ? 0.f : pow(p, 0.3f);
        }

        // Since all log entries are ordered, once one exceeds alpha, all have
        if (alpha <= 0.0)
            break;

        const std::string lvl = "(" + ghoul::logging::LogManager::stringFromLevel(e->level) + ")";
        const std::string& message = e->message.substr(0, msg_length);
        nr += std::count(message.begin(), message.end(), '\n');

        RenderFont(*_fontLog,
            glm::vec2(10.f, _fontLog->pointSize() * nr * 2),
            white * alpha,
            "%-14s %s%s",                                    // Format
            e->timeString.c_str(),                            // Time string
            e->category.substr(0, category_length).c_str(), // Category string (up to category_length)
            e->category.length() > 20 ? "..." : "");        // Pad category with "..." if exceeds category_length

        glm::vec4 color = white;
        if (e->level == ghoul::logging::LogManager::LogLevel::Debug)
            color = green;
        if (e->level == ghoul::logging::LogManager::LogLevel::Warning)
            color = yellow;
        if (e->level == ghoul::logging::LogManager::LogLevel::Error)
            color = red;
        if (e->level == ghoul::logging::LogManager::LogLevel::Fatal)
            color = blue;

        //                    const float font_with_light = 5;
        RenderFont(*_fontLog,
            glm::vec2(static_cast<float>(10 + 39 * _fontLog->pointSize()), _fontLog->pointSize() * nr * 2),
            color * alpha,
            "%s",                                    // Format
            lvl.c_str());        // Pad category with "..." if exceeds category_length

        RenderFont(*_fontLog,
            glm::vec2(static_cast<float>(10 + 53 * _fontLog->pointSize()), _fontLog->pointSize() * nr * 2),
            white * alpha,
            "%s",                                    // Format
            message.c_str());        // Pad category with "..." if exceeds category_length
        ++nr;
    }
}

}// namespace openspace<|MERGE_RESOLUTION|>--- conflicted
+++ resolved
@@ -282,14 +282,9 @@
         //const glm::vec3 upVector = corners[0] - corners[1];
 
         
-<<<<<<< HEAD
 		//_mainCamera->setCameraDirection(glm::normalize(-viewdir));
 		//_mainCamera->setLookUpVector(glm::normalize(upVector));
-=======
-        //_mainCamera->setCameraDirection(glm::normalize(-viewdir));
-     _mainCamera->setCameraDirection(glm::vec3(0.f, 0.f, -1.f));
-        //_mainCamera->setLookUpVector(glm::normalize(upVector));
->>>>>>> 906470f2
+
         _mainCamera->setLookUpVector(glm::vec3(0.f, 1.f, 0.f));
 
         // set the initial fov to be 0.0 which means everything will be culled
@@ -352,19 +347,9 @@
         ghoul::fontrendering::FontRenderer::defaultRenderer().setWindowSize(glm::vec2(res));
     }
 
-<<<<<<< HEAD
 	// update and evaluate the scene starting from the root node
 	_sceneGraph->update({
 		Time::ref().currentTime(),
-=======
-    // converts the quaternion used to rotation matrices
-    if (_mainCamera)
-        _mainCamera->compileViewRotationMatrix();
-
-    // update and evaluate the scene starting from the root node
-    _sceneGraph->update({
-        Time::ref().currentTime(),
->>>>>>> 906470f2
         Time::ref().timeJumped(),
         Time::ref().deltaTime(),
         _doPerformanceMeasurements
@@ -388,14 +373,8 @@
 }
 
 void RenderEngine::render(const glm::mat4 &projectionMatrix, const glm::mat4 &viewMatrix) {
-<<<<<<< HEAD
 	_mainCamera->sgctInternal.setViewMatrix(viewMatrix);
 	_mainCamera->sgctInternal.setProjectionMatrix(projectionMatrix);
-=======
-    _mainCamera->setViewMatrix(viewMatrix);
-    _mainCamera->setProjectionMatrix(projectionMatrix);
->>>>>>> 906470f2
-
 
     if (!(OsEng.isMaster() && _disableMasterRendering)) {
         _renderer->render(_globalBlackOutFactor, _doPerformanceMeasurements);
