/*****************************************************************************************
 *                                                                                       *
 * OpenSpace                                                                             *
 *                                                                                       *
 * Copyright (c) 2014-2015                                                               *
 *                                                                                       *
 * Permission is hereby granted, free of charge, to any person obtaining a copy of this  *
 * software and associated documentation files (the "Software"), to deal in the Software *
 * without restriction, including without limitation the rights to use, copy, modify,    *
 * merge, publish, distribute, sublicense, and/or sell copies of the Software, and to    *
 * permit persons to whom the Software is furnished to do so, subject to the following   *
 * conditions:                                                                           *
 *                                                                                       *
 * The above copyright notice and this permission notice shall be included in all copies *
 * or substantial portions of the Software.                                              *
 *                                                                                       *
 * THE SOFTWARE IS PROVIDED "AS IS", WITHOUT WARRANTY OF ANY KIND, EXPRESS OR IMPLIED,   *
 * INCLUDING BUT NOT LIMITED TO THE WARRANTIES OF MERCHANTABILITY, FITNESS FOR A         *
 * PARTICULAR PURPOSE AND NONINFRINGEMENT. IN NO EVENT SHALL THE AUTHORS OR COPYRIGHT    *
 * HOLDERS BE LIABLE FOR ANY CLAIM, DAMAGES OR OTHER LIABILITY, WHETHER IN AN ACTION OF  *
 * CONTRACT, TORT OR OTHERWISE, ARISING FROM, OUT OF OR IN CONNECTION WITH THE SOFTWARE  *
 * OR THE USE OR OTHER DEALINGS IN THE SOFTWARE.                                         *
 ****************************************************************************************/

#include <openspace/rendering/renderengine.h>

#include <openspace/abuffer/abuffervisualizer.h>
#include <openspace/abuffer/abuffer.h>
#include <openspace/abuffer/abufferframebuffer.h>
#include <openspace/abuffer/abufferSingleLinked.h>
#include <openspace/abuffer/abufferfixed.h>
#include <openspace/abuffer/abufferdynamic.h>
#include <openspace/engine/openspaceengine.h>
#include <openspace/interaction/interactionhandler.h>
#include <openspace/scenegraph/scenegraph.h>
#include <openspace/util/camera.h>
#include <openspace/util/constants.h>
#include <openspace/util/time.h>
#include <openspace/util/screenlog.h>
#include <openspace/util/spicemanager.h>
#include <openspace/util/syncbuffer.h>
#include <openspace/util/imagesequencer.h>
#include <ghoul/filesystem/filesystem.h>
#include <ghoul/lua/lua_helper.h>
#include <ghoul/misc/sharedmemory.h>

#include <ghoul/io/texture/texturereader.h>
#ifdef GHOUL_USE_DEVIL
#include <ghoul/io/texture/texturereaderdevil.h>
#endif //GHOUL_USE_DEVIL
#ifdef GHOUL_USE_FREEIMAGE
#include <ghoul/io/texture/texturereaderfreeimage.h>
#endif // GHOUL_USE_FREEIMAGE
#include <ghoul/io/texture/texturereadercmap.h>

#include <array>
#include <fstream>
#include <sgct.h>

// These are temporary ---abock
#include <openspace/scenegraph/spiceephemeris.h>
#include <openspace/scenegraph/staticephemeris.h>

// ABuffer defines
#define ABUFFER_FRAMEBUFFER 0
#define ABUFFER_SINGLE_LINKED 1
#define ABUFFER_FIXED 2
#define ABUFFER_DYNAMIC 3

#ifdef __APPLE__
#define ABUFFER_IMPLEMENTATION ABUFFER_FRAMEBUFFER
#else
#define ABUFFER_IMPLEMENTATION ABUFFER_SINGLE_LINKED
#endif

namespace {
	const std::string _loggerCat = "RenderEngine";
}

namespace openspace {

	const std::string RenderEngine::PerformanceMeasurementSharedData =
		"OpenSpacePerformanceMeasurementSharedData";

	namespace luascriptfunctions {

        int changeCoordinateSystem(lua_State* L) {
            int nArguments = lua_gettop(L);
            if (nArguments != 1)
                return luaL_error(L, "Expected %i arguments, got %i", 1, nArguments);

            std::string newCenter = std::string(lua_tostring(L, -1));
            OsEng.renderEngine()->changeViewPoint(newCenter);
            return 1;
        }

		/**
		 * \ingroup LuaScripts
		 * takeScreenshot():
		 * Save the rendering to an image file
		 */
		int takeScreenshot(lua_State* L) {
			int nArguments = lua_gettop(L);
			if (nArguments != 0)
				return luaL_error(L, "Expected %i arguments, got %i", 0, nArguments);
			OsEng.renderEngine()->takeScreenshot();
			return 0;
		}

		/**
		* \ingroup LuaScripts
		* visualizeABuffer(bool):
		* Toggle the visualization of the ABuffer
		*/
		int visualizeABuffer(lua_State* L) {
			int nArguments = lua_gettop(L);
			if (nArguments != 1)
				return luaL_error(L, "Expected %i arguments, got %i", 1, nArguments);

			const int type = lua_type(L, -1);
            if (type != LUA_TBOOLEAN)
                return luaL_error(L, "Expected argument of type 'bool'");
			bool b = lua_toboolean(L, -1) != 0;
			OsEng.renderEngine()->toggleVisualizeABuffer(b);
			return 0;
		}

		/**
		* \ingroup LuaScripts
		* visualizeABuffer(bool):
		* Toggle the visualization of the ABuffer
		*/
		int showRenderInformation(lua_State* L) {
			int nArguments = lua_gettop(L);
			if (nArguments != 1)
				return luaL_error(L, "Expected %i arguments, got %i", 1, nArguments);

			const int type = lua_type(L, -1);
            if (type != LUA_TBOOLEAN)
                return luaL_error(L, "Expected argument of type 'bool'");
			bool b = lua_toboolean(L, -1) != 0;
			OsEng.renderEngine()->toggleInfoText(b);
			return 0;
		}

        /**
         * \ingroup LuaScripts
         * showSGCTRenderStatistics(bool):
         * Set the rendering of the SGCTRenderStatistics
         */
        int showSGCTRenderStatistics(lua_State* L) {
            int nArguments = lua_gettop(L);
            if (nArguments != 1)
                return luaL_error(L, "Expected %i arguments, got %i", 1, nArguments);

            const int type = lua_type(L, -1);
            if (type != LUA_TBOOLEAN)
                return luaL_error(L, "Expected argument of type 'bool'");
            bool b = lua_toboolean(L, -1) != 0;
            OsEng.renderEngine()->setSGCTRenderStatistics(b);
            return 0;
        }

		/**
		* \ingroup LuaScripts
		* visualizeABuffer(bool):
		* Toggle the visualization of the ABuffer
		*/
		int setPerformanceMeasurement(lua_State* L) {
			int nArguments = lua_gettop(L);
			if (nArguments != 1)
				return luaL_error(L, "Expected %i arguments, got %i", 1, nArguments);

			bool b = lua_toboolean(L, -1) != 0;
			OsEng.renderEngine()->setPerformanceMeasurements(b);
			return 0;
		}

		/**
		* \ingroup LuaScripts
		* fadeIn(float):
		* start a global fadein over (float) seconds
		*/
		int fadeIn(lua_State* L) {
			int nArguments = lua_gettop(L);
			if (nArguments != 1)
				return luaL_error(L, "Expected %i arguments, got %i", 1, nArguments);

			double t = luaL_checknumber(L, -1);
			
			OsEng.renderEngine()->startFading(1, t);
			return 0;
		}
		/**
		* \ingroup LuaScripts
		* fadeIn(float):
		* start a global fadeout over (float) seconds
		*/
		int fadeOut(lua_State* L) {
			int nArguments = lua_gettop(L);
			if (nArguments != 1)
				return luaL_error(L, "Expected %i arguments, got %i", 1, nArguments);

			double t = luaL_checknumber(L, -1);

			OsEng.renderEngine()->startFading(-1, t);
			return 0;
		}

	} // namespace luascriptfunctions


	RenderEngine::RenderEngine()
		: _mainCamera(nullptr)
		, _sceneGraph(nullptr)
		, _abuffer(nullptr)
		, _log(nullptr)
		, _showInfo(true)
		, _showScreenLog(true)
		, _takeScreenshot(false)
		, _doPerformanceMeasurements(false)
		, _performanceMemory(nullptr)
		, _visualizeABuffer(false)
		, _visualizer(nullptr)
		, _globalBlackOutFactor(0.f)
		, _fadeDuration(2.f)
		, _currentFadeTime(0.f)
		, _fadeDirection(0)
        , _sgctRenderStatisticsVisible(false)
	{
        _onScreenInformation = {
            glm::vec2(0.f),
            12.f,
            -1
        };
	}

	RenderEngine::~RenderEngine()
	{
		if (_abuffer)
			delete _abuffer;
		_abuffer = nullptr;

		if (_sceneGraph)
			delete _sceneGraph;
		_sceneGraph = nullptr;

		delete _mainCamera;
		if (_visualizer)
			delete _visualizer;

		delete _performanceMemory;
		if (ghoul::SharedMemory::exists(PerformanceMeasurementSharedData))
			ghoul::SharedMemory::remove(PerformanceMeasurementSharedData);
	}

	bool RenderEngine::initialize()
	{
		generateGlslConfig();

		// init camera and set temporary position and scaling
		_mainCamera = new Camera();
		_mainCamera->setScaling(glm::vec2(1.0, -8.0));
		_mainCamera->setPosition(psc(0.f, 0.f, 1.499823f, 11.f));
		OsEng.interactionHandler()->setCamera(_mainCamera);

#ifdef GHOUL_USE_DEVIL
		ghoul::io::TextureReader::ref().addReader(new ghoul::io::impl::TextureReaderDevIL);
#endif // GHOUL_USE_DEVIL
#ifdef GHOUL_USE_FREEIMAGE
		ghoul::io::TextureReader::ref().addReader(new ghoul::io::impl::TextureReaderFreeImage);
#endif // GHOUL_USE_FREEIMAGE

		ghoul::io::TextureReader::ref().addReader(new ghoul::io::impl::TextureReaderCMAP);

#if ABUFFER_IMPLEMENTATION == ABUFFER_FRAMEBUFFER
		_abuffer = new ABufferFramebuffer();
#elif ABUFFER_IMPLEMENTATION == ABUFFER_SINGLE_LINKED
		_abuffer = new ABufferSingleLinked();
#elif ABUFFER_IMPLEMENTATION == ABUFFER_FIXED
		_abuffer = new ABufferFixed();
#elif ABUFFER_IMPLEMENTATION == ABUFFER_DYNAMIC
		_abuffer = new ABufferDynamic();
#endif

		return true;
	}

	bool RenderEngine::initializeGL()
	{
		// LDEBUG("RenderEngine::initializeGL()");
		sgct::SGCTWindow* wPtr = sgct::Engine::instance()->getActiveWindowPtr();

		// TODO:    Fix the power scaled coordinates in such a way that these 
		//			values can be set to more realistic values

		// set the close clip plane and the far clip plane to extreme values while in
		// development
		sgct::Engine::instance()->setNearAndFarClippingPlanes(0.001f, 1000.0f);
		// sgct::Engine::instance()->setNearAndFarClippingPlanes(0.1f, 30.0f);

		// calculating the maximum field of view for the camera, used to
		// determine visibility of objects in the scene graph
		if (wPtr->isUsingFisheyeRendering()) {
			// fisheye mode, looking upwards to the "dome"
			glm::vec4 upDirection(0, 1, 0, 0);

			// get the tilt and rotate the view
			const float tilt = wPtr->getFisheyeTilt();
			glm::mat4 tiltMatrix
				= glm::rotate(glm::mat4(1.0f), tilt, glm::vec3(1.0f, 0.0f, 0.0f));
			const glm::vec4 viewdir = tiltMatrix * upDirection;

			// set the tilted view and the FOV
			_mainCamera->setCameraDirection(glm::vec3(viewdir[0], viewdir[1], viewdir[2]));
			_mainCamera->setMaxFov(wPtr->getFisheyeFOV());
			_mainCamera->setLookUpVector(glm::vec3(0.0, 1.0, 0.0));
		}
		else {
			// get corner positions, calculating the forth to easily calculate center
			glm::vec3 corners[4];
			corners[0] = wPtr->getCurrentViewport()->getViewPlaneCoords(
				sgct_core::Viewport::LowerLeft);
			corners[1] = wPtr->getCurrentViewport()->getViewPlaneCoords(
				sgct_core::Viewport::UpperLeft);
			corners[2] = wPtr->getCurrentViewport()->getViewPlaneCoords(
				sgct_core::Viewport::UpperRight);
			corners[3] = glm::vec3(corners[2][0], corners[0][1], corners[2][2]);
			const glm::vec3 center = (corners[0] + corners[1] + corners[2] + corners[3])
				/ 4.0f;

			
//#if 0
//			// @TODO Remove the ifdef when the next SGCT version is released that requests the
//			// getUserPtr to get a name parameter ---abock
//
//			// set the eye position, useful during rendering
//			const glm::vec3 eyePosition
//				= sgct_core::ClusterManager::instance()->getUserPtr("")->getPos();
//#else
//			const glm::vec3 eyePosition
//				= sgct_core::ClusterManager::instance()->getUserPtr()->getPos();
//#endif
			const glm::vec3 eyePosition = sgct_core::ClusterManager::instance()->getDefaultUserPtr()->getPos();
			// get viewdirection, stores the direction in the camera, used for culling
			const glm::vec3 viewdir = glm::normalize(eyePosition - center);
			_mainCamera->setCameraDirection(-viewdir);
			_mainCamera->setLookUpVector(glm::vec3(0.0, 1.0, 0.0));

			// set the initial fov to be 0.0 which means everything will be culled
			float maxFov = 0.0f;

			// for each corner
			for (int i = 0; i < 4; ++i) {
				// calculate radians to corner
				glm::vec3 dir = glm::normalize(eyePosition - corners[i]);
				float radsbetween = acos(glm::dot(viewdir, dir))
					/ (glm::length(viewdir) * glm::length(dir));

				// the angle to a corner is larger than the current maxima
				if (radsbetween > maxFov) {
					maxFov = radsbetween;
				}
			}
			_mainCamera->setMaxFov(maxFov);
		}

		_abuffer->initialize();

		_log = new ScreenLog();
		ghoul::logging::LogManager::ref().addLog(_log);

		_visualizer = new ABufferVisualizer();

		// successful init
		return true;
	}

	void RenderEngine::preSynchronization(){
		if (_mainCamera){
			_mainCamera->preSynchronization();
		}
	}

	void RenderEngine::postSynchronizationPreDraw()
	{
        sgct::Engine::instance()->setStatsGraphVisibility(_sgctRenderStatisticsVisible);
		//temporary fade funtionality
		if (_fadeDirection != 0){
			if (_currentFadeTime > _fadeDuration){
				_fadeDirection = 0;
				_globalBlackOutFactor = fminf(1.f, fmaxf(0.f, _globalBlackOutFactor));
			} 
			else{

				if (_fadeDirection < 0){
					_globalBlackOutFactor = glm::smoothstep(1.f, 0.f, _currentFadeTime / _fadeDuration);
				}
				else{
					_globalBlackOutFactor = glm::smoothstep(0.f, 1.f, _currentFadeTime / _fadeDuration);
				}
				_currentFadeTime += static_cast<float>(sgct::Engine::instance()->getAvgDt());
			}
		}

		if (_mainCamera){
			_mainCamera->postSynchronizationPreDraw();
		}

		sgct_core::SGCTNode * thisNode = sgct_core::ClusterManager::instance()->getThisNodePtr();
		bool updateAbuffer = false;
		for (unsigned int i = 0; i < thisNode->getNumberOfWindows(); i++) {
			if (sgct::Engine::instance()->getWindowPtr(i)->isWindowResized()) {
				updateAbuffer = true;
				break;
			}
		}
		if (updateAbuffer) {
			generateGlslConfig();
			_abuffer->reinitialize();
		}

		// converts the quaternion used to rotation matrices
		_mainCamera->compileViewRotationMatrix();

		// update and evaluate the scene starting from the root node
		_sceneGraph->update({
			Time::ref().currentTime(),
            Time::ref().timeJumped(),
			Time::ref().deltaTime(),
			_doPerformanceMeasurements
		});


		_sceneGraph->evaluate(_mainCamera);

		// clear the abuffer before rendering the scene
		_abuffer->clear();

		//Allow focus node to update camera (enables camera-following)
		//FIX LATER: THIS CAUSES MASTER NODE TO BE ONE FRAME AHEAD OF SLAVES
		//if (const SceneGraphNode* node = OsEng.ref().interactionHandler().focusNode()){
			//node->updateCamera(_mainCamera);
		//}

	}

	void RenderEngine::render(const glm::mat4 &projectionMatrix, const glm::mat4 &viewMatrix)
		{
			// We need the window pointer
			sgct::SGCTWindow* w = sgct::Engine::instance()->getActiveWindowPtr();
			if (w->isUsingFisheyeRendering())
				_abuffer->clear();

			// SGCT resets certain settings
#ifndef __APPLE__
			glDisable(GL_DEPTH_TEST);
			glDisable(GL_CULL_FACE);
			glDisable(GL_BLEND);
#else
			glEnable(GL_DEPTH_TEST);
			glDisable(GL_CULL_FACE);
			glDisable(GL_BLEND);
#endif
			// setup the camera for the current frame

			_mainCamera->setViewMatrix(
				viewMatrix );
			_mainCamera->setProjectionMatrix(
				projectionMatrix);
			//Is this really necessary to store? @JK
			_mainCamera->setViewProjectionMatrix(projectionMatrix * viewMatrix);

            // We only want to skip the rendering if we are the master and we want to
            // disable the rendering for the master
            if (!(OsEng.isMaster() && _disableMasterRendering)) {
                if (!_visualizeABuffer) {
                    _abuffer->preRender();
                    _sceneGraph->render({
                        *_mainCamera,
                        psc(),
                        _doPerformanceMeasurements
                    });
                    _abuffer->postRender();

                    glEnable(GL_BLEND);
                    glBlendFunc(GL_SRC_ALPHA, GL_ONE_MINUS_SRC_ALPHA);
                    _abuffer->resolve();
                    glDisable(GL_BLEND);
                }
                else {
                    _visualizer->render();
                }
            }

#if 1
#define PrintText(i, format, ...) Freetype::print(font, 10.f, static_cast<float>(startY - font_size_mono * i * 2), format, __VA_ARGS__);
#define PrintColorText(i, format, size, color, ...) Freetype::print(font, size, static_cast<float>(startY - font_size_mono * i * 2), color, format, __VA_ARGS__);

            if (_onScreenInformation._node != -1) {
                int thisId = sgct_core::ClusterManager::instance()->getThisNodeId();

                if (thisId == _onScreenInformation._node) {
                    const int font_size_mono = _onScreenInformation._size;
                    int x1, xSize, y1, ySize;
                    const sgct_text::Font* font = sgct_text::FontManager::instance()->getFont(constants::fonts::keyMono, font_size_mono);
                    sgct::Engine::instance()->getActiveWindowPtr()->getCurrentViewportPixelCoords(x1, y1, xSize, ySize);
                    int startY = ySize - 2 * font_size_mono;

                    double currentTime = Time::ref().currentTime();
                    ImageSequencer::ref().findActiveInstrument(currentTime);

                    double remaining = openspace::ImageSequencer::ref().getNextCaptureTime() - currentTime;
                    double t = 1.f - remaining / openspace::ImageSequencer::ref().getIntervalLength();
                    std::string progress = "|";
                    int g = ((t)* 20) + 1;
                    for (int i = 0; i < g; i++)      progress.append("-"); progress.append(">");
                    for (int i = 0; i < 21 - g; i++) progress.append(" ");

                    std::string str = "";
                    openspace::SpiceManager::ref().getDateFromET(openspace::ImageSequencer::ref().getNextCaptureTime(), str);

                    progress.append("|");
                    if (remaining > 0){
                        glm::vec4 g1(0, t, 0, 1);
                        glm::vec4 g2(1 - t);
                        Freetype::print(font,
                            _onScreenInformation._position.x * xSize,
                            _onScreenInformation._position.y * ySize,
                            g1 + g2,
                            "Next projection in     | %.0f seconds",
                            remaining
                        );
                        Freetype::print(font,
                            _onScreenInformation._position.x * xSize,
                            _onScreenInformation._position.y * ySize - font_size_mono * 2,
                            g1 + g2,
                            "%s %.1f %%",
                            progress.c_str(), t * 100
                        );

                    }

                    std::string active = ImageSequencer::ref().getActiveInstrument();
                    Freetype::print(font,
                        _onScreenInformation._position.x * xSize,
                        _onScreenInformation._position.y * ySize - font_size_mono * 2 * 2,
                        glm::vec4(0.3, 0.6, 1, 1),
                        "Active Instrument : %s",
                        active.c_str()
                    );

                }
            }

			// Print some useful information on the master viewport
			if (OsEng.ref().isMaster() && !w->isUsingFisheyeRendering()) {

				// TODO: Adjust font_size properly when using retina screen
				const int font_size_mono = 10;
				const int font_size_light = 8;
				const int font_with_light = static_cast<int>(font_size_light*0.7);
				const sgct_text::Font* fontLight = sgct_text::FontManager::instance()->getFont(constants::fonts::keyLight, font_size_light);
				const sgct_text::Font* fontMono = sgct_text::FontManager::instance()->getFont(constants::fonts::keyMono, font_size_mono);

				if (_showInfo) {
					const sgct_text::Font* font = fontMono;
					int x1, xSize, y1, ySize;
					sgct::Engine::instance()->getActiveWindowPtr()->getCurrentViewportPixelCoords(x1, y1, xSize, ySize);
					int startY = ySize - 2 * font_size_mono;
					const glm::vec2& scaling = _mainCamera->scaling();
					const glm::vec3& viewdirection = _mainCamera->viewDirection();
					const psc& position = _mainCamera->position();
					const psc& origin = OsEng.interactionHandler()->focusNode()->worldPosition();
					const PowerScaledScalar& pssl = (position - origin).length();
					
					// Next 2 lines neccesary for instrument switching to work. 
					double currentTime = Time::ref().currentTime();
					ImageSequencer::ref().findActiveInstrument(currentTime);

					// GUI PRINT 
					// Using a macro to shorten line length and increase readability
<<<<<<< HEAD

=======
>>>>>>> 08039035

					int i = 0;

					PrintText(i++, "Date: %s", Time::ref().currentTimeUTC().c_str());
					PrintText(i++, "Avg. Frametime: %.5f", sgct::Engine::instance()->getAvgDt());
					PrintText(i++, "Drawtime:       %.5f", sgct::Engine::instance()->getDrawTime());
					PrintText(i++, "Frametime:      %.5f", sgct::Engine::instance()->getDt());
					PrintText(i++, "Origin:         (% .5f, % .5f, % .5f, % .5f)", origin[0], origin[1], origin[2], origin[3]);
					PrintText(i++, "Cam pos:        (% .5f, % .5f, % .5f, % .5f)", position[0], position[1], position[2], position[3]);
					PrintText(i++, "View dir:       (% .5f, % .5f, % .5f)", viewdirection[0], viewdirection[1], viewdirection[2]);
					PrintText(i++, "Cam->origin:    (% .15f, % .4f)", pssl[0], pssl[1]);
					PrintText(i++, "Scaling:        (% .5f, % .5f)", scaling[0], scaling[1]);

					double remaining = openspace::ImageSequencer::ref().getNextCaptureTime() - currentTime;
					double t = 1.f - remaining / openspace::ImageSequencer::ref().getIntervalLength();
					std::string progress = "|";
					int g = ((t)* 20) + 1;
					for (int i = 0; i < g; i++)      progress.append("-"); progress.append(">");
					for (int i = 0; i < 21 - g; i++) progress.append(" ");

					std::string str = "";
					openspace::SpiceManager::ref().getDateFromET(openspace::ImageSequencer::ref().getNextCaptureTime(), str);

					progress.append("|");
					if (remaining > 0){
						glm::vec4 g1(0, t, 0, 1);
						glm::vec4 g2(1 - t);
						PrintColorText(i++, "Next projection in     | %.0f seconds", 10, g1 + g2, remaining);
						PrintColorText(i++, "%s %.1f %%", 10, g1 + g2, progress.c_str(), t * 100);
					}
					glm::vec4 w(1);
					glm::vec4 b(0.3, 0.6, 1, 1);
					PrintColorText(i++, "Ucoming : %s", 10, w, str.c_str());

					std::string active = ImageSequencer::ref().getActiveInstrument();
					PrintColorText(i++, "Active Instrument : %s", 10, b, active.c_str());
#undef PrintText
				}

				if (_showScreenLog)
				{
					const sgct_text::Font* font = fontLight;
					const int max = 10;
					const int category_length = 20;
					const int msg_length = 140;
					const float ttl = 15.f;
					const float fade = 5.f;
					auto entries = _log->last(max);

					const glm::vec4 white(0.9, 0.9, 0.9, 1);
					const glm::vec4 red(1, 0, 0, 1);
					const glm::vec4 yellow(1, 1, 0, 1);
					const glm::vec4 green(0, 1, 0, 1);
					const glm::vec4 blue(0, 0, 1, 1);

					size_t nr = 1;
					for (auto& it = entries.first; it != entries.second; ++it) {
						const ScreenLog::LogEntry* e = &(*it);

						const double t = sgct::Engine::instance()->getTime();
						float diff = static_cast<float>(t - e->timeStamp);

						// Since all log entries are ordered, once one is exceeding TTL, all have
						if (diff > ttl)
							break;

						float alpha = 1;
						float ttf = ttl - fade;
						if (diff > ttf) {
							diff = diff - ttf;
							float p = 0.8f - diff / fade;
							alpha = (p <= 0.f) ? 0.f : pow(p, 0.3f);
						}

						// Since all log entries are ordered, once one exceeds alpha, all have
						if (alpha <= 0.0)
							break;

						const std::string lvl = "(" + ghoul::logging::LogManager::stringFromLevel(e->level) + ")";
						const std::string& message = e->message.substr(0, msg_length);
						nr += std::count(message.begin(), message.end(), '\n');

						Freetype::print(font, 10.f, static_cast<float>(font_size_light * nr * 2), white*alpha,
							"%-14s %s%s",									// Format
							e->timeString.c_str(),							// Time string
							e->category.substr(0, category_length).c_str(), // Category string (up to category_length)
							e->category.length() > 20 ? "..." : "");		// Pad category with "..." if exceeds category_length

						glm::vec4 color = white;
						if (e->level == ghoul::logging::LogManager::LogLevel::Debug)
							color = green;
						if (e->level == ghoul::logging::LogManager::LogLevel::Warning)
							color = yellow;
						if (e->level == ghoul::logging::LogManager::LogLevel::Error)
							color = red;
						if (e->level == ghoul::logging::LogManager::LogLevel::Fatal)
							color = blue;

						Freetype::print(font, static_cast<float>(10 + 39 * font_with_light), static_cast<float>(font_size_light * nr * 2), color*alpha, "%s", lvl.c_str());


						Freetype::print(font, static_cast<float>(10 + 53 * font_with_light), static_cast<float>(font_size_light * nr * 2), white*alpha, "%s", message.c_str());
						++nr;
					}
				}
			}
#endif
		}

		void RenderEngine::postDraw() {
            if (Time::ref().timeJumped())
                Time::ref().setTimeJumped(false);
			if (_takeScreenshot) {
				sgct::Engine::instance()->takeScreenshot();
				_takeScreenshot = false;
			}

			if (_doPerformanceMeasurements)
				storePerformanceMeasurements();
		}

		void RenderEngine::takeScreenshot() {
			_takeScreenshot = true;
		}

		void RenderEngine::toggleVisualizeABuffer(bool b) {
			_visualizeABuffer = b;
			if (!_visualizeABuffer)
				return;

			std::vector<ABuffer::fragmentData> _d = _abuffer->pixelData();
			_visualizer->updateData(_d);
		}


		void RenderEngine::toggleInfoText(bool b) {
			_showInfo = b;
		}

		SceneGraph* RenderEngine::sceneGraph()
		{
			// TODO custom assert (ticket #5)
			assert(_sceneGraph);
			return _sceneGraph;
		}

		void RenderEngine::setSceneGraph(SceneGraph* sceneGraph)
		{
			_sceneGraph = sceneGraph;
		}

		void RenderEngine::serialize(SyncBuffer* syncBuffer) {
			if (_mainCamera){
				_mainCamera->serialize(syncBuffer);
			}


            syncBuffer->encode(_onScreenInformation._node);
            syncBuffer->encode(_onScreenInformation._position.x);
            syncBuffer->encode(_onScreenInformation._position.y);
            syncBuffer->encode(_onScreenInformation._size);
		}

		void RenderEngine::deserialize(SyncBuffer* syncBuffer) {
			if (_mainCamera){
				_mainCamera->deserialize(syncBuffer);
			}
            syncBuffer->decode(_onScreenInformation._node);
            syncBuffer->decode(_onScreenInformation._position.x);
            syncBuffer->decode(_onScreenInformation._position.y);
            syncBuffer->decode(_onScreenInformation._size);

		}

		Camera* RenderEngine::camera() const {
			return _mainCamera;
		}

		ABuffer* RenderEngine::abuffer() const {
			return _abuffer;
		}

		float RenderEngine::globalBlackOutFactor(){
			return _globalBlackOutFactor;
		}

		void RenderEngine::setGlobalBlackOutFactor(float opacity){
			_globalBlackOutFactor = opacity;
		}

		void RenderEngine::startFading(int direction, float fadeDuration){
			_fadeDirection = direction;
			_fadeDuration = fadeDuration;
			_currentFadeTime = 0.f;
		}

		void RenderEngine::generateGlslConfig() {
			LDEBUG("Generating GLSLS config, expect shader recompilation");
			int xSize = sgct::Engine::instance()->getActiveWindowPtr()->getXFramebufferResolution();;
			int ySize = sgct::Engine::instance()->getActiveWindowPtr()->getYFramebufferResolution();;

			// TODO: Make this file creation dynamic and better in every way
			// TODO: If the screen size changes it is enough if this file is regenerated to
			// recompile all necessary files
			std::ofstream os(absPath("${SHADERS_GENERATED}/constants.hglsl"));
			os << "#ifndef CONSTANTS_HGLSL\n"
				<< "#define CONSTANTS_HGLSL\n"
				<< "#define SCREEN_WIDTH  " << xSize << "\n"
				<< "#define SCREEN_HEIGHT " << ySize << "\n"
				<< "#define MAX_LAYERS " << ABuffer::MAX_LAYERS << "\n"
				<< "#define ABUFFER_FRAMEBUFFER       " << ABUFFER_FRAMEBUFFER << "\n"
				<< "#define ABUFFER_SINGLE_LINKED     " << ABUFFER_SINGLE_LINKED << "\n"
				<< "#define ABUFFER_FIXED             " << ABUFFER_FIXED << "\n"
				<< "#define ABUFFER_DYNAMIC           " << ABUFFER_DYNAMIC << "\n"
				<< "#define ABUFFER_IMPLEMENTATION    " << ABUFFER_IMPLEMENTATION << "\n";
			// System specific
#ifdef WIN32
			os << "#define WIN32\n";
#endif
#ifdef __APPLE__
			os << "#define APPLE\n";
#endif
#ifdef __linux__
			os << "#define linux\n";
#endif
			os << "#endif\n";

			os.close();
		}

		scripting::ScriptEngine::LuaLibrary RenderEngine::luaLibrary() {
			return{
				"",
				{
					{
						"takeScreenshot",
						&luascriptfunctions::takeScreenshot,
						"",
						"Renders the current image to a file on disk"
					},
					{
						"visualizeABuffer",
						&luascriptfunctions::visualizeABuffer,
						"bool",
						"Toggles the visualization of the ABuffer"
					},
					{
						"showRenderInformation",
						&luascriptfunctions::showRenderInformation,
						"bool",
						"Toggles the showing of render information on-screen text"
					},
                    {
                        "showSGCTRenderStatistics",
                        &luascriptfunctions::showSGCTRenderStatistics,
                        "bool",
                        "Toggles the visibility of the SGCT rendering information"
                    },
					{
						"setPerformanceMeasurement",
						&luascriptfunctions::setPerformanceMeasurement,
						"bool",
						"Sets the performance measurements"
					},
                    // These are temporary ---abock
                    {
                        "changeCoordinateSystem",
                        &luascriptfunctions::changeCoordinateSystem,
                        "string",
                        "Changes the origin of the coordinate system to the passed node"
                    },
				{
					"fadeIn",
					&luascriptfunctions::fadeIn,
					"number",
					""
				},
				//also temporary @JK
				{
					"fadeOut",
					&luascriptfunctions::fadeOut,
					"number",
					""
				},
				},
			};
		}

		void RenderEngine::setPerformanceMeasurements(bool performanceMeasurements) {
			_doPerformanceMeasurements = performanceMeasurements;
		}

		bool RenderEngine::doesPerformanceMeasurements() const {
			return _doPerformanceMeasurements;
		}

		void RenderEngine::storePerformanceMeasurements() {
			const int8_t Version = 0;
			const int nValues = 250;
			const int lengthName = 256;
			const int maxValues = 256;

			struct PerformanceLayout {
				int8_t version;
				int32_t nValuesPerEntry;
				int32_t nEntries;
				int32_t maxNameLength;
				int32_t maxEntries;

				struct PerformanceLayoutEntry {
					char name[lengthName];
					float renderTime[nValues];
					float updateRenderable[nValues];
					float updateEphemeris[nValues];

					int32_t currentRenderTime;
					int32_t currentUpdateRenderable;
					int32_t currentUpdateEphemeris;
				};

				PerformanceLayoutEntry entries[maxValues];
			};

			const int nNodes = static_cast<int>(sceneGraph()->allSceneGraphNodes().size());
			if (!_performanceMemory) {

				// Compute the total size
				const int totalSize = sizeof(int8_t) + 4 * sizeof(int32_t) +
					maxValues * sizeof(PerformanceLayout::PerformanceLayoutEntry);
				LINFO("Create shared memory of " << totalSize << " bytes");

				ghoul::SharedMemory::create(PerformanceMeasurementSharedData, totalSize);
				_performanceMemory = new ghoul::SharedMemory(PerformanceMeasurementSharedData);

				PerformanceLayout* layout = reinterpret_cast<PerformanceLayout*>(_performanceMemory->pointer());
				layout->version = Version;
				layout->nValuesPerEntry = nValues;
				layout->nEntries = nNodes;
				layout->maxNameLength = lengthName;
				layout->maxEntries = maxValues;

				memset(layout->entries, 0, maxValues * sizeof(PerformanceLayout::PerformanceLayoutEntry));

				for (int i = 0; i < nNodes; ++i) {
					SceneGraphNode* node = sceneGraph()->allSceneGraphNodes()[i];

					memset(layout->entries[i].name, 0, lengthName);
					strcpy(layout->entries[i].name, node->name().c_str());

					layout->entries[i].currentRenderTime = 0;
					layout->entries[i].currentUpdateRenderable = 0;
					layout->entries[i].currentUpdateEphemeris = 0;
				}
			}

			PerformanceLayout* layout = reinterpret_cast<PerformanceLayout*>(_performanceMemory->pointer());
			_performanceMemory->acquireLock();
			for (int i = 0; i < nNodes; ++i) {
				SceneGraphNode* node = sceneGraph()->allSceneGraphNodes()[i];
				SceneGraphNode::PerformanceRecord r = node->performanceRecord();
				PerformanceLayout::PerformanceLayoutEntry& entry = layout->entries[i];

				entry.renderTime[entry.currentRenderTime] = r.renderTime / 1000.f;
				entry.updateEphemeris[entry.currentUpdateEphemeris] = r.updateTimeEphemeris / 1000.f;
				entry.updateRenderable[entry.currentUpdateRenderable] = r.updateTimeRenderable / 1000.f;

				entry.currentRenderTime = (entry.currentRenderTime + 1) % nValues;
				entry.currentUpdateEphemeris = (entry.currentUpdateEphemeris + 1) % nValues;
				entry.currentUpdateRenderable = (entry.currentUpdateRenderable + 1) % nValues;
			}
			_performanceMemory->releaseLock();
		}

// This method is temporary and will be removed once the scalegraph is in effect ---abock
void RenderEngine::changeViewPoint(std::string origin) {
    SceneGraphNode* solarSystemBarycenterNode = sceneGraph()->sceneGraphNode("SolarSystemBarycenter");
    SceneGraphNode* plutoBarycenterNode = sceneGraph()->sceneGraphNode("PlutoBarycenter");
    SceneGraphNode* newHorizonsNode = sceneGraph()->sceneGraphNode("NewHorizons");
    SceneGraphNode* jupiterBarycenterNode = sceneGraph()->sceneGraphNode("JupiterBarycenter");

    if (solarSystemBarycenterNode == nullptr || plutoBarycenterNode == nullptr || newHorizonsNode == nullptr || jupiterBarycenterNode == nullptr) {
        LERROR("WTF");
        return;
    }

    if (origin == "Pluto") {
        ghoul::Dictionary solarDictionary =
        {
            { std::string("Type"), std::string("Spice") },
            { std::string("Body") , std::string("SUN") },
            { std::string("Reference"), std::string("ECLIPJ2000") },
            { std::string("Observer") , std::string("PLUTO BARYCENTER") },
            { std::string("Kernels") , ghoul::Dictionary() }
        };
        ghoul::Dictionary jupiterDictionary =
        {
            { std::string("Type"), std::string("Spice") },
            { std::string("Body"), std::string("JUPITER BARYCENTER") },
            { std::string("Reference"), std::string("ECLIPJ2000") },
            { std::string("Observer"), std::string("SUN") },
            { std::string("Kernels"), ghoul::Dictionary() }
        };

        solarSystemBarycenterNode->setEphemeris(new SpiceEphemeris(solarDictionary));
        jupiterBarycenterNode->setEphemeris(new SpiceEphemeris(jupiterDictionary));
        plutoBarycenterNode->setEphemeris(new StaticEphemeris);

        ghoul::Dictionary newHorizonsDictionary =
        {
            { std::string("Type"), std::string("Spice") },
            { std::string("Body"), std::string("NEW HORIZONS") },
            { std::string("Reference"), std::string("GALACTIC") },
            { std::string("Observer"), std::string("PLUTO BARYCENTER") },
            { std::string("Kernels"), ghoul::Dictionary() }
        };
        newHorizonsNode->setEphemeris(new SpiceEphemeris(newHorizonsDictionary));

        return;
    }
    if (origin == "Sun") {
        ghoul::Dictionary plutoDictionary =
        {
            { std::string("Type"), std::string("Spice") },
            { std::string("Body"), std::string("PLUTO BARYCENTER") },
            { std::string("Reference"), std::string("ECLIPJ2000") },
            { std::string("Observer"), std::string("SUN") },
            { std::string("Kernels"), ghoul::Dictionary() }
        };
        ghoul::Dictionary jupiterDictionary =
        {
            { std::string("Type"), std::string("Spice") },
            { std::string("Body"), std::string("JUPITER BARYCENTER") },
            { std::string("Reference"), std::string("ECLIPJ2000") },
            { std::string("Observer"), std::string("SUN") },
            { std::string("Kernels"), ghoul::Dictionary() }
        };
        
        solarSystemBarycenterNode->setEphemeris(new StaticEphemeris);
        jupiterBarycenterNode->setEphemeris(new SpiceEphemeris(jupiterDictionary));
        plutoBarycenterNode->setEphemeris(new SpiceEphemeris(plutoDictionary));

        ghoul::Dictionary newHorizonsDictionary =
        {
            { std::string("Type"), std::string("Spice") },
            { std::string("Body"), std::string("NEW HORIZONS") },
            { std::string("Reference"), std::string("GALACTIC") },
            { std::string("Observer"), std::string("JUPITER BARYCENTER") },
            { std::string("Kernels"), ghoul::Dictionary() }
        };
        newHorizonsNode->setEphemeris(new SpiceEphemeris(newHorizonsDictionary));
        return;
    }
    if (origin == "Jupiter") {
        ghoul::Dictionary plutoDictionary =
        {
            { std::string("Type"), std::string("Spice") },
            { std::string("Body"), std::string("PLUTO BARYCENTER") },
            { std::string("Reference"), std::string("ECLIPJ2000") },
            { std::string("Observer"), std::string("JUPITER BARYCENTER") },
            { std::string("Kernels"), ghoul::Dictionary() }
        };
        ghoul::Dictionary solarDictionary =
        {
            { std::string("Type"), std::string("Spice") },
            { std::string("Body"), std::string("SUN") },
            { std::string("Reference"), std::string("ECLIPJ2000") },
            { std::string("Observer"), std::string("JUPITER BARYCENTER") },
            { std::string("Kernels"), ghoul::Dictionary() }
        };
                
        solarSystemBarycenterNode->setEphemeris(new SpiceEphemeris(solarDictionary));
        plutoBarycenterNode->setEphemeris(new SpiceEphemeris(plutoDictionary));
        jupiterBarycenterNode->setEphemeris(new StaticEphemeris);

        ghoul::Dictionary newHorizonsDictionary =
        {
            { std::string("Type"), std::string("Spice") },
            { std::string("Body"), std::string("NEW HORIZONS") },
            { std::string("Reference"), std::string("GALACTIC") },
            { std::string("Observer"), std::string("JUPITER BARYCENTER") },
            { std::string("Kernels"), ghoul::Dictionary() }
        };
        newHorizonsNode->setEphemeris(new SpiceEphemeris(newHorizonsDictionary));
        return;
    }

    ghoul_assert(false, "This function is being misused");
}

void RenderEngine::setSGCTRenderStatistics(bool visible) {
    _sgctRenderStatisticsVisible = visible;
}

void RenderEngine::setDisableRenderingOnMaster(bool enabled) {
    _disableMasterRendering = enabled;
}

}// namespace openspace<|MERGE_RESOLUTION|>--- conflicted
+++ resolved
@@ -580,12 +580,8 @@
 
 					// GUI PRINT 
 					// Using a macro to shorten line length and increase readability
-<<<<<<< HEAD
-
-=======
->>>>>>> 08039035
-
-					int i = 0;
+
+                    int i = 0;
 
 					PrintText(i++, "Date: %s", Time::ref().currentTimeUTC().c_str());
 					PrintText(i++, "Avg. Frametime: %.5f", sgct::Engine::instance()->getAvgDt());
