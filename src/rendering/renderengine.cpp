--- conflicted
+++ resolved
@@ -1,4 +1,4 @@
-/*****************************************************************************************
+﻿/*****************************************************************************************
 *                                                                                       *
 * OpenSpace                                                                             *
 *                                                                                       *
@@ -267,13 +267,8 @@
     _raycasterManager = std::make_unique<RaycasterManager>();
     _deferredcasterManager = std::make_unique<DeferredcasterManager>();
     _nAaSamples = OsEng.windowWrapper().currentNumberOfAaSamples();
-<<<<<<< HEAD
-    
-    LINFO("Seting renderer from string: " << renderingMethod);
-=======
 
     LINFO("Setting renderer from string: " << renderingMethod);
->>>>>>> 3c213fae
     setRendererFromString(renderingMethod);
 
 #ifdef GHOUL_USE_DEVIL
