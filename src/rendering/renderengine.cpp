/*****************************************************************************************
 *                                                                                       *
 * OpenSpace                                                                             *
 *                                                                                       *
 * Copyright (c) 2014-2017                                                               *
 *                                                                                       *
 * Permission is hereby granted, free of charge, to any person obtaining a copy of this  *
 * software and associated documentation files (the "Software"), to deal in the Software *
 * without restriction, including without limitation the rights to use, copy, modify,    *
 * merge, publish, distribute, sublicense, and/or sell copies of the Software, and to    *
 * permit persons to whom the Software is furnished to do so, subject to the following   *
 * conditions:                                                                           *
 *                                                                                       *
 * The above copyright notice and this permission notice shall be included in all copies *
 * or substantial portions of the Software.                                              *
 *                                                                                       *
 * THE SOFTWARE IS PROVIDED "AS IS", WITHOUT WARRANTY OF ANY KIND, EXPRESS OR IMPLIED,   *
 * INCLUDING BUT NOT LIMITED TO THE WARRANTIES OF MERCHANTABILITY, FITNESS FOR A         *
 * PARTICULAR PURPOSE AND NONINFRINGEMENT. IN NO EVENT SHALL THE AUTHORS OR COPYRIGHT    *
 * HOLDERS BE LIABLE FOR ANY CLAIM, DAMAGES OR OTHER LIABILITY, WHETHER IN AN ACTION OF  *
 * CONTRACT, TORT OR OTHERWISE, ARISING FROM, OUT OF OR IN CONNECTION WITH THE SOFTWARE  *
 * OR THE USE OR OTHER DEALINGS IN THE SOFTWARE.                                         *
 ****************************************************************************************/

#include <openspace/rendering/renderengine.h> 

#ifdef OPENSPACE_MODULE_SPACECRAFTINSTRUMENTS_ENABLED
#include <modules/spacecraftinstruments/util/imagesequencer.h>
#endif
#include <openspace/util/syncdata.h>

#include <openspace/openspace.h>
#include <openspace/engine/configurationmanager.h>
#include <openspace/engine/openspaceengine.h>
#include <openspace/engine/wrapper/windowwrapper.h>
#include <openspace/interaction/navigationhandler.h>
#include <openspace/interaction/luaconsole.h>
#include <openspace/mission/missionmanager.h>
#include <openspace/performance/performancemanager.h>
#include <openspace/rendering/abufferrenderer.h>
#include <openspace/rendering/framebufferrenderer.h>
#include <openspace/rendering/raycastermanager.h>
#include <openspace/rendering/renderer.h>
#include <openspace/rendering/screenspacerenderable.h>
#include <openspace/scene/scene.h>
#include <openspace/scripting/scriptengine.h>
#include <openspace/util/camera.h>
#include <openspace/util/time.h>
#include <openspace/util/timemanager.h>
#include <openspace/util/screenlog.h>
#include <openspace/util/spicemanager.h>

#include <ghoul/glm.h>
#include <ghoul/font/font.h>
#include <ghoul/font/fontmanager.h>
#include <ghoul/font/fontrenderer.h>
#include <ghoul/io/texture/texturereader.h>
#include <ghoul/io/texture/texturereadercmap.h>
#include <ghoul/opengl/programobject.h>
#include <ghoul/systemcapabilities/openglcapabilitiescomponent.h>

#ifdef GHOUL_USE_DEVIL
#include <ghoul/io/texture/texturereaderdevil.h>
#endif //GHOUL_USE_DEVIL
#ifdef GHOUL_USE_FREEIMAGE
#include <ghoul/io/texture/texturereaderfreeimage.h>
#endif // GHOUL_USE_FREEIMAGE

#ifdef GHOUL_USE_SOIL
#include <ghoul/io/texture/texturereadersoil.h>
#include <ghoul/io/texture/texturewriter.h>
#include <ghoul/io/texture/texturewritersoil.h>
#endif //GHOUL_USE_SOIL

#include <array>
#include <stack>

#include "renderengine_lua.inl"

namespace {
    const char* _loggerCat = "RenderEngine";

    const char* KeyRenderingMethod = "RenderingMethod";   
    const std::chrono::seconds ScreenLogTimeToLive(15);
    const char* DefaultRenderingMethod = "ABuffer";
    const char* RenderFsPath = "${SHADERS}/render.frag";
    
    const char* KeyFontMono = "Mono";
    const char* KeyFontLight = "Light";

    static const openspace::properties::Property::PropertyInfo PerformanceInfo = {
        "PerformanceMeasurements",
        "Performance Measurements",
        "If this value is enabled, detailed performance measurements about the updates "
        "and rendering of the scene graph nodes are collected each frame. These values "
        "provide some information about the impact of individual nodes on the overall "
        "performance."
    };

    static const openspace::properties::Property::PropertyInfo FrametimeInfo = {
        "FrametimeType",
        "Type of the frame time display",
        "This value determines the units in which the frame time is displayed."
    };

    static const openspace::properties::Property::PropertyInfo ShowDateInfo = {
        "ShowDate",
        "Show Date Information",
        "This values determines whether the date will be printed in the top left corner "
        "of the rendering window if a regular rendering window is used (as opposed to a "
        "fisheye rendering, for example)."
    };

    static const openspace::properties::Property::PropertyInfo ShowInfoInfo = {
        "ShowInfo",
        "Show Rendering Information",
        "This value determines whether the rendering info, which is the delta time and "
        "the frame time, is shown in the top left corner of the rendering window if a "
        "regular rendering window is used (as opposed to a fisheye rendering, for "
        "example)."
    };

    static const openspace::properties::Property::PropertyInfo ShowLogInfo = {
        "ShowLog",
        "Show the on-screen log",
        "This value determines whether the on-screen log will be shown or hidden. Even "
        "if it is shown, all 'Debug' and 'Trace' level messages are omitted from this "
        "log."
    };

    static const openspace::properties::Property::PropertyInfo ShowVersionInfo = {
        "ShowVersion",
        "Shows the version on-screen information",
        "This value determines whether the GIT version information (branch and commit ) "
        "hash are shown on the screen."
    };

    static const openspace::properties::Property::PropertyInfo TakeScreenshotInfo = {
        "TakeScreenshot",
        "Take Screenshot",
        "If this property is triggered, a screenshot is taken and stored in the current "
        "working directory (which is the same directory where the OpenSpace.exe) is "
        "located in most cases. The images are prefixed with 'SGCT' and postfixed with "
        "the number of frames. This function will silently overwrite images that are "
        "already present in the folder."
    };

    static const openspace::properties::Property::PropertyInfo ApplyWarpingInfo = {
        "ApplyWarpingScreenshot",
        "Apply Warping to Screenshots",
        "This value determines whether a warping should be applied before taking a "
        "screenshot. If it is enabled, all post processing is applied as well, which "
        "includes everything rendered on top of the rendering, such as the user "
        "interface."
    };

    static const openspace::properties::Property::PropertyInfo ShowFrameNumberInfo = {
        "ShowFrameNumber",
        "Show Frame Number",
        "If this value is enabled, the current frame number is rendered into the window."
    };

    static const openspace::properties::Property::PropertyInfo DisableMasterInfo = {
        "DisableMasterRendering",
        "Disable Master Rendering",
        "If this value is enabled, the rendering on the master node will be disabled. "
        "Every other aspect of the application will be unaffected by this and it will "
        "still respond to user input. This setting is reasonably only useful in the case "
        "of multi-pipeline environments, such as planetariums, where the output of the "
        "master node is not required and performance can be gained by disabling it."
    };

    static const openspace::properties::Property::PropertyInfo DisableTranslationInfo = {
        "DisableSceneTranslationOnMaster",
        "Disable Scene Translation on Master",
        "If this value is enabled, any scene translations such as specified in, for "
        "example an SGCT configuration, is disabled for the master node. This setting "
        "can be useful if a planetarium environment requires a scene translation to be "
        "applied, which would otherwise make interacting through the master node "
        "difficult."
    };

    static const openspace::properties::Property::PropertyInfo AaSamplesInfo = {
        "AaSamples",
        "Number of Anti-aliasing samples",
        "This value determines the number of anti-aliasing samples to be used in the "
        "rendering for the MSAA method."
    };
} // namespace


namespace openspace {

RenderEngine::RenderEngine()
    : properties::PropertyOwner({ "RenderEngine" })
    , _camera(nullptr)
    , _scene(nullptr)
    , _raycasterManager(nullptr)
    , _doPerformanceMeasurements(PerformanceInfo)
    , _performanceManager(nullptr)
    , _renderer(nullptr)
    , _rendererImplementation(RendererImplementation::Invalid)
    , _log(nullptr)
    , _frametimeType(FrametimeInfo, properties::OptionProperty::DisplayType::Dropdown)
    , _showDate(ShowDateInfo, true)
    , _showInfo(ShowInfoInfo, true)
    , _showLog(ShowLogInfo, true)
    , _showVersionInfo(ShowVersionInfo, true)
    , _takeScreenshot(TakeScreenshotInfo)
    , _shouldTakeScreenshot(false)
    , _applyWarping(ApplyWarpingInfo, false)
    , _showFrameNumber(ShowFrameNumberInfo, false)
    , _disableMasterRendering(DisableMasterInfo, false)
    , _disableSceneTranslationOnMaster(DisableTranslationInfo, false)
    , _globalBlackOutFactor(1.f)
    , _fadeDuration(2.f)
    , _currentFadeTime(0.f)
    , _fadeDirection(0)
    , _nAaSamples(AaSamplesInfo, 8, 1, 16)
    , _frameNumber(0)
{
    _doPerformanceMeasurements.onChange([this](){
        if (_doPerformanceMeasurements) {
            if (!_performanceManager) {
                std::string loggingDir = "${BASE_PATH}";

                const std::string KeyDir = ConfigurationManager::KeyLogging + "." + ConfigurationManager::PartLogDir;
                if (OsEng.configurationManager().hasKey(KeyDir)) {
                    loggingDir = OsEng.configurationManager().value<std::string>(KeyDir);
                }

                std::string prefix = "PM-";
                const std::string KeyPrefix = ConfigurationManager::KeyLogging + "." + ConfigurationManager::PartLogPerformancePrefix;
                if (OsEng.configurationManager().hasKey(KeyPrefix)) {
                    prefix = OsEng.configurationManager().value<std::string>(KeyPrefix);
                }

                _performanceManager = std::make_unique<performance::PerformanceManager>(
                    loggingDir,
                    prefix
                );
            }
        }
        else {
            _performanceManager = nullptr;
        }

    });
    addProperty(_doPerformanceMeasurements);

    _frametimeType.addOptions({
        { static_cast<int>(FrametimeType::DtTimeAvg), "Average Deltatime" },
        { static_cast<int>(FrametimeType::FPS), "Frames per second" },
        { static_cast<int>(FrametimeType::FPSAvg), "Average frames per second" },
        { static_cast<int>(FrametimeType::None), "None" }
    });
    addProperty(_frametimeType);
    
    addProperty(_showDate);
    addProperty(_showInfo);
    addProperty(_showLog);
    addProperty(_showVersionInfo);
    
    _nAaSamples.onChange([this](){
        if (_renderer) {
            _renderer->setNAaSamples(_nAaSamples);
        }
    });
    addProperty(_nAaSamples);
    addProperty(_applyWarping);
    
    _takeScreenshot.onChange([this](){
        _shouldTakeScreenshot = true;
    });
    addProperty(_takeScreenshot);
    
    addProperty(_showFrameNumber);
    
    addProperty(_disableSceneTranslationOnMaster);
    addProperty(_disableMasterRendering);
}

RenderEngine::~RenderEngine() {}

void RenderEngine::setRendererFromString(const std::string& renderingMethod) {
    _rendererImplementation = rendererFromString(renderingMethod);

    std::unique_ptr<Renderer> newRenderer = nullptr;
    switch (_rendererImplementation) {
    case RendererImplementation::Framebuffer:
        newRenderer = std::make_unique<FramebufferRenderer>();
        break;
    case RendererImplementation::ABuffer:
        newRenderer = std::make_unique<ABufferRenderer>();
        break;
    case RendererImplementation::Invalid:
        LFATAL("Rendering method '" << renderingMethod << "' not among the available "
            << "rendering methods");
    }

    setRenderer(std::move(newRenderer));
}

void RenderEngine::initialize() {
    _frameNumber = 0;
    std::string renderingMethod = DefaultRenderingMethod;

    // If the user specified a rendering method that he would like to use, use that
    ConfigurationManager& confManager = OsEng.configurationManager();
    if (confManager.hasKeyAndValue<std::string>(KeyRenderingMethod)) {
        renderingMethod = confManager.value<std::string>(KeyRenderingMethod);
    } else {
        using Version = ghoul::systemcapabilities::Version;

        // The default rendering method has a requirement of OpenGL 4.3, so if we are
        // below that, we will fall back to frame buffer operation
        if (OpenGLCap.openGLVersion() < Version{ 4,3,0 }) {
            LINFO("Falling back to framebuffer implementation due to OpenGL limitations");
            renderingMethod = "Framebuffer";
        }
    }
    
    if (confManager.hasKey(ConfigurationManager::KeyDisableMasterRendering)) {
        _disableMasterRendering = confManager.value<bool>(
            ConfigurationManager::KeyDisableMasterRendering
        );
    }

    if (confManager.hasKey(ConfigurationManager::KeyDisableSceneOnMaster)) {
        _disableSceneTranslationOnMaster = confManager.value<bool>(
            ConfigurationManager::KeyDisableSceneOnMaster
        );
    }

    _raycasterManager = std::make_unique<RaycasterManager>();
    _nAaSamples = OsEng.windowWrapper().currentNumberOfAaSamples();

    LINFO("Setting renderer from string: " << renderingMethod);
    setRendererFromString(renderingMethod);

#ifdef GHOUL_USE_DEVIL
    ghoul::io::TextureReader::ref().addReader(
        std::make_shared<ghoul::io::TextureReaderDevIL>()
    );
#endif // GHOUL_USE_DEVIL
#ifdef GHOUL_USE_FREEIMAGE
    ghoul::io::TextureReader::ref().addReader(
        std::make_shared<ghoul::io::TextureReaderFreeImage>()
    );
#endif // GHOUL_USE_FREEIMAGE
#ifdef GHOUL_USE_SOIL
    ghoul::io::TextureReader::ref().addReader(
        std::make_shared<ghoul::io::TextureReaderSOIL>()
    );
    ghoul::io::TextureWriter::ref().addWriter(
        std::make_shared<ghoul::io::TextureWriterSOIL>()
    );
#endif // GHOUL_USE_SOIL

    ghoul::io::TextureReader::ref().addReader(
        std::make_shared<ghoul::io::TextureReaderCMAP>()
    );

    MissionManager::initialize();
}

void RenderEngine::initializeGL() {
    LTRACE("RenderEngine::initializeGL(begin)");
    // TODO:    Fix the power scaled coordinates in such a way that these 
    //            values can be set to more realistic values

    // set the close clip plane and the far clip plane to extreme values while in
    // development
    OsEng.windowWrapper().setNearFarClippingPlane(0.001f, 1000.f);

    try {
        const float fontSizeBig = 50.f;
        _fontBig = OsEng.fontManager().font(KeyFontMono, fontSizeBig);
        const float fontSizeTime = 15.f;
        _fontDate = OsEng.fontManager().font(KeyFontMono, fontSizeTime);
        const float fontSizeMono = 10.f;
        _fontInfo = OsEng.fontManager().font(KeyFontMono, fontSizeMono);
        const float fontSizeLight = 8.f;
        _fontLog = OsEng.fontManager().font(KeyFontLight, fontSizeLight);
    } catch (const ghoul::fontrendering::Font::FreeTypeException& e) {
        LERROR(e.what());
        throw;
    }

    LINFO("Initializing Log");
    std::unique_ptr<ScreenLog> log = std::make_unique<ScreenLog>(ScreenLogTimeToLive);
    _log = log.get();
    ghoul::logging::LogManager::ref().addLog(std::move(log));

    LINFO("Finished initializing GL");
    LTRACE("RenderEngine::initializeGL(end)");
}

void RenderEngine::deinitialize() {
    for (std::shared_ptr<ScreenSpaceRenderable>& ssr : _screenSpaceRenderables) {
        ssr->deinitialize();
    }

    MissionManager::deinitialize();
}

void RenderEngine::updateScene() {
    if (!_scene) return;

    const Time& currentTime = OsEng.timeManager().time();
    _scene->update({
        { glm::dvec3(0), glm::dmat3(1), 1.0 },
        currentTime,
        _performanceManager != nullptr
    });
    
    LTRACE("RenderEngine::updateSceneGraph(end)");
}

void RenderEngine::updateShaderPrograms() {
    for (ghoul::opengl::ProgramObject* program : _programs) {
        try {
            if (program->isDirty()) {
                program->rebuildFromFile();
            }
        }
        catch (const ghoul::opengl::ShaderObject::ShaderCompileError& e) {
            LERRORC(e.component, e.what());
        }
    }
}

void RenderEngine::updateRenderer() {
    bool windowResized = OsEng.windowWrapper().windowHasResized();

    if (windowResized) {
        _renderer->setResolution(renderingResolution());

        ghoul::fontrendering::FontRenderer::defaultRenderer().setFramebufferSize(
            fontResolution()
        );
    }

    _renderer->update();
}

void RenderEngine::updateScreenSpaceRenderables() {
    for (std::shared_ptr<ScreenSpaceRenderable>& ssr : _screenSpaceRenderables) {
        ssr->update();
    }
}

glm::ivec2 RenderEngine::renderingResolution() const {
    if (OsEng.windowWrapper().isRegularRendering()) {
        return OsEng.windowWrapper().currentWindowResolution();
    }
    else {
        return OsEng.windowWrapper().currentDrawBufferResolution();
    }
}

glm::ivec2 RenderEngine::fontResolution() const {
    std::string value;
    bool hasValue = OsEng.configurationManager().getValue(
        ConfigurationManager::KeyOnScreenTextScaling,
        value
    );
    if (hasValue && value == "framebuffer") {
        return OsEng.windowWrapper().currentWindowResolution();
    }
    else {
        // The default is to use the window size
        return OsEng.windowWrapper().currentWindowSize();
    }
}


void RenderEngine::updateFade() {
    // Temporary fade funtionality
    const float fadedIn = 1.0;
    const float fadedOut = 0.0;
    // Don't restart the fade if you've already done it in that direction
    const bool isFadedIn = (_fadeDirection > 0 && _globalBlackOutFactor == fadedIn);
    const bool isFadedOut = (_fadeDirection < 0 && _globalBlackOutFactor == fadedOut);
    if (isFadedIn || isFadedOut) {
        _fadeDirection = 0;
    }

    if (_fadeDirection != 0) {
        if (_currentFadeTime > _fadeDuration) {
            _globalBlackOutFactor = _fadeDirection > 0 ? fadedIn : fadedOut;
            _fadeDirection = 0;
        }
        else {
            if (_fadeDirection < 0) {
                _globalBlackOutFactor = glm::smoothstep(
                    1.f,
                    0.f,
                    _currentFadeTime / _fadeDuration
                );
            } else {
                _globalBlackOutFactor = glm::smoothstep(
                    0.f,
                    1.f,
                    _currentFadeTime / _fadeDuration
                );
            }
            _currentFadeTime += static_cast<float>(
                OsEng.windowWrapper().averageDeltaTime()
            );
        }
    }
}

void RenderEngine::render(const glm::mat4& sceneMatrix, const glm::mat4& viewMatrix,
                          const glm::mat4& projectionMatrix)
{
    LTRACE("RenderEngine::render(begin)");
    WindowWrapper& wrapper = OsEng.windowWrapper();
    if (_camera) {
        if (_disableSceneTranslationOnMaster && wrapper.isMaster()) {
            _camera->sgctInternal.setViewMatrix(viewMatrix);
        }
        else {
            _camera->sgctInternal.setViewMatrix(viewMatrix * sceneMatrix);
        }
        _camera->sgctInternal.setProjectionMatrix(projectionMatrix);
    }
<<<<<<< HEAD

    if (!(wrapper.isMaster() && _disableMasterRendering) && !wrapper.isGuiWindow()) {
=======
    _camera->sgctInternal.setProjectionMatrix(projectionMatrix);
    
    bool masterEnabled = wrapper.isMaster() ? !_disableMasterRendering : true;
    if (masterEnabled && !wrapper.isGuiWindow() && _globalBlackOutFactor > 0.f) {
>>>>>>> a599516f
        _renderer->render(_globalBlackOutFactor, _performanceManager != nullptr);
    }

    // Print some useful information on the master viewport
    if (wrapper.isMaster() && wrapper.isSimpleRendering()) {
        renderInformation();
    }

    if (_showFrameNumber) {
        const glm::vec2 penPosition = glm::vec2(
            fontResolution().x / 2 - 50,
            fontResolution().y / 3
        );
        
        RenderFont(*_fontBig, penPosition, "%i", _frameNumber);
    }
    
    ++_frameNumber;
    
    for (std::shared_ptr<ScreenSpaceRenderable>& ssr : _screenSpaceRenderables) {
        if (ssr->isEnabled() && ssr->isReady()) {
            ssr->render();
        }
    }
    LTRACE("RenderEngine::render(end)");
}

void RenderEngine::renderShutdownInformation(float timer, float fullTime) {
    timer = timer < 0.f ? 0.f : timer;

    auto size = ghoul::fontrendering::FontRenderer::defaultRenderer().boundingBox(
        *_fontDate,
        "Shutdown in: %.2fs/%.2fs",
        timer,
        fullTime
    );

    glm::vec2 penPosition = glm::vec2(
        fontResolution().x - size.boundingBox.x - 10,
        fontResolution().y - size.boundingBox.y
    );

    RenderFontCr(
        *_fontDate,
        penPosition,
        "Shutdown in: %.2fs/%.2fs",
        timer,
        fullTime
    );
}

void RenderEngine::postDraw() {
    Time& currentTime = OsEng.timeManager().time();
    if (currentTime.timeJumped()) {
        currentTime.setTimeJumped(false);
    }

    if (_shouldTakeScreenshot) {
        OsEng.windowWrapper().takeScreenshot(_applyWarping);
        _shouldTakeScreenshot = false;
    }

    if (_performanceManager) {
        _performanceManager->storeScenePerformanceMeasurements(
            scene()->allSceneGraphNodes()
        );
    }
}

Scene* RenderEngine::scene() {
    return _scene;
}

RaycasterManager& RenderEngine::raycasterManager() {
    return *_raycasterManager;
}

void RenderEngine::setScene(Scene* scene) {
    _scene = scene;
    if (_renderer) {
        _renderer->setScene(scene);
    }
}

void RenderEngine::setCamera(Camera* camera) {
    _camera = camera;
    if (_renderer) {
        _renderer->setCamera(camera);
    }
}

Camera* RenderEngine::camera() const {
    return _camera;
}

Renderer* RenderEngine::renderer() const {
    return _renderer.get();
}

RenderEngine::RendererImplementation RenderEngine::rendererImplementation() const {
    return _rendererImplementation;
}

float RenderEngine::globalBlackOutFactor() {
    return _globalBlackOutFactor;
}

void RenderEngine::setGlobalBlackOutFactor(float opacity) {
    _globalBlackOutFactor = opacity;
}

void RenderEngine::startFading(int direction, float fadeDuration) {
    _fadeDirection = direction;
    _fadeDuration = fadeDuration;
    _currentFadeTime = 0.f;
}

/**
 * Build a program object for rendering with the used renderer
 */
std::unique_ptr<ghoul::opengl::ProgramObject> RenderEngine::buildRenderProgram(
                                                     std::string name, std::string vsPath,
                                        std::string fsPath, const ghoul::Dictionary& data)
{

    ghoul::Dictionary dict = data;

    // set path to the current renderer's main fragment shader
    dict.setValue("rendererData", _rendererData);
    // parameterize the main fragment shader program with specific contents.
    // fsPath should point to a shader file defining a Fragment getFragment() function
    // instead of a void main() setting glFragColor, glFragDepth, etc.
    dict.setValue("fragmentPath", fsPath);

    using namespace ghoul::opengl;
    std::unique_ptr<ProgramObject> program = ProgramObject::Build(
        name,
        vsPath,
        RenderFsPath,
        dict
    );

    if (program) {
        _programs.push_back(program.get());
    }
    return program;
}

/**
 * Build a program object for rendering with the used renderer
 */
std::unique_ptr<ghoul::opengl::ProgramObject> RenderEngine::buildRenderProgram(
                                                     std::string name, std::string vsPath,
                                                   std::string fsPath, std::string csPath,
                                                            const ghoul::Dictionary& data)
{
    ghoul::Dictionary dict = data;
    dict.setValue("rendererData", _rendererData);

    // parameterize the main fragment shader program with specific contents.
    // fsPath should point to a shader file defining a Fragment getFragment() function
    // instead of a void main() setting glFragColor, glFragDepth, etc.
    dict.setValue("fragmentPath", fsPath);

    using namespace ghoul::opengl;
    std::unique_ptr<ProgramObject> program = ProgramObject::Build(
        name,
        vsPath,
        RenderFsPath,
        csPath,
        dict
    );

    if (program) {
        _programs.push_back(program.get());
    }
    return program;
}

void RenderEngine::removeRenderProgram(
                             const std::unique_ptr<ghoul::opengl::ProgramObject>& program)
{
    if (!program) {
        return;
    }

    auto it = std::find(
        _programs.begin(),
        _programs.end(),
        program.get()
    );

    if (it != _programs.end()) {
        _programs.erase(it);
    }
}

/**
 * Set renderer data
 * Called from the renderer, whenever it needs to update
 * the dictionary of all rendering programs.
 */
void RenderEngine::setRendererData(const ghoul::Dictionary& data) {
    _rendererData = data;
    for (ghoul::opengl::ProgramObject* program : _programs) {
        ghoul::Dictionary dict = program->dictionary();
        dict.setValue("rendererData", _rendererData);
        program->setDictionary(dict);
    }
}

/**
* Set resolve data
* Called from the renderer, whenever it needs to update
* the dictionary of all post rendering programs.
*/
void RenderEngine::setResolveData(const ghoul::Dictionary& data) {
    _resolveData = data;
    for (ghoul::opengl::ProgramObject* program : _programs) {
        ghoul::Dictionary dict = program->dictionary();
        dict.setValue("resolveData", _resolveData);
        program->setDictionary(dict);
    }
}

/**
* Set raycasting uniforms on the program object, and setup raycasting.
*/
void RenderEngine::preRaycast(ghoul::opengl::ProgramObject& programObject) {
    _renderer->preRaycast(programObject);
}

/**
* Tear down raycasting for the specified program object.
*/
void RenderEngine::postRaycast(ghoul::opengl::ProgramObject& programObject) {
    _renderer->postRaycast(programObject);
}

/**
 * Set renderer
 */
void RenderEngine::setRenderer(std::unique_ptr<Renderer> renderer) {
    if (_renderer) {
        _renderer->deinitialize();
    }

    _renderer = std::move(renderer);
    _renderer->setResolution(renderingResolution());
    _renderer->setNAaSamples(_nAaSamples);
    _renderer->initialize();
    _renderer->setCamera(_camera);
    _renderer->setScene(_scene);
}

scripting::LuaLibrary RenderEngine::luaLibrary() {
    return {
        "",
        {
            {
                "setRenderer",
                &luascriptfunctions::setRenderer,
                {},
                "string",
                "Sets the renderer (ABuffer or FrameBuffer)"
            },
            {
                "toggleFade",
                &luascriptfunctions::toggleFade,
                {},
                "number",
                "Toggles fading in or out"
            },
            {
                "fadeIn",
                &luascriptfunctions::fadeIn,
                {},
                "number",
                ""
            },
            {
                "fadeOut",
                &luascriptfunctions::fadeOut,
                {},
                "number",
                ""
            },
            {
                "registerScreenSpaceRenderable",
                &luascriptfunctions::registerScreenSpaceRenderable,
                {},
                "table",
                "Will create a ScreenSpaceRenderable from a lua Table and register it in the RenderEngine"
            },
            {
                "unregisterScreenSpaceRenderable",
                &luascriptfunctions::unregisterScreenSpaceRenderable,
                {},
                "string",
                "Given a ScreenSpaceRenderable name this script will remove it from the renderengine"
            },
        },
    };
}

bool RenderEngine::doesPerformanceMeasurements() const {
    return _performanceManager != nullptr;
}

performance::PerformanceManager* RenderEngine::performanceManager() {
    return _performanceManager.get();
}

void RenderEngine::registerScreenSpaceRenderable(std::shared_ptr<ScreenSpaceRenderable> s)
{
    s->initialize();
    _screenSpaceRenderables.push_back(std::move(s));
}

void RenderEngine::unregisterScreenSpaceRenderable(
                                                 std::shared_ptr<ScreenSpaceRenderable> s)
{
    auto it = std::find(
        _screenSpaceRenderables.begin(),
        _screenSpaceRenderables.end(),
        s
    );

    if (it != _screenSpaceRenderables.end()) {
        s->deinitialize();
        _screenSpaceRenderables.erase(it);
    }
}

void RenderEngine::unregisterScreenSpaceRenderable(const std::string& name){
    std::shared_ptr<ScreenSpaceRenderable> s = screenSpaceRenderable(name);
    if (s) {
        unregisterScreenSpaceRenderable(s);
    }
}

std::shared_ptr<ScreenSpaceRenderable> RenderEngine::screenSpaceRenderable(
                                                                  const std::string& name)
{
    auto it = std::find_if(
        _screenSpaceRenderables.begin(),
        _screenSpaceRenderables.end(),
        [name](const std::shared_ptr<ScreenSpaceRenderable>& s) {
            return s->name() == name;
        }
    );

    if (it != _screenSpaceRenderables.end()) {
        return *it;
    }
    else {
        return nullptr;
    }
}

std::vector<ScreenSpaceRenderable*> RenderEngine::screenSpaceRenderables() const {
    std::vector<ScreenSpaceRenderable*> res(_screenSpaceRenderables.size());
    std::transform(
        _screenSpaceRenderables.begin(),
        _screenSpaceRenderables.end(),
        res.begin(),
        [](std::shared_ptr<ScreenSpaceRenderable> p) { return p.get(); }
    );
    return res;
}

RenderEngine::RendererImplementation RenderEngine::rendererFromString(
                                                            const std::string& impl) const
{
    const std::map<std::string, RenderEngine::RendererImplementation> RenderingMethods = {
        { "ABuffer", RendererImplementation::ABuffer },
        { "Framebuffer", RendererImplementation::Framebuffer }
    };

    if (RenderingMethods.find(impl) != RenderingMethods.end()) {
        return RenderingMethods.at(impl);
    }
    else {
        return RendererImplementation::Invalid;
    }
}

std::string RenderEngine::progressToStr(int size, double t) {
    std::string progress = "|";
    int g = static_cast<int>((t * (size - 1)) + 1);
    g = std::max(g, 0);
    for (int i = 0; i < g; i++) {
        progress.append("-");
    }
    progress.append(">");
    for (int i = 0; i < size - g; i++) {
        progress.append(" ");
    }
    progress.append("|");
    return progress;
}

void RenderEngine::renderInformation() {
    using ghoul::fontrendering::RenderFont;

    glm::vec2 penPosition = glm::vec2(
        10.f,
        fontResolution().y
    );

    // If the console is opened, move all text downwards
    penPosition.y -= OsEng.console().currentHeight();

    if (_showDate && _fontDate) {
        penPosition.y -= _fontDate->height();
        RenderFontCr(
            *_fontDate,
            penPosition,
            "Date: %s",
            OsEng.timeManager().time().UTC().c_str()
        );
    }
    else {
        penPosition.y -= _fontInfo->height();
    }

    if (_showInfo && _fontInfo) {
        RenderFontCr(
            *_fontInfo,
            penPosition,
            "Simulation increment (s): %.3f",
            OsEng.timeManager().time().deltaTime()
        );

        FrametimeType frametimeType = FrametimeType(_frametimeType.value());
        switch (frametimeType) {
            case FrametimeType::DtTimeAvg:
                RenderFontCr(
                    *_fontInfo,
                    penPosition,
                    "Avg. Frametime: %.5f",
                    OsEng.windowWrapper().averageDeltaTime()
                );
                break;
            case FrametimeType::FPS:
                RenderFontCr(
                    *_fontInfo,
                    penPosition,
                    "FPS: %3.2f",
                    1.0 / OsEng.windowWrapper().deltaTime()
                );
                break;
            case FrametimeType::FPSAvg:
                RenderFontCr(
                    *_fontInfo,
                    penPosition,
                    "Avg. FPS: %3.2f",
                    1.0 / OsEng.windowWrapper().averageDeltaTime()
                );
                break;
        }

        ParallelConnection::Status status = OsEng.parallelConnection().status();
        size_t nConnections = OsEng.parallelConnection().nConnections();
        const std::string& hostName = OsEng.parallelConnection().hostName();

        std::string connectionInfo = "";
        int nClients = static_cast<int>(nConnections);
        if (status == ParallelConnection::Status::Host) {
            nClients--;
            if (nClients == 1) {
                connectionInfo = "Hosting session with 1 client";
            } else {
                connectionInfo =
                    "Hosting session with " + std::to_string(nClients) + " clients";
            }
        } else if (status == ParallelConnection::Status::ClientWithHost) {
            nClients--;
            connectionInfo = "Session hosted by '" + hostName + "'";
        } else if (status == ParallelConnection::Status::ClientWithoutHost) {
            connectionInfo = "Host is disconnected";
        }

        if (status == ParallelConnection::Status::ClientWithHost ||
            status == ParallelConnection::Status::ClientWithoutHost) {
            connectionInfo += "\n";
            if (nClients > 2) {
                std::string c = std::to_string(nClients - 1);
                connectionInfo += "You and " + c + " more clients are tuned in";
            } else if (nClients == 2) {
                std::string c = std::to_string(nClients - 1);
                connectionInfo += "You and " + c + " more client are tuned in";
            } else if (nClients == 1) {
                connectionInfo += "You are the only client";
            }
        }

        if (!connectionInfo.empty()) {
            RenderFontCr(
                *_fontInfo,
                penPosition,
                connectionInfo.c_str()
            );
        }


#ifdef OPENSPACE_MODULE_SPACECRAFTINSTRUMENTS_ENABLED
<<<<<<< HEAD
        bool hasNewHorizons = scene() && scene()->sceneGraphNode("NewHorizons");
        double currentTime = OsEng.timeManager().time().j2000Seconds();

        //if (MissionManager::ref().hasCurrentMission()) {

        //    const Mission& mission = MissionManager::ref().currentMission();

        //        if (mission.phases().size() > 0) {
        //            static const glm::vec4 nextMissionColor(0.7, 0.3, 0.3, 1);
        //            //static const glm::vec4 missionProgressColor(0.4, 1.0, 1.0, 1);
        //            static const glm::vec4 currentMissionColor(0.0, 0.5, 0.5, 1);
        //            static const glm::vec4 missionProgressColor = currentMissionColor;// (0.4, 1.0, 1.0, 1);
        //            // static const glm::vec4 currentLeafMissionColor = missionProgressColor;
        //            static const glm::vec4 nonCurrentMissionColor(0.3, 0.3, 0.3, 1);

        //            // Add spacing
        //            RenderFontCr(*_fontInfo, penPosition, nonCurrentMissionColor, " ");

        //            auto phaseTrace = mission.phaseTrace(currentTime);

        //            if (phaseTrace.size()) {
        //                const MissionPhase& phase = phaseTrace.back().get();
        //                std::string title = "Current Mission Phase: " + phase.name();
        //                RenderFontCr(*_fontInfo, penPosition, missionProgressColor, title.c_str());
        //                double remaining = phase.timeRange().end - currentTime;
        //                float t = static_cast<float>(1.0 - remaining / phase.timeRange().duration());
        //                std::string progress = progressToStr(25, t);
        //                //RenderFontCr(*_fontInfo, penPosition, missionProgressColor,
        //                //   "%.0f s %s %.1f %%", remaining, progress.c_str(), t * 100);
        //            }
        //            else {
        //                RenderFontCr(*_fontInfo, penPosition, nextMissionColor, "Next Mission:");
        //                double remaining = mission.timeRange().start - currentTime;
        //                RenderFontCr(*_fontInfo, penPosition, nextMissionColor,
        //                    "%.0f s", remaining);
        //            }

        //            bool showAllPhases = false;

        //            typedef std::pair<const MissionPhase*, int> PhaseWithDepth;
        //            std::stack<PhaseWithDepth> S;
        //            int pixelIndentation = 20;
        //            S.push({ &mission, 0 });
        //            while (!S.empty()) {
        //                const MissionPhase* phase = S.top().first;
        //                int depth = S.top().second;
        //                S.pop();

        //                bool isCurrentPhase = phase->timeRange().includes(currentTime);

        //                penPosition.x += depth * pixelIndentation;
        //                if (isCurrentPhase) {
        //                    double remaining = phase->timeRange().end - currentTime;
        //                    float t = static_cast<float>(1.0 - remaining / phase->timeRange().duration());
        //                    std::string progress = progressToStr(25, t);
        //                    RenderFontCr(*_fontInfo, penPosition, currentMissionColor,
        //                        "%s  %s %.1f %%",
        //                        phase->name().c_str(),
        //                        progress.c_str(),
        //                        t * 100
        //                        );
        //                }
        //                else {
        //                    RenderFontCr(*_fontInfo, penPosition, nonCurrentMissionColor, phase->name().c_str());
        //                }
        //                penPosition.x -= depth * pixelIndentation;

        //                if (isCurrentPhase || showAllPhases) {
        //                    // phases are sorted increasingly by start time, and will be popped
        //                    // last-in-first-out from the stack, so add them in reversed order.
        //                    int indexLastPhase = static_cast<int>(phase->phases().size()) - 1;
        //                    for (int i = indexLastPhase; 0 <= i; --i) {
        //                        S.push({ &phase->phases()[i], depth + 1 });
        //                    }
        //                }
        //            }
        //        }
        //    }



            if (openspace::ImageSequencer::ref().isReady()) {
                penPosition.y -= 25.f;

                glm::vec4 targetColor(0.00, 0.75, 1.00, 1);

                if (hasNewHorizons) {
                    try {
                        double lt;
                        glm::dvec3 p =
                            SpiceManager::ref().targetPosition("PLUTO", "NEW HORIZONS", "GALACTIC", {}, currentTime, lt);
                        psc nhPos = PowerScaledCoordinate::CreatePowerScaledCoordinate(p.x, p.y, p.z);
                        float a, b;
                        glm::dvec3 radii;
                        SpiceManager::ref().getValue("PLUTO", "RADII", radii);
                        a = static_cast<float>(radii.x);
                        b = static_cast<float>(radii.y);
                        float radius = (a + b) / 2.f;
                        float distToSurf = glm::length(nhPos.vec3()) - radius;

                        RenderFont(*_fontInfo,
                                   penPosition,
                                   "Distance to Pluto: % .1f (KM)",
                                   distToSurf
                        );
                        penPosition.y -= _fontInfo->height();
                    }
                    catch (...) {
                        // @CLEANUP:  This is bad as it will discard all exceptions
                        // without telling us about it! ---abock
                    }
=======
    bool hasNewHorizons = scene()->sceneGraphNode("NewHorizons");
    double currentTime = OsEng.timeManager().time().j2000Seconds();

    //if (MissionManager::ref().hasCurrentMission()) {

    //    const Mission& mission = MissionManager::ref().currentMission();

    //        if (mission.phases().size() > 0) {
    //            static const glm::vec4 nextMissionColor(0.7, 0.3, 0.3, 1);
    //            //static const glm::vec4 missionProgressColor(0.4, 1.0, 1.0, 1);
    //            static const glm::vec4 currentMissionColor(0.0, 0.5, 0.5, 1);
    //            static const glm::vec4 missionProgressColor = currentMissionColor;// (0.4, 1.0, 1.0, 1);
    //            // static const glm::vec4 currentLeafMissionColor = missionProgressColor;
    //            static const glm::vec4 nonCurrentMissionColor(0.3, 0.3, 0.3, 1);

    //            // Add spacing
    //            RenderFontCr(*_fontInfo, penPosition, nonCurrentMissionColor, " ");

    //            auto phaseTrace = mission.phaseTrace(currentTime);

    //            if (phaseTrace.size()) {
    //                const MissionPhase& phase = phaseTrace.back().get();
    //                std::string title = "Current Mission Phase: " + phase.name();
    //                RenderFontCr(*_fontInfo, penPosition, missionProgressColor, title.c_str());
    //                double remaining = phase.timeRange().end - currentTime;
    //                float t = static_cast<float>(1.0 - remaining / phase.timeRange().duration());
    //                std::string progress = progressToStr(25, t);
    //                //RenderFontCr(*_fontInfo, penPosition, missionProgressColor,
    //                //   "%.0f s %s %.1f %%", remaining, progress.c_str(), t * 100);
    //            }
    //            else {
    //                RenderFontCr(*_fontInfo, penPosition, nextMissionColor, "Next Mission:");
    //                double remaining = mission.timeRange().start - currentTime;
    //                RenderFontCr(*_fontInfo, penPosition, nextMissionColor,
    //                    "%.0f s", remaining);
    //            }

    //            bool showAllPhases = false;

    //            typedef std::pair<const MissionPhase*, int> PhaseWithDepth;
    //            std::stack<PhaseWithDepth> S;
    //            int pixelIndentation = 20;
    //            S.push({ &mission, 0 });
    //            while (!S.empty()) {
    //                const MissionPhase* phase = S.top().first;
    //                int depth = S.top().second;
    //                S.pop();

    //                bool isCurrentPhase = phase->timeRange().includes(currentTime);

    //                penPosition.x += depth * pixelIndentation;
    //                if (isCurrentPhase) {
    //                    double remaining = phase->timeRange().end - currentTime;
    //                    float t = static_cast<float>(1.0 - remaining / phase->timeRange().duration());
    //                    std::string progress = progressToStr(25, t);
    //                    RenderFontCr(*_fontInfo, penPosition, currentMissionColor,
    //                        "%s  %s %.1f %%",
    //                        phase->name().c_str(),
    //                        progress.c_str(),
    //                        t * 100
    //                        );
    //                }
    //                else {
    //                    RenderFontCr(*_fontInfo, penPosition, nonCurrentMissionColor, phase->name().c_str());
    //                }
    //                penPosition.x -= depth * pixelIndentation;

    //                if (isCurrentPhase || showAllPhases) {
    //                    // phases are sorted increasingly by start time, and will be popped
    //                    // last-in-first-out from the stack, so add them in reversed order.
    //                    int indexLastPhase = static_cast<int>(phase->phases().size()) - 1;
    //                    for (int i = indexLastPhase; 0 <= i; --i) {
    //                        S.push({ &phase->phases()[i], depth + 1 });
    //                    }
    //                }
    //            }
    //        }
    //    }



        if (openspace::ImageSequencer::ref().isReady()) {
            penPosition.y -= 25.f;

            glm::vec4 targetColor(0.00, 0.75, 1.00, 1);

            if (hasNewHorizons) {
                try {
                    double lt;
                    glm::dvec3 p =
                        SpiceManager::ref().targetPosition("PLUTO", "NEW HORIZONS", "GALACTIC", {}, currentTime, lt);
                    psc nhPos = PowerScaledCoordinate::CreatePowerScaledCoordinate(p.x, p.y, p.z);
                    float a, b;
                    glm::dvec3 radii;
                    SpiceManager::ref().getValue("PLUTO", "RADII", radii);
                    a = static_cast<float>(radii.x);
                    b = static_cast<float>(radii.y);
                    float radius = (a + b) / 2.f;
                    float distToSurf = glm::length(nhPos.vec3()) - radius;

                    RenderFont(*_fontInfo,
                               penPosition,
                               "Distance to Pluto: % .1f (KM)",
                               distToSurf
                    );
                    penPosition.y -= _fontInfo->height();
>>>>>>> a599516f
                }
                catch (...) {
                    // @CLEANUP:  This is bad as it will discard all exceptions
                    // without telling us about it! ---abock
                }
            }

            double remaining = openspace::ImageSequencer::ref().getNextCaptureTime() - currentTime;
            float t = static_cast<float>(1.0 - remaining / openspace::ImageSequencer::ref().getIntervalLength());

            std::string str = SpiceManager::ref().dateFromEphemerisTime(
                ImageSequencer::ref().getNextCaptureTime(),
                "YYYY MON DD HR:MN:SC"
                );

            glm::vec4 active(0.6, 1, 0.00, 1);
            glm::vec4 brigther_active(0.9, 1, 0.75, 1);

            if (remaining > 0) {
            
                std::string progress = progressToStr(25, t);
                brigther_active *= (1 - t);

                RenderFontCr(*_fontInfo,
                    penPosition,
                    active * t + brigther_active,
                    "Next instrument activity:"
                    );

                RenderFontCr(*_fontInfo,
                    penPosition,
                    active * t + brigther_active,
                    "%.0f s %s %.1f %%",
                    remaining, progress.c_str(), t * 100
                    );

                RenderFontCr(*_fontInfo,
                    penPosition,
                    active,
                    "Data acquisition time: %s",
                    str.c_str()
                    );
            }
            std::pair<double, std::string> nextTarget = ImageSequencer::ref().getNextTarget();
            std::pair<double, std::string> currentTarget = ImageSequencer::ref().getCurrentTarget();

            if (currentTarget.first > 0.0) {
                int timeleft = static_cast<int>(nextTarget.first - currentTime);

                int hour = timeleft / 3600;
                int second = timeleft % 3600;
                int minute = second / 60;
                second = second % 60;

                std::string hh, mm, ss;

                if (hour   < 10)
                    hh.append("0");
                if (minute < 10)
                    mm.append("0");
                if (second < 10)
                    ss.append("0");

                hh.append(std::to_string(hour));
                mm.append(std::to_string(minute));
                ss.append(std::to_string(second));

                RenderFontCr(*_fontInfo,
                    penPosition,
                    targetColor,
                    "Data acquisition adjacency: [%s:%s:%s]",
                    hh.c_str(), mm.c_str(), ss.c_str()
                    );

#if 0
// Why is it (2) in the original? ---abock
                //std::pair<double, std::vector<std::string>> incidentTargets = ImageSequencer::ref().getIncidentTargetList(0);
                //std::pair<double, std::vector<std::string>> incidentTargets = ImageSequencer::ref().getIncidentTargetList(2);
                std::string space;
                glm::vec4 color;
                size_t isize = incidentTargets.second.size();
                for (size_t p = 0; p < isize; p++) {
                    double t = static_cast<double>(p + 1) / static_cast<double>(isize + 1);
                    t = (p > isize / 2) ? 1 - t : t;
                    t += 0.3;
                    color = (p == isize / 2) ? targetColor : glm::vec4(t, t, t, 1);

                    RenderFont(*_fontInfo,
                        penPosition,
                        color,
                        "%s%s",
                        space.c_str(), incidentTargets.second[p].c_str()
                        );


                    for (int k = 0; k < incidentTargets.second[p].size() + 2; k++)
                        space += " ";
                }
#endif
                penPosition.y -= _fontInfo->height();

                std::map<std::string, bool> activeMap = ImageSequencer::ref().getActiveInstruments();
                glm::vec4 firing(0.58 - t, 1 - t, 1 - t, 1);
                glm::vec4 notFiring(0.5, 0.5, 0.5, 1);

                RenderFontCr(*_fontInfo,
                    penPosition,
                    active,
                    "Active Instruments:"
                    );

                for (auto m : activeMap) {
                    if (m.second == false) {
                        RenderFont(*_fontInfo,
                            penPosition,
                            glm::vec4(0.3, 0.3, 0.3, 1),
                            "| |"
                        );
                        RenderFontCr(*_fontInfo,
                            penPosition,
                            glm::vec4(0.3, 0.3, 0.3, 1),
                            "    %5s",
                            m.first.c_str()
                        );

                    }
                    else {
                        RenderFont(*_fontInfo,
                            penPosition,
                            glm::vec4(0.3, 0.3, 0.3, 1),
                            "|"
                        );
                        if (m.first == "NH_LORRI") {
                            RenderFont(*_fontInfo,
                                penPosition,
                                firing,
                                " + "
                            );
                        }
                        RenderFont(*_fontInfo,
                            penPosition,
                            glm::vec4(0.3, 0.3, 0.3, 1),
                            "  |"
                        );
                        RenderFontCr(*_fontInfo,
                            penPosition,
                            active,
                            "    %5s",
                            m.first.c_str()
                        );
                    }
                }
            }
        }
#endif
    }
}

void RenderEngine::renderVersionInformation() {
    if (!_showVersionInfo) {
        return;
    }

    using FR = ghoul::fontrendering::FontRenderer;

    FR::BoundingBoxInformation versionBox = FR::defaultRenderer().boundingBox(
        *_fontInfo,
        "%s",
        OPENSPACE_VERSION_STRING_FULL
    );

    FR::BoundingBoxInformation commitBox = FR::defaultRenderer().boundingBox(
        *_fontInfo,
        "%s@%s",
        OPENSPACE_GIT_BRANCH,
        OPENSPACE_GIT_COMMIT
    );

    FR::defaultRenderer().render(
        *_fontInfo,
        glm::vec2(
            fontResolution().x - versionBox.boundingBox.x - 10.f,
            5.f
        ),
        glm::vec4(0.5, 0.5, 0.5, 1.f),
        "%s",
        OPENSPACE_VERSION_STRING_FULL
    );

    // If a developer hasn't placed the Git command in the path, this variable will be
    // empty
    if (!std::string(OPENSPACE_GIT_COMMIT).empty()) {
        // We check OPENSPACE_GIT_COMMIT but puse OPENSPACE_GIT_FULL on purpose since
        // OPENSPACE_GIT_FULL will never be empty (always will contain at least @, but
        // checking for that is a bit brittle)
        FR::defaultRenderer().render(
            *_fontInfo,
            glm::vec2(
                fontResolution().x - commitBox.boundingBox.x - 10.f,
                versionBox.boundingBox.y + 5.f
            ),
            glm::vec4(0.5, 0.5, 0.5, 1.f),
            "%s",
            OPENSPACE_GIT_FULL
        );
    }
}

void RenderEngine::renderScreenLog() {
    if (!_showLog) {
        return;
    }

    _log->removeExpiredEntries();

    const int max = 10;
    const int categoryLength = 20;
    const int messageLength = 140;
    std::chrono::seconds fade(5);

    const std::vector<ScreenLog::LogEntry>& entries = _log->entries();
    auto lastEntries =
        entries.size() > max ?
            std::make_pair(entries.rbegin(), entries.rbegin() + max) :
            std::make_pair(entries.rbegin(), entries.rend());


    size_t nr = 1;
    auto now = std::chrono::steady_clock::now();
    for (auto& it = lastEntries.first; it != lastEntries.second; ++it) {
        const ScreenLog::LogEntry* e = &(*it);

        std::chrono::duration<double> diff = now - e->timeStamp;

        float alpha = 1;
        std::chrono::duration<double> ttf = ScreenLogTimeToLive - fade;
        if (diff > ttf) {
            auto d = (diff - ttf).count();
            auto t = static_cast<float>(d) / static_cast<float>(fade.count());
            float p = 0.8f - t;
            alpha = (p <= 0.f) ? 0.f : pow(p, 0.4f);
        }

        // Since all log entries are ordered, once one exceeds alpha, all have
        if (alpha <= 0.0) {
            break;
        }

        const std::string lvl = "(" + ghoul::logging::stringFromLevel(e->level) + ")";
        const std::string& message = e->message.substr(0, messageLength);
        nr += std::count(message.begin(), message.end(), '\n');

        const glm::vec4 white(0.9f, 0.9f, 0.9f, alpha);

        RenderFont(
            *_fontLog,
            glm::vec2(10.f, _fontLog->pointSize() * nr * 2),
            white,
            "%-14s %s%s",
            e->timeString.c_str(),
            e->category.substr(0, categoryLength).c_str(),
            e->category.length() > 20 ? "..." : "");

        glm::vec4 color(glm::uninitialize);
        switch (e->level) {
            case ghoul::logging::LogLevel::Debug:
                color = glm::vec4(0.f, 1.f, 0.f, alpha);
                break;
            case ghoul::logging::LogLevel::Warning:
                color = glm::vec4(1.f, 1.f, 0.f, alpha);
                break;
            case ghoul::logging::LogLevel::Error:
                color = glm::vec4(1.f, 0.f, 0.f, alpha);
                break;
            case ghoul::logging::LogLevel::Fatal:
                color = glm::vec4(0.3f, 0.3f, 0.85f, alpha);
                break;
            default:
                color = white;
                break;
        }

        RenderFont(
            *_fontLog,
            glm::vec2(10 + 39 * _fontLog->pointSize(), _fontLog->pointSize() * nr * 2),
            color,
            "%s",
            lvl.c_str()
        );

        RenderFont(*_fontLog,
            glm::vec2(10 + 53 * _fontLog->pointSize(), _fontLog->pointSize() * nr * 2),
            white,
            "%s",
            message.c_str()
        );
        ++nr;
    }
}

std::vector<Syncable*> RenderEngine::getSyncables() {
    if (_camera) {
        return _camera->getSyncables();
    } else {
        return {};
    }
}

}// namespace openspace<|MERGE_RESOLUTION|>--- conflicted
+++ resolved
@@ -526,15 +526,9 @@
         }
         _camera->sgctInternal.setProjectionMatrix(projectionMatrix);
     }
-<<<<<<< HEAD
-
-    if (!(wrapper.isMaster() && _disableMasterRendering) && !wrapper.isGuiWindow()) {
-=======
-    _camera->sgctInternal.setProjectionMatrix(projectionMatrix);
     
     bool masterEnabled = wrapper.isMaster() ? !_disableMasterRendering : true;
     if (masterEnabled && !wrapper.isGuiWindow() && _globalBlackOutFactor > 0.f) {
->>>>>>> a599516f
         _renderer->render(_globalBlackOutFactor, _performanceManager != nullptr);
     }
 
@@ -1042,119 +1036,7 @@
 
 
 #ifdef OPENSPACE_MODULE_SPACECRAFTINSTRUMENTS_ENABLED
-<<<<<<< HEAD
-        bool hasNewHorizons = scene() && scene()->sceneGraphNode("NewHorizons");
-        double currentTime = OsEng.timeManager().time().j2000Seconds();
-
-        //if (MissionManager::ref().hasCurrentMission()) {
-
-        //    const Mission& mission = MissionManager::ref().currentMission();
-
-        //        if (mission.phases().size() > 0) {
-        //            static const glm::vec4 nextMissionColor(0.7, 0.3, 0.3, 1);
-        //            //static const glm::vec4 missionProgressColor(0.4, 1.0, 1.0, 1);
-        //            static const glm::vec4 currentMissionColor(0.0, 0.5, 0.5, 1);
-        //            static const glm::vec4 missionProgressColor = currentMissionColor;// (0.4, 1.0, 1.0, 1);
-        //            // static const glm::vec4 currentLeafMissionColor = missionProgressColor;
-        //            static const glm::vec4 nonCurrentMissionColor(0.3, 0.3, 0.3, 1);
-
-        //            // Add spacing
-        //            RenderFontCr(*_fontInfo, penPosition, nonCurrentMissionColor, " ");
-
-        //            auto phaseTrace = mission.phaseTrace(currentTime);
-
-        //            if (phaseTrace.size()) {
-        //                const MissionPhase& phase = phaseTrace.back().get();
-        //                std::string title = "Current Mission Phase: " + phase.name();
-        //                RenderFontCr(*_fontInfo, penPosition, missionProgressColor, title.c_str());
-        //                double remaining = phase.timeRange().end - currentTime;
-        //                float t = static_cast<float>(1.0 - remaining / phase.timeRange().duration());
-        //                std::string progress = progressToStr(25, t);
-        //                //RenderFontCr(*_fontInfo, penPosition, missionProgressColor,
-        //                //   "%.0f s %s %.1f %%", remaining, progress.c_str(), t * 100);
-        //            }
-        //            else {
-        //                RenderFontCr(*_fontInfo, penPosition, nextMissionColor, "Next Mission:");
-        //                double remaining = mission.timeRange().start - currentTime;
-        //                RenderFontCr(*_fontInfo, penPosition, nextMissionColor,
-        //                    "%.0f s", remaining);
-        //            }
-
-        //            bool showAllPhases = false;
-
-        //            typedef std::pair<const MissionPhase*, int> PhaseWithDepth;
-        //            std::stack<PhaseWithDepth> S;
-        //            int pixelIndentation = 20;
-        //            S.push({ &mission, 0 });
-        //            while (!S.empty()) {
-        //                const MissionPhase* phase = S.top().first;
-        //                int depth = S.top().second;
-        //                S.pop();
-
-        //                bool isCurrentPhase = phase->timeRange().includes(currentTime);
-
-        //                penPosition.x += depth * pixelIndentation;
-        //                if (isCurrentPhase) {
-        //                    double remaining = phase->timeRange().end - currentTime;
-        //                    float t = static_cast<float>(1.0 - remaining / phase->timeRange().duration());
-        //                    std::string progress = progressToStr(25, t);
-        //                    RenderFontCr(*_fontInfo, penPosition, currentMissionColor,
-        //                        "%s  %s %.1f %%",
-        //                        phase->name().c_str(),
-        //                        progress.c_str(),
-        //                        t * 100
-        //                        );
-        //                }
-        //                else {
-        //                    RenderFontCr(*_fontInfo, penPosition, nonCurrentMissionColor, phase->name().c_str());
-        //                }
-        //                penPosition.x -= depth * pixelIndentation;
-
-        //                if (isCurrentPhase || showAllPhases) {
-        //                    // phases are sorted increasingly by start time, and will be popped
-        //                    // last-in-first-out from the stack, so add them in reversed order.
-        //                    int indexLastPhase = static_cast<int>(phase->phases().size()) - 1;
-        //                    for (int i = indexLastPhase; 0 <= i; --i) {
-        //                        S.push({ &phase->phases()[i], depth + 1 });
-        //                    }
-        //                }
-        //            }
-        //        }
-        //    }
-
-
-
-            if (openspace::ImageSequencer::ref().isReady()) {
-                penPosition.y -= 25.f;
-
-                glm::vec4 targetColor(0.00, 0.75, 1.00, 1);
-
-                if (hasNewHorizons) {
-                    try {
-                        double lt;
-                        glm::dvec3 p =
-                            SpiceManager::ref().targetPosition("PLUTO", "NEW HORIZONS", "GALACTIC", {}, currentTime, lt);
-                        psc nhPos = PowerScaledCoordinate::CreatePowerScaledCoordinate(p.x, p.y, p.z);
-                        float a, b;
-                        glm::dvec3 radii;
-                        SpiceManager::ref().getValue("PLUTO", "RADII", radii);
-                        a = static_cast<float>(radii.x);
-                        b = static_cast<float>(radii.y);
-                        float radius = (a + b) / 2.f;
-                        float distToSurf = glm::length(nhPos.vec3()) - radius;
-
-                        RenderFont(*_fontInfo,
-                                   penPosition,
-                                   "Distance to Pluto: % .1f (KM)",
-                                   distToSurf
-                        );
-                        penPosition.y -= _fontInfo->height();
-                    }
-                    catch (...) {
-                        // @CLEANUP:  This is bad as it will discard all exceptions
-                        // without telling us about it! ---abock
-                    }
-=======
+
     bool hasNewHorizons = scene()->sceneGraphNode("NewHorizons");
     double currentTime = OsEng.timeManager().time().j2000Seconds();
 
@@ -1261,7 +1143,6 @@
                                distToSurf
                     );
                     penPosition.y -= _fontInfo->height();
->>>>>>> a599516f
                 }
                 catch (...) {
                     // @CLEANUP:  This is bad as it will discard all exceptions
