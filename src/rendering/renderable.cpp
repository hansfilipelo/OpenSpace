/*****************************************************************************************
*                                                                                       *
* OpenSpace                                                                             *
*                                                                                       *
* Copyright (c) 2014                                                                    *
*                                                                                       *
* Permission is hereby granted, free of charge, to any person obtaining a copy of this  *
* software and associated documentation files (the "Software"), to deal in the Software *
* without restriction, including without limitation the rights to use, copy, modify,    *
* merge, publish, distribute, sublicense, and/or sell copies of the Software, and to    *
* permit persons to whom the Software is furnished to do so, subject to the following   *
* conditions:                                                                           *
*                                                                                       *
* The above copyright notice and this permission notice shall be included in all copies *
* or substantial portions of the Software.                                              *
*                                                                                       *
* THE SOFTWARE IS PROVIDED "AS IS", WITHOUT WARRANTY OF ANY KIND, EXPRESS OR IMPLIED,   *
* INCLUDING BUT NOT LIMITED TO THE WARRANTIES OF MERCHANTABILITY, FITNESS FOR A         *
* PARTICULAR PURPOSE AND NONINFRINGEMENT. IN NO EVENT SHALL THE AUTHORS OR COPYRIGHT    *
* HOLDERS BE LIABLE FOR ANY CLAIM, DAMAGES OR OTHER LIABILITY, WHETHER IN AN ACTION OF  *
* CONTRACT, TORT OR OTHERWISE, ARISING FROM, OUT OF OR IN CONNECTION WITH THE SOFTWARE  *
* OR THE USE OR OTHER DEALINGS IN THE SOFTWARE.                                         *
****************************************************************************************/

// open space includes
#include <openspace/rendering/renderable.h>
#include <openspace/util/constants.h>
#include <openspace/util/factorymanager.h>

#include <ghoul/filesystem/filesystem.h>

namespace {
const std::string _loggerCat = "Renderable";
}

namespace openspace {

Renderable* Renderable::createFromDictionary(const ghoul::Dictionary& dictionary)
{
    std::string name;
    dictionary.getValue(constants::scenegraphnode::keyName, name);

    if (!dictionary.hasValue<std::string>(constants::renderable::keyType)) {
        LERROR("Renderable '" << name << "' did not have key '"
                              << constants::renderable::keyType << "'");
        return nullptr;
    }
    std::string renderableType;
    dictionary.getValue(constants::renderable::keyType, renderableType);
    ghoul::TemplateFactory<Renderable>* factory
          = FactoryManager::ref().factory<Renderable>();
    Renderable* result = factory->create(renderableType, dictionary);
    if (result == nullptr) {
        LERROR("Failed to create a Renderable object of type '" << renderableType << "'");
        return nullptr;
    }

    return result;
}

Renderable::Renderable(const ghoul::Dictionary& dictionary)
{
<<<<<<< HEAD
//    std::string name;
//    dictionary.getValue(constants::scenegraphnode::keyName, name);
    setName("renderable");
=======
    std::string name;
    dictionary.getValue(constants::scenegraphnode::keyName, name);
    setName(name);

    // get path if available
    _relativePath = "";
    if(dictionary.hasKey(constants::scenegraph::keyPathModule)) {
    	dictionary.getValue(constants::scenegraph::keyPathModule, _relativePath);
    	_relativePath += "/";
    }
>>>>>>> a0eabc10
}

Renderable::~Renderable()
{
}

void Renderable::setBoundingSphere(const PowerScaledScalar& boundingSphere)
{
    boundingSphere_ = boundingSphere;
}

const PowerScaledScalar& Renderable::getBoundingSphere()
{
    return boundingSphere_;
}

void Renderable::update()
{
}

std::string Renderable::findPath(const std::string& path) {
    std::string tmp = absPath(path);
    if(FileSys.fileExists(tmp))
        return tmp;

    tmp = absPath(_relativePath + path);
    if(FileSys.fileExists(tmp))
        return tmp;

    LERROR("Could not find file '" << path << "'");

    return "";
}

}  // namespace openspace<|MERGE_RESOLUTION|>--- conflicted
+++ resolved
@@ -60,14 +60,9 @@
 
 Renderable::Renderable(const ghoul::Dictionary& dictionary)
 {
-<<<<<<< HEAD
 //    std::string name;
 //    dictionary.getValue(constants::scenegraphnode::keyName, name);
     setName("renderable");
-=======
-    std::string name;
-    dictionary.getValue(constants::scenegraphnode::keyName, name);
-    setName(name);
 
     // get path if available
     _relativePath = "";
@@ -75,7 +70,6 @@
     	dictionary.getValue(constants::scenegraph::keyPathModule, _relativePath);
     	_relativePath += "/";
     }
->>>>>>> a0eabc10
 }
 
 Renderable::~Renderable()
