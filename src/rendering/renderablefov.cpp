--- conflicted
+++ resolved
@@ -1,28 +1,4 @@
 /*****************************************************************************************
-<<<<<<< HEAD
-*                                                                                       *
-* OpenSpace                                                                             *
-*                                                                                       *
-* Copyright (c) 2014                                                                    *
-*                                                                                       *
-* Permission is hereby granted, free of charge, to any person obtaining a copy of this  *
-* software and associated documentation files (the "Software"), to deal in the Software *
-* without restriction, including without limitation the rights to use, copy, modify,    *
-* merge, publish, distribute, sublicense, and/or sell copies of the Software, and to    *
-* permit persons to whom the Software is furnished to do so, subject to the following   *
-* conditions:                                                                           *
-*                                                                                       *
-* The above copyright notice and this permission notice shall be included in all copies *
-* or substantial portions of the Software.                                              *
-*                                                                                       *
-* THE SOFTWARE IS PROVIDED "AS IS", WITHOUT WARRANTY OF ANY KIND, EXPRESS OR IMPLIED,   *
-* INCLUDING BUT NOT LIMITED TO THE WARRANTIES OF MERCHANTABILITY, FITNESS FOR A         *
-* PARTICULAR PURPOSE AND NONINFRINGEMENT. IN NO EVENT SHALL THE AUTHORS OR COPYRIGHT    *
-* HOLDERS BE LIABLE FOR ANY CLAIM, DAMAGES OR OTHER LIABILITY, WHETHER IN AN ACTION OF  *
-* CONTRACT, TORT OR OTHERWISE, ARISING FROM, OUT OF OR IN CONNECTION WITH THE SOFTWARE  *
-* OR THE USE OR OTHER DEALINGS IN THE SOFTWARE.                                         *
-****************************************************************************************/
-=======
  *                                                                                       *
  * OpenSpace                                                                             *
  *                                                                                       *
@@ -46,7 +22,6 @@
  * OR THE USE OR OTHER DEALINGS IN THE SOFTWARE.                                         *
  ****************************************************************************************/
 
->>>>>>> ba53cf0e
 #include <openspace/rendering/renderablefov.h>
 
 #include <openspace/engine/configurationmanager.h>
@@ -60,12 +35,9 @@
 #include <ghoul/opengl/textureunit.h>
 #include <ghoul/filesystem/filesystem.h>
 
-<<<<<<< HEAD
 #include <openspace/query/query.h>
 
 #include <openspace/util/spicemanager.h>
-=======
->>>>>>> ba53cf0e
 #include <iomanip>
 #include <utility>   
 #include <chrono>
@@ -195,19 +167,10 @@
 	glGenBuffers(1, &_vboID[1]);
 	glGenBuffers(1, &_iboID[1]);
 
-<<<<<<< HEAD
 	glBindVertexArray(_vaoID[1]);
 	glBindBuffer(GL_ARRAY_BUFFER, _vboID[1]);
 	glBufferData(GL_ARRAY_BUFFER, _vsize[1] * sizeof(GLfloat), NULL, GL_STATIC_DRAW); // orphaning the buffer, sending NULL data.
 	glBufferSubData(GL_ARRAY_BUFFER, 0, _vsize[1] * sizeof(GLfloat), &_varray2[0]);
-=======
-bool RenderableFov::initialize(){
-	bool completeSuccess = true;
-	if (_programObject == nullptr)
-		completeSuccess &= OsEng.ref().configurationManager()->getValue("EphemerisProgram", _programObject);
-	
-	 SpiceManager::ref().getETfromDate("2007 feb 26 20:00:00", _startTrail);
->>>>>>> ba53cf0e
 
 	glEnableVertexAttribArray(0);
 	glEnableVertexAttribArray(1);
