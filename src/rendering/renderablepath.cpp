/*****************************************************************************************
*                                                                                       *
* OpenSpace                                                                             *
*                                                                                       *
* Copyright (c) 2014                                                                    *
*                                                                                       *
* Permission is hereby granted, free of charge, to any person obtaining a copy of this  *
* software and associated documentation files (the "Software"), to deal in the Software *
* without restriction, including without limitation the rights to use, copy, modify,    *
* merge, publish, distribute, sublicense, and/or sell copies of the Software, and to    *
* permit persons to whom the Software is furnished to do so, subject to the following   *
* conditions:                                                                           *
*                                                                                       *
* The above copyright notice and this permission notice shall be included in all copies *
* or substantial portions of the Software.                                              *
*                                                                                       *
* THE SOFTWARE IS PROVIDED "AS IS", WITHOUT WARRANTY OF ANY KIND, EXPRESS OR IMPLIED,   *
* INCLUDING BUT NOT LIMITED TO THE WARRANTIES OF MERCHANTABILITY, FITNESS FOR A         *
* PARTICULAR PURPOSE AND NONINFRINGEMENT. IN NO EVENT SHALL THE AUTHORS OR COPYRIGHT    *
* HOLDERS BE LIABLE FOR ANY CLAIM, DAMAGES OR OTHER LIABILITY, WHETHER IN AN ACTION OF  *
* CONTRACT, TORT OR OTHERWISE, ARISING FROM, OUT OF OR IN CONNECTION WITH THE SOFTWARE  *
* OR THE USE OR OTHER DEALINGS IN THE SOFTWARE.                                         *
****************************************************************************************/
#include <openspace/rendering/renderablepath.h>
#include <openspace/engine/openspaceengine.h>
#include <openspace/util/constants.h>

#include <ghoul/io/texture/texturereader.h>
#include <ghoul/opengl/textureunit.h>
#include <ghoul/filesystem/filesystem.h>

#include <openspace/util/spicemanager.h>
#include <iomanip>
#include <utility>      
namespace {
	const std::string _loggerCat = "RenderablePath";
	//constants
	const std::string keyBody = "Body";
	const std::string keyObserver = "Observer";
	const std::string keyFrame = "Frame";
	const std::string keyPathModule = "ModulePath";
	const std::string keyColor = "RGB";


}
#define DEBUG
namespace openspace{
	RenderablePath::RenderablePath(const ghoul::Dictionary& dictionary)
		: Renderable(dictionary)
		, _colorTexturePath("colorTexture", "Color Texture")
		, _programObject(nullptr)
		, _texture(nullptr)
		, _vaoID(0)
		, _vBufferID(0)
		, _iBufferID(0)
		, _mode(GL_LINE_STRIP){

		assert(dictionary.getValue(keyBody, _target));
		assert(dictionary.getValue(keyObserver, _observer));
		assert(dictionary.getValue(keyFrame, _frame));
		/*assert(dictionary.getValue(keyTropicalOrbitPeriod, _tropic));
		assert(dictionary.getValue(keyEarthOrbitRatio, _ratio));
		assert(dictionary.getValue(keyDayLength, _day));//not used now, will be though.
		// values in modfiles set from here*/
		// http://nssdc.gsfc.nasa.gov/planetary/factsheet/marsfact.html

		//white is default col
		if (!dictionary.getValue(keyColor, _c)){
			_c = glm::vec3(0.0);
		}
		else{
			_r = 1 / _c[0];
			_g = 1 / _c[1];
			_b = 1 / _c[2];
		}
}
void RenderablePath::fullYearSweep(){
		double lightTime = 0.0;
		SpiceManager::ref().getETfromDate("2006 jan 20 19:00:00", _time);

		// -------------------------------------- ^ this has to be simulation start-time, not passed in here though --
		double et2 = 0;
		//SpiceManager::ref().getETfromDate("2008 apr 01 00:00:00", et2);
		//psc nhpos, nhvel;
		//SpiceManager::ref().getTargetState("NEW HORIZONS", "SUN", "J2000", "LT+S", et2, _pscpos, _pscvel, lightTime);

		double et = _time;
		int segments = 200000;
		_increment = 86400;

		_isize = (segments + 2);
		_vsize = (segments + 2);
		_iarray = new int[_isize];

		int indx = 0;
		for (int i = 0; i < segments + 1; i++){
			SpiceManager::ref().getTargetState(_target, _observer, _frame, "CN+S", et, _pscpos, _pscvel, lightTime);
			if (_pscpos[0] != 0 && _pscpos[1] != 0 && _pscpos[2] != 0 && _pscpos[3] != 1){
				_pscpos[3] += 3;
				_varray.push_back(_pscpos[0]);
				_varray.push_back(_pscpos[1]);
				_varray.push_back(_pscpos[2]);
				_varray.push_back(_pscpos[3]);

#ifndef DEBUG
				_varray.push_back(1.f - ((double)i / _tropic * _r));
				_varray.push_back(1.f - ((double)i / _tropic * _g));
				_varray.push_back(1.f - ((double)i / _tropic * _b));
				_varray.push_back(1.f - ((double)i / _tropic));
#else
				_varray.push_back(1.f);
				_varray.push_back(1.f);
				_varray.push_back(1.f);
				_varray.push_back(0.5f);
#endif	
				indx++;
				_iarray[indx] = indx;
			}
			else{
				std::string date;
				SpiceManager::ref().getDateFromET(et, date);
				std::cout << "STOPPED AT: " << date << std::endl;
				break;
			}
			et += _increment;
		}
		_stride = 8;
		_vsize = _varray.size();
		_vtotal = static_cast<int>(_vsize / _stride);
	}

<<<<<<< HEAD
	RenderablePath::~RenderablePath(){
		deinitialize();
	}
=======
bool RenderablePath::isReady() const {
	return _programObject != nullptr;
}


bool RenderablePath::initialize(){
	bool completeSuccess = true;
	if (_programObject == nullptr)
		completeSuccess
		&= OsEng.ref().configurationManager().getValue("EphemerisProgram", _programObject);
>>>>>>> b40ec16f

	bool RenderablePath::initialize(){
		bool completeSuccess = true;
		if (_programObject == nullptr)
			completeSuccess
			&= OsEng.ref().configurationManager().getValue("EphemerisProgram", _programObject);

		//TEXTURES DISABLED FOR NOW
		//loadTexture();
		completeSuccess &= (_texture != nullptr);

		fullYearSweep();

		// Initialize and upload to graphics card
		glGenVertexArrays(1, &_vaoID);
		glGenBuffers(1, &_vBufferID);
		glGenBuffers(1, &_iBufferID);

		glBindVertexArray(_vaoID);
		glBindBuffer(GL_ARRAY_BUFFER, _vBufferID);
		glBufferData(GL_ARRAY_BUFFER, _vsize * sizeof(GLfloat), NULL, GL_STREAM_DRAW); // orphaning the buffer, sending NULL data.
		glBufferSubData(GL_ARRAY_BUFFER, 0, _vsize * sizeof(GLfloat), &_varray[0]);

		GLsizei st = sizeof(GLfloat) * _stride;

		glEnableVertexAttribArray(0);
		glEnableVertexAttribArray(1);
		glVertexAttribPointer(0, 4, GL_FLOAT, GL_FALSE, st, (void*)0);
		glVertexAttribPointer(1, 4, GL_FLOAT, GL_FALSE, st, (void*)(4 * sizeof(GLfloat)));

		glBindBuffer(GL_ELEMENT_ARRAY_BUFFER, _iBufferID);
		glBufferData(GL_ELEMENT_ARRAY_BUFFER, _isize * sizeof(int), _iarray, GL_STATIC_DRAW);

		glBindVertexArray(0);

		return completeSuccess;
	}

	bool RenderablePath::deinitialize(){
		delete _texture;
		_texture = nullptr;
		return true;
	}

	void RenderablePath::render(const RenderData& data){
		assert(_programObject);
		_programObject->activate();

		// fetch data
		psc currentPosition = data.position;
		psc campos = data.camera.position();
		glm::mat4 camrot = data.camera.viewRotationMatrix();
		// PowerScaledScalar scaling = camera->scaling();
		PowerScaledScalar scaling = glm::vec2(1, -6);

		glm::mat4 transform = glm::mat4(1);

		// setup the data to the shader
		//_programObject->setUniform("objectVelocity", pscvel.vec4());
		_programObject->setUniform("ViewProjection", data.camera.viewProjectionMatrix());
		_programObject->setUniform("ModelTransform", transform);
		setPscUniforms(_programObject, &data.camera, data.position);

/*		glBindVertexArray(_vaoID);
		glDrawArrays(_mode, 0, _vtotal);
		glBindVertexArray(0);
	*/	
		glPointSize(2.f);

		glBindVertexArray(_vaoID);
		glDrawArrays(GL_POINTS, 0, _vtotal);
		glBindVertexArray(0);
		
		_programObject->deactivate();
	}

	void RenderablePath::update(const UpdateData& data){
		double lightTime;
		_time = data.time;
		_delta = data.delta;
		int newhorizons = 0;

		SpiceManager::ref().getTargetState(_target, _observer, _frame, "CN+S", data.time, _pscpos, _pscvel, lightTime);
	}

<<<<<<< HEAD
	void RenderablePath::loadTexture()
	{
		delete _texture;
		_texture = nullptr;
		if (_colorTexturePath.value() != "") {
			_texture = ghoul::opengl::loadTexture(absPath(_colorTexturePath));
			if (_texture) {
				LDEBUG("Loaded texture from '" << absPath(_colorTexturePath) << "'");
				_texture->uploadTexture();
			}
=======
void RenderablePath::loadTexture()
{
	delete _texture;
	_texture = nullptr;
	if (_colorTexturePath.value() != "") {
		_texture = ghoul::io::TextureReader::loadTexture(absPath(_colorTexturePath));
		if (_texture) {
			LDEBUG("Loaded texture from '" << absPath(_colorTexturePath) << "'");
			_texture->uploadTexture();
>>>>>>> b40ec16f
		}
	}

}<|MERGE_RESOLUTION|>--- conflicted
+++ resolved
@@ -73,8 +73,8 @@
 			_g = 1 / _c[1];
 			_b = 1 / _c[2];
 		}
-}
-void RenderablePath::fullYearSweep(){
+	}
+	void RenderablePath::fullYearSweep(){
 		double lightTime = 0.0;
 		SpiceManager::ref().getETfromDate("2006 jan 20 19:00:00", _time);
 
@@ -129,22 +129,13 @@
 		_vtotal = static_cast<int>(_vsize / _stride);
 	}
 
-<<<<<<< HEAD
 	RenderablePath::~RenderablePath(){
 		deinitialize();
 	}
-=======
-bool RenderablePath::isReady() const {
-	return _programObject != nullptr;
-}
-
-
-bool RenderablePath::initialize(){
-	bool completeSuccess = true;
-	if (_programObject == nullptr)
-		completeSuccess
-		&= OsEng.ref().configurationManager().getValue("EphemerisProgram", _programObject);
->>>>>>> b40ec16f
+
+	bool RenderablePath::isReady() const {
+		return _programObject != nullptr;
+	}
 
 	bool RenderablePath::initialize(){
 		bool completeSuccess = true;
@@ -208,16 +199,16 @@
 		_programObject->setUniform("ModelTransform", transform);
 		setPscUniforms(_programObject, &data.camera, data.position);
 
-/*		glBindVertexArray(_vaoID);
-		glDrawArrays(_mode, 0, _vtotal);
-		glBindVertexArray(0);
-	*/	
+		/*	glBindVertexArray(_vaoID);
+			glDrawArrays(_mode, 0, _vtotal);
+			glBindVertexArray(0);
+			*/
 		glPointSize(2.f);
 
 		glBindVertexArray(_vaoID);
 		glDrawArrays(GL_POINTS, 0, _vtotal);
 		glBindVertexArray(0);
-		
+
 		_programObject->deactivate();
 	}
 
@@ -230,29 +221,17 @@
 		SpiceManager::ref().getTargetState(_target, _observer, _frame, "CN+S", data.time, _pscpos, _pscvel, lightTime);
 	}
 
-<<<<<<< HEAD
+
 	void RenderablePath::loadTexture()
 	{
 		delete _texture;
 		_texture = nullptr;
 		if (_colorTexturePath.value() != "") {
-			_texture = ghoul::opengl::loadTexture(absPath(_colorTexturePath));
+			_texture = ghoul::io::TextureReader::loadTexture(absPath(_colorTexturePath));
 			if (_texture) {
 				LDEBUG("Loaded texture from '" << absPath(_colorTexturePath) << "'");
 				_texture->uploadTexture();
 			}
-=======
-void RenderablePath::loadTexture()
-{
-	delete _texture;
-	_texture = nullptr;
-	if (_colorTexturePath.value() != "") {
-		_texture = ghoul::io::TextureReader::loadTexture(absPath(_colorTexturePath));
-		if (_texture) {
-			LDEBUG("Loaded texture from '" << absPath(_colorTexturePath) << "'");
-			_texture->uploadTexture();
->>>>>>> b40ec16f
-		}
-	}
-
+		}
+	}
 }