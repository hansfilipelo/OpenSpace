/*****************************************************************************************
*                                                                                       *
* OpenSpace                                                                             *
*                                                                                       *
* Copyright (c) 2014-2018                                                               *
*                                                                                       *
* Permission is hereby granted, free of charge, to any person obtaining a copy of this  *
* software and associated documentation files (the "Software"), to deal in the Software *
* without restriction, including without limitation the rights to use, copy, modify,    *
* merge, publish, distribute, sublicense, and/or sell copies of the Software, and to    *
* permit persons to whom the Software is furnished to do so, subject to the following   *
* conditions:                                                                           *
*                                                                                       *
* The above copyright notice and this permission notice shall be included in all copies *
* or substantial portions of the Software.                                              *
*                                                                                       *
* THE SOFTWARE IS PROVIDED "AS IS", WITHOUT WARRANTY OF ANY KIND, EXPRESS OR IMPLIED,   *
* INCLUDING BUT NOT LIMITED TO THE WARRANTIES OF MERCHANTABILITY, FITNESS FOR A         *
* PARTICULAR PURPOSE AND NONINFRINGEMENT. IN NO EVENT SHALL THE AUTHORS OR COPYRIGHT    *
* HOLDERS BE LIABLE FOR ANY CLAIM, DAMAGES OR OTHER LIABILITY, WHETHER IN AN ACTION OF  *
* CONTRACT, TORT OR OTHERWISE, ARISING FROM, OUT OF OR IN CONNECTION WITH THE SOFTWARE  *
* OR THE USE OR OTHER DEALINGS IN THE SOFTWARE.                                         *
****************************************************************************************/

#include <openspace/rendering/framebufferrenderer.h>

#include <openspace/engine/openspaceengine.h>
#include <openspace/engine/wrapper/windowwrapper.h>
#include <openspace/performance/performancemeasurement.h>
#include <openspace/rendering/raycastermanager.h>
#include <openspace/rendering/renderable.h>
#include <openspace/rendering/renderengine.h>
#include <openspace/rendering/volumeraycaster.h>
#include <openspace/scene/scene.h>
#include <openspace/util/camera.h>
#include <openspace/util/timemanager.h>
#include <openspace/engine/openspaceengine.h>
#include <openspace/rendering/renderable.h>
#include <openspace/rendering/deferredcaster.h>
#include <openspace/rendering/deferredcastermanager.h>
#include <openspace/rendering/volumeraycaster.h>
#include <openspace/rendering/raycastermanager.h>

#include <openspace/performance/performancemeasurement.h>

#include <ghoul/filesystem/filesystem.h>
#include <ghoul/opengl/ghoul_gl.h>
#include <ghoul/opengl/programobject.h>
#include <ghoul/opengl/textureunit.h>

#include <string>
#include <vector>
#include <sstream>
#include <fstream>

namespace {
    constexpr const char* _loggerCat = "FramebufferRenderer";
    constexpr const char* ExitFragmentShaderPath =
        "${SHADERS}/framebuffer/exitframebuffer.frag";
    constexpr const char* RaycastFragmentShaderPath =
        "${SHADERS}/framebuffer/raycastframebuffer.frag";
    constexpr const char* GetEntryInsidePath = "${SHADERS}/framebuffer/inside.glsl";
    constexpr const char* GetEntryOutsidePath = "${SHADERS}/framebuffer/outside.glsl";
    constexpr const char* RenderFragmentShaderPath =
        "${SHADERS}/framebuffer/renderframebuffer.frag";
} // namespace

namespace openspace {
    void saveTextureToPPMFile(const GLenum color_buffer_attachment,
        const std::string & fileName,
        const int width, const int height);

    void saveTextureToMemory(const GLenum color_buffer_attachment,
        const int width, const int height, std::vector<double> & memory);


    FramebufferRenderer::FramebufferRenderer()
        : _camera(nullptr)
        , _scene(nullptr)
        , _resolution(glm::vec2(0))
        , _hdrExposure(0.4f)
        , _hdrBackground(2.8f)
        , _gamma(2.2f)
    {}

    FramebufferRenderer::~FramebufferRenderer() {}

    void FramebufferRenderer::initialize() {
        LDEBUG("Initializing FramebufferRenderer");

        const GLfloat size = 1.0f;
        const GLfloat vertex_data[] = {
            //      x      y     s     t
            -size, -size, 0.0f, 1.0f,
            size,    size, 0.0f, 1.0f,
            -size,  size, 0.0f, 1.0f,
            -size, -size, 0.0f, 1.0f,
            size, -size, 0.0f, 1.0f,
            size,    size, 0.0f, 1.0f
        };

        glGenVertexArrays(1, &_screenQuad);
        glBindVertexArray(_screenQuad);

        glGenBuffers(1, &_vertexPositionBuffer);
        glBindBuffer(GL_ARRAY_BUFFER, _vertexPositionBuffer);

        glBufferData(GL_ARRAY_BUFFER, sizeof(vertex_data), vertex_data, GL_STATIC_DRAW);
        glVertexAttribPointer(
            0,
            4,
            GL_FLOAT,
            GL_FALSE,
            sizeof(GLfloat) * 4,
            nullptr
        );
        glEnableVertexAttribArray(0);

        GLint defaultFbo;
        glGetIntegerv(GL_FRAMEBUFFER_BINDING, &defaultFbo);

        // Main framebuffer
        glGenTextures(1, &_mainColorTexture);
        glGenTextures(1, &_mainDepthTexture);
        glGenFramebuffers(1, &_mainFramebuffer);

        // Exit framebuffer
        glGenTextures(1, &_exitColorTexture);
        glGenTextures(1, &_exitDepthTexture);
        glGenFramebuffers(1, &_exitFramebuffer);

        // Deferred framebuffer
        glGenTextures(1, &_deferredColorTexture);
        glGenTextures(1, &_mainPositionTexture);
        glGenTextures(1, &_mainNormalTexture);
        glGenFramebuffers(1, &_deferredFramebuffer);

        updateResolution();
        updateRendererData();
        updateRaycastData();

        glBindFramebuffer(GL_FRAMEBUFFER, _mainFramebuffer);
        glFramebufferTexture2D(
            GL_FRAMEBUFFER,
            GL_COLOR_ATTACHMENT0,
            GL_TEXTURE_2D_MULTISAMPLE,
            _mainColorTexture,
            0
        );
        // G-buffer
        glFramebufferTexture2D(
            GL_FRAMEBUFFER,
            GL_COLOR_ATTACHMENT1,
            GL_TEXTURE_2D_MULTISAMPLE,
            _mainPositionTexture,
            0
        );
        glFramebufferTexture2D(
            GL_FRAMEBUFFER,
            GL_COLOR_ATTACHMENT2,
            GL_TEXTURE_2D_MULTISAMPLE,
            _mainNormalTexture,
            0
        );
        glFramebufferTexture2D(
            GL_FRAMEBUFFER,
            GL_DEPTH_ATTACHMENT,
            GL_TEXTURE_2D_MULTISAMPLE,
            _mainDepthTexture,
            0
        );

        GLenum status = glCheckFramebufferStatus(GL_FRAMEBUFFER);
        if (status != GL_FRAMEBUFFER_COMPLETE) {
            LERROR("Main framebuffer is not complete");
        }

        glBindFramebuffer(GL_FRAMEBUFFER, _exitFramebuffer);
        glFramebufferTexture2D(
            GL_FRAMEBUFFER,
            GL_COLOR_ATTACHMENT0,
            GL_TEXTURE_2D,
            _exitColorTexture,
            0
        );
        glFramebufferTexture2D(
            GL_FRAMEBUFFER,
            GL_DEPTH_ATTACHMENT,
            GL_TEXTURE_2D,
            _exitDepthTexture,
            0
        );

        status = glCheckFramebufferStatus(GL_FRAMEBUFFER);
        if (status != GL_FRAMEBUFFER_COMPLETE) {
            LERROR("Exit framebuffer is not complete");
        }

        glBindFramebuffer(GL_FRAMEBUFFER, _deferredFramebuffer);
        glFramebufferTexture2D(
            GL_FRAMEBUFFER,
            GL_COLOR_ATTACHMENT0,
            GL_TEXTURE_2D,
            _deferredColorTexture,
            0
        );

        status = glCheckFramebufferStatus(GL_FRAMEBUFFER);
        if (status != GL_FRAMEBUFFER_COMPLETE) {
            LERROR("Deferred framebuffer is not complete");
        }

        // JCC: Moved to here to avoid NVidia: "Program/shader state performance warning"
        updateHDRData();
        updateDeferredcastData();
<<<<<<< HEAD
        updateMSAASamplingPattern();
=======
        _dirtyMsaaSamplingPattern = true;
>>>>>>> ab93e2ca

        glBindFramebuffer(GL_FRAMEBUFFER, defaultFbo);

        _resolveProgram = ghoul::opengl::ProgramObject::Build(
            "Framebuffer Resolve",
            absPath("${SHADERS}/framebuffer/resolveframebuffer.vert"),
            absPath("${SHADERS}/framebuffer/resolveframebuffer.frag")
        );

        _uniformCache.mainColorTexture = _resolveProgram->uniformLocation("mainColorTexture");
        _uniformCache.blackoutFactor = _resolveProgram->uniformLocation("blackoutFactor");
        _uniformCache.nAaSamples = _resolveProgram->uniformLocation("nAaSamples");

        OsEng.renderEngine().raycasterManager().addListener(*this);
        OsEng.renderEngine().deferredcasterManager().addListener(*this);
    }

    void FramebufferRenderer::deinitialize() {
        LINFO("Deinitializing FramebufferRenderer");

        glDeleteFramebuffers(1, &_mainFramebuffer);
        glDeleteFramebuffers(1, &_exitFramebuffer);
        glDeleteFramebuffers(1, &_deferredFramebuffer);

        glDeleteTextures(1, &_mainColorTexture);
        glDeleteTextures(1, &_mainDepthTexture);

        // DEBUG: deferred g-buffer
        glDeleteTextures(1, &_deferredColorTexture);
        glDeleteTextures(1, &_mainPositionTexture);
        glDeleteTextures(1, &_mainNormalTexture);

        glDeleteTextures(1, &_exitColorTexture);
        glDeleteTextures(1, &_exitDepthTexture);

        glDeleteBuffers(1, &_vertexPositionBuffer);
        glDeleteVertexArrays(1, &_screenQuad);

        OsEng.renderEngine().raycasterManager().removeListener(*this);
        OsEng.renderEngine().deferredcasterManager().removeListener(*this);
    }

    void FramebufferRenderer::raycastersChanged(VolumeRaycaster&, bool) {
        _dirtyRaycastData = true;
    }

    void FramebufferRenderer::deferredcastersChanged(Deferredcaster& deferredcaster,
<<<<<<< HEAD
        isAttached isAttached)
=======
        ghoul::Boolean isAttached)
>>>>>>> ab93e2ca
    {
        (void)deferredcaster;
        (void)isAttached;
        _dirtyDeferredcastData = true;
    }

<<<<<<< HEAD

    void FramebufferRenderer::update() {
        if (_dirtyResolution) {
            updateResolution();
            updateMSAASamplingPattern();
        }

        if (_dirtyRaycastData) {
            updateRaycastData();
        }

        if (_dirtyDeferredcastData) {
            updateDeferredcastData();
        }

        // If the resolve dictionary changed (or a file changed on disk)
        // then rebuild the resolve program.
        if (_hdrBackGroundProgram && _hdrBackGroundProgram->isDirty()) {
            _hdrBackGroundProgram->rebuildFromFile();
        }

        if (_resolveProgram->isDirty()) {
            _resolveProgram->rebuildFromFile();

=======
    void FramebufferRenderer::update() {
        // If the resolve dictionary changed (or a file changed on disk)
        // then rebuild the resolve program.
        if (_hdrBackGroundProgram && _hdrBackGroundProgram->isDirty()) {
            _hdrBackGroundProgram->rebuildFromFile();
        }

        if (_resolveProgram->isDirty()) {
            _resolveProgram->rebuildFromFile();

>>>>>>> ab93e2ca
            _uniformCache.mainColorTexture = _resolveProgram->uniformLocation(
                "mainColorTexture"
            );
            _uniformCache.blackoutFactor = _resolveProgram->uniformLocation("blackoutFactor");
            _uniformCache.nAaSamples = _resolveProgram->uniformLocation("nAaSamples");
        }

        for (auto& program : _exitPrograms) {
            if (program.second->isDirty()) {
                try {
                    program.second->rebuildFromFile();
                } 
                catch (const ghoul::RuntimeError& e) {
                    LERRORC(e.component, e.message);
                }
            }
        }

        for (auto& program : _raycastPrograms) {
            if (program.second->isDirty()) {
                try {
                    program.second->rebuildFromFile();
                } 
                catch (const ghoul::RuntimeError& e) {
                    LERRORC(e.component, e.message);
                }
            }
        }

        for (auto& program : _insideRaycastPrograms) {
            if (program.second->isDirty()) {
                try {
                    program.second->rebuildFromFile();
                } 
                catch (const ghoul::RuntimeError& e) {
                    LERRORC(e.component, e.message);
                }
<<<<<<< HEAD
            }
        }

        for (auto &program : _deferredcastPrograms) {
            if (program.second && program.second->isDirty()) {
                try {
                    program.second->rebuildFromFile();
                } 
                catch (const ghoul::RuntimeError& e) {
                    LERRORC(e.component, e.message);
                }
=======
>>>>>>> ab93e2ca
            }
        }

        for (auto &program : _deferredcastPrograms) {
            if (program.second && program.second->isDirty()) {
                try {
                    program.second->rebuildFromFile();
                } 
                catch (const ghoul::RuntimeError& e) {
                    LERRORC(e.component, e.message);
                }
            }
        }
    }

    void FramebufferRenderer::updateResolution() {
        glBindTexture(GL_TEXTURE_2D_MULTISAMPLE, _mainColorTexture);

        glTexImage2DMultisample(
            GL_TEXTURE_2D_MULTISAMPLE,
            _nAaSamples,
            GL_RGBA,
            GLsizei(_resolution.x),
            GLsizei(_resolution.y),
            true
        );

        // G-buffer
        glBindTexture(GL_TEXTURE_2D, _deferredColorTexture);

        glTexImage2D(
            GL_TEXTURE_2D,
            0,
            GL_RGBA32F,
            GLsizei(_resolution.x),
            GLsizei(_resolution.y),
            0,
            GL_RGBA,
            GL_FLOAT,
            nullptr);

        glTexParameteri(GL_TEXTURE_2D, GL_TEXTURE_MAG_FILTER, GL_LINEAR);
        glTexParameteri(GL_TEXTURE_2D, GL_TEXTURE_MIN_FILTER, GL_LINEAR);

        glBindTexture(GL_TEXTURE_2D_MULTISAMPLE, _mainPositionTexture);

        glTexImage2DMultisample(
            GL_TEXTURE_2D_MULTISAMPLE,
            _nAaSamples,
            GL_RGBA32F,
            GLsizei(_resolution.x),
            GLsizei(_resolution.y),
            true);

        glBindTexture(GL_TEXTURE_2D_MULTISAMPLE, _mainNormalTexture);

        glTexImage2DMultisample(
            GL_TEXTURE_2D_MULTISAMPLE,
            _nAaSamples,
            GL_RGBA32F,
            GLsizei(_resolution.x),
            GLsizei(_resolution.y),
            true);

        glBindTexture(GL_TEXTURE_2D_MULTISAMPLE, _mainDepthTexture);
        glTexImage2DMultisample(
            GL_TEXTURE_2D_MULTISAMPLE,
            _nAaSamples,
            GL_DEPTH_COMPONENT32F,
            GLsizei(_resolution.x),
            GLsizei(_resolution.y),
            true
        );

        glBindTexture(GL_TEXTURE_2D, _exitColorTexture);
        glTexImage2D(
            GL_TEXTURE_2D,
            0,
            GL_RGBA16,
            GLsizei(_resolution.x),
            GLsizei(_resolution.y),
            0,
            GL_RGBA,
            GL_UNSIGNED_SHORT,
            nullptr
        );

        glTexParameteri(GL_TEXTURE_2D, GL_TEXTURE_MAG_FILTER, GL_LINEAR);
        glTexParameteri(GL_TEXTURE_2D, GL_TEXTURE_MIN_FILTER, GL_LINEAR);

        glBindTexture(GL_TEXTURE_2D, _exitDepthTexture);

        glTexImage2D(
            GL_TEXTURE_2D,
            0,
            GL_DEPTH_COMPONENT32F,
            GLsizei(_resolution.x),
            GLsizei(_resolution.y),
            0,
            GL_DEPTH_COMPONENT,
            GL_FLOAT,
            nullptr
        );

        glTexParameteri(GL_TEXTURE_2D, GL_TEXTURE_MAG_FILTER, GL_LINEAR);
        glTexParameteri(GL_TEXTURE_2D, GL_TEXTURE_MIN_FILTER, GL_LINEAR);

        _dirtyResolution = false;
    }

<<<<<<< HEAD
    void FramebufferRenderer::updateResolution() {
        glBindTexture(GL_TEXTURE_2D_MULTISAMPLE, _mainColorTexture);

        glTexImage2DMultisample(
            GL_TEXTURE_2D_MULTISAMPLE,
            _nAaSamples,
            GL_RGBA,
            GLsizei(_resolution.x),
            GLsizei(_resolution.y),
            true
        );

        // G-buffer
        glBindTexture(GL_TEXTURE_2D, _deferredColorTexture);

        glTexImage2D(
            GL_TEXTURE_2D,
            0,
            GL_RGBA32F,
            GLsizei(_resolution.x),
            GLsizei(_resolution.y),
            0,
            GL_RGBA,
            GL_FLOAT,
            nullptr);

        glTexParameteri(GL_TEXTURE_2D, GL_TEXTURE_MAG_FILTER, GL_LINEAR);
        glTexParameteri(GL_TEXTURE_2D, GL_TEXTURE_MIN_FILTER, GL_LINEAR);

        glBindTexture(GL_TEXTURE_2D_MULTISAMPLE, _mainPositionTexture);

        glTexImage2DMultisample(
            GL_TEXTURE_2D_MULTISAMPLE,
            _nAaSamples,
            GL_RGBA32F,
            GLsizei(_resolution.x),
            GLsizei(_resolution.y),
            true);

        glBindTexture(GL_TEXTURE_2D_MULTISAMPLE, _mainNormalTexture);

        glTexImage2DMultisample(
            GL_TEXTURE_2D_MULTISAMPLE,
            _nAaSamples,
            GL_RGBA32F,
            GLsizei(_resolution.x),
            GLsizei(_resolution.y),
            true);

        glBindTexture(GL_TEXTURE_2D_MULTISAMPLE, _mainDepthTexture);
        glTexImage2DMultisample(
            GL_TEXTURE_2D_MULTISAMPLE,
            _nAaSamples,
            GL_DEPTH_COMPONENT32F,
            GLsizei(_resolution.x),
            GLsizei(_resolution.y),
            true
        );

        glBindTexture(GL_TEXTURE_2D, _exitColorTexture);
        glTexImage2D(
            GL_TEXTURE_2D,
            0,
            GL_RGBA16,
            GLsizei(_resolution.x),
            GLsizei(_resolution.y),
            0,
            GL_RGBA,
            GL_UNSIGNED_SHORT,
            nullptr
        );

        glTexParameteri(GL_TEXTURE_2D, GL_TEXTURE_MAG_FILTER, GL_LINEAR);
        glTexParameteri(GL_TEXTURE_2D, GL_TEXTURE_MIN_FILTER, GL_LINEAR);

        glBindTexture(GL_TEXTURE_2D, _exitDepthTexture);

        glTexImage2D(
            GL_TEXTURE_2D,
            0,
            GL_DEPTH_COMPONENT32F,
            GLsizei(_resolution.x),
            GLsizei(_resolution.y),
            0,
            GL_DEPTH_COMPONENT,
            GL_FLOAT,
            nullptr
        );

        glTexParameteri(GL_TEXTURE_2D, GL_TEXTURE_MAG_FILTER, GL_LINEAR);
        glTexParameteri(GL_TEXTURE_2D, GL_TEXTURE_MIN_FILTER, GL_LINEAR);

        _dirtyResolution = false;
    }

=======
>>>>>>> ab93e2ca
    void FramebufferRenderer::updateRaycastData() {
        _raycastData.clear();
        _exitPrograms.clear();
        _raycastPrograms.clear();
        _insideRaycastPrograms.clear();

        const std::vector<VolumeRaycaster*>& raycasters =
            OsEng.renderEngine().raycasterManager().raycasters();
        int nextId = 0;
        for (auto& raycaster : raycasters) {
            RaycastData data;
            data.id = nextId++;
            data.namespaceName = "HELPER";

            std::string vsPath = raycaster->getBoundsVsPath();
            std::string fsPath = raycaster->getBoundsFsPath();

            ghoul::Dictionary dict;
            dict.setValue("rendererData", _rendererData);
            dict.setValue("fragmentPath", fsPath);
            dict.setValue("id", data.id);
            std::string helperPath = raycaster->getHelperPath();
            ghoul::Dictionary helpersDict;
            if (!helperPath.empty()) {
                helpersDict.setValue("0", helperPath);
            }
            dict.setValue("helperPaths", helpersDict);
            dict.setValue("raycastPath", raycaster->getRaycastPath());

            _raycastData[raycaster] = data;

<<<<<<< HEAD
            try {
                _exitPrograms[raycaster] = ghoul::opengl::ProgramObject::Build(
                    "Volume " + std::to_string(data.id) + " exit",
                    vsPath,
                    ExitFragmentShaderPath,
                    dict
                );
            } 
            catch (ghoul::RuntimeError e) {
                LERROR(e.message);
            }
            try {
                ghoul::Dictionary outsideDict = dict;
                outsideDict.setValue("getEntryPath", GetEntryOutsidePath);
                _raycastPrograms[raycaster] = ghoul::opengl::ProgramObject::Build(
                    "Volume " + std::to_string(data.id) + " raycast",
                    absPath(vsPath),
                    absPath(RaycastFragmentShaderPath),
                    outsideDict
                );
            } 
            catch (ghoul::RuntimeError e) {
                LERROR(e.message);
            }
            try {
=======
            try {
                _exitPrograms[raycaster] = ghoul::opengl::ProgramObject::Build(
                    "Volume " + std::to_string(data.id) + " exit",
                    vsPath,
                    ExitFragmentShaderPath,
                    dict
                );
            } 
            catch (ghoul::RuntimeError e) {
                LERROR(e.message);
            }
            try {
                ghoul::Dictionary outsideDict = dict;
                outsideDict.setValue("getEntryPath", GetEntryOutsidePath);
                _raycastPrograms[raycaster] = ghoul::opengl::ProgramObject::Build(
                    "Volume " + std::to_string(data.id) + " raycast",
                    absPath(vsPath),
                    absPath(RaycastFragmentShaderPath),
                    outsideDict
                );
            } 
            catch (ghoul::RuntimeError e) {
                LERROR(e.message);
            }
            try {
>>>>>>> ab93e2ca
                ghoul::Dictionary insideDict = dict;
                insideDict.setValue("getEntryPath", GetEntryInsidePath);
                _insideRaycastPrograms[raycaster] = ghoul::opengl::ProgramObject::Build(
                    "Volume " + std::to_string(data.id) + " inside raycast",
                    absPath("${SHADERS}/framebuffer/resolveframebuffer.vert"),
                    absPath(RaycastFragmentShaderPath),
                    insideDict
                );
            }
            catch (const ghoul::RuntimeError& e) {
                LERRORC(e.component, e.message);
            }
        }
        _dirtyRaycastData = false;
    }

    void FramebufferRenderer::updateDeferredcastData() {
        _deferredcastData.clear();
        _deferredcastPrograms.clear();

        const std::vector<Deferredcaster*>& deferredcasters =
            OsEng.renderEngine().deferredcasterManager().deferredcasters();
        int nextId = 0;
        for (auto& caster : deferredcasters) {
            DeferredcastData data;
            data.id = nextId++;
            data.namespaceName = "HELPER";

            std::string vsPath = caster->deferredcastVSPath();
            std::string fsPath = caster->deferredcastFSPath();
            std::string deferredShaderPath = caster->deferredcastPath();

            ghoul::Dictionary dict;
            dict.setValue("rendererData", _rendererData);
            //dict.setValue("fragmentPath", fsPath);
            dict.setValue("id", data.id);
            std::string helperPath = caster->helperPath();
            ghoul::Dictionary helpersDict;
            if (helperPath != "") {
                helpersDict.setValue("0", helperPath);
            }
            dict.setValue("helperPaths", helpersDict);
            //dict.setValue("deferredcastPath", caster->getDeferredcastPath());

            _deferredcastData[caster] = data;

            try {
                ghoul::Dictionary deferredDict = dict;
                //deferredDict.setValue("getEntryPath", GetEntryOutsidePath);
                _deferredcastPrograms[caster] = ghoul::opengl::ProgramObject::Build(
                    "Deferred " + std::to_string(data.id) + " raycast",
                    absPath(vsPath),
                    absPath(deferredShaderPath),
                    deferredDict);
                using IgnoreError = ghoul::opengl::ProgramObject::IgnoreError;
                _deferredcastPrograms[caster]->setIgnoreSubroutineUniformLocationError(
                    IgnoreError::Yes
                );
                _deferredcastPrograms[caster]->setIgnoreUniformLocationError(
                    IgnoreError::Yes
                );

                caster->initializeCachedVariables(*_deferredcastPrograms[caster]);
            }
            catch (ghoul::RuntimeError& e) {
                LERRORC(e.component, e.message);
            }
        }
        _dirtyDeferredcastData = false;
    }

    void FramebufferRenderer::updateHDRData() {
        try {
            _hdrBackGroundProgram = ghoul::opengl::ProgramObject::Build(
                "HDR Background Control",
                absPath("${SHADERS}/framebuffer/hdrBackground.vert"),
                absPath("${SHADERS}/framebuffer/hdrBackground.frag")
            );
            using IgnoreError = ghoul::opengl::ProgramObject::IgnoreError;
            _hdrBackGroundProgram->setIgnoreSubroutineUniformLocationError(IgnoreError::Yes);
            _hdrBackGroundProgram->setIgnoreUniformLocationError(IgnoreError::Yes);
        }
        catch (const ghoul::RuntimeError& e) {
            LERRORC(e.component, e.message);
        }
    }

    void FramebufferRenderer::updateMSAASamplingPattern() {
        LDEBUG("Updating MSAA Sampling Pattern");

        const int GRIDSIZE = 32;
        GLfloat step = 2.0f / static_cast<GLfloat>(GRIDSIZE);
        GLfloat sizeX = -1.0f,
            sizeY = 1.0f;

        const int NVERTEX = 4 * 6;
        // openPixelSizeVertexData
        GLfloat vertexData[GRIDSIZE * GRIDSIZE * NVERTEX];

        for (int y = 0; y < GRIDSIZE; ++y) {
            for (int x = 0; x < GRIDSIZE; ++x) {
                vertexData[y * GRIDSIZE * NVERTEX + x * NVERTEX] = sizeX;
                vertexData[y * GRIDSIZE * NVERTEX + x * NVERTEX + 1] = sizeY - step;
                vertexData[y * GRIDSIZE * NVERTEX + x * NVERTEX + 2] = 0.0f;
                vertexData[y * GRIDSIZE * NVERTEX + x * NVERTEX + 3] = 1.0f;

                vertexData[y * GRIDSIZE * NVERTEX + x * NVERTEX + 4] = sizeX + step;
                vertexData[y * GRIDSIZE * NVERTEX + x * NVERTEX + 5] = sizeY;
                vertexData[y * GRIDSIZE * NVERTEX + x * NVERTEX + 6] = 0.0f;
                vertexData[y * GRIDSIZE * NVERTEX + x * NVERTEX + 7] = 1.0f;

                vertexData[y * GRIDSIZE * NVERTEX + x * NVERTEX + 8] = sizeX;
                vertexData[y * GRIDSIZE * NVERTEX + x * NVERTEX + 9] = sizeY;
                vertexData[y * GRIDSIZE * NVERTEX + x * NVERTEX + 10] = 0.0f;
                vertexData[y * GRIDSIZE * NVERTEX + x * NVERTEX + 11] = 1.0f;

                vertexData[y * GRIDSIZE * NVERTEX + x * NVERTEX + 12] = sizeX;
                vertexData[y * GRIDSIZE * NVERTEX + x * NVERTEX + 13] = sizeY - step;
                vertexData[y * GRIDSIZE * NVERTEX + x * NVERTEX + 14] = 0.0f;
                vertexData[y * GRIDSIZE * NVERTEX + x * NVERTEX + 15] = 1.0f;

                vertexData[y * GRIDSIZE * NVERTEX + x * NVERTEX + 16] = sizeX + step;
                vertexData[y * GRIDSIZE * NVERTEX + x * NVERTEX + 17] = sizeY - step;
                vertexData[y * GRIDSIZE * NVERTEX + x * NVERTEX + 18] = 0.0f;
                vertexData[y * GRIDSIZE * NVERTEX + x * NVERTEX + 19] = 1.0f;

                vertexData[y * GRIDSIZE * NVERTEX + x * NVERTEX + 20] = sizeX + step;
                vertexData[y * GRIDSIZE * NVERTEX + x * NVERTEX + 21] = sizeY;
                vertexData[y * GRIDSIZE * NVERTEX + x * NVERTEX + 22] = 0.0f;
                vertexData[y * GRIDSIZE * NVERTEX + x * NVERTEX + 23] = 1.0f;

                sizeX += step;
            }
            sizeX = -1.0f;
            sizeY -= step;
        }
<<<<<<< HEAD

        GLuint pixelSizeQuadVAO = 0;
        GLuint pixelSizeQuadVBO = 0;

        glGenVertexArrays(1, &pixelSizeQuadVAO);
        glBindVertexArray(pixelSizeQuadVAO);

        glGenBuffers(1, &pixelSizeQuadVBO);
        glBindBuffer(GL_ARRAY_BUFFER, pixelSizeQuadVBO);

=======

        GLuint pixelSizeQuadVAO = 0;
        GLuint pixelSizeQuadVBO = 0;

        glGenVertexArrays(1, &pixelSizeQuadVAO);
        glBindVertexArray(pixelSizeQuadVAO);

        glGenBuffers(1, &pixelSizeQuadVBO);
        glBindBuffer(GL_ARRAY_BUFFER, pixelSizeQuadVBO);

>>>>>>> ab93e2ca
        glBufferData(
            GL_ARRAY_BUFFER,
            sizeof(GLfloat) * GRIDSIZE * GRIDSIZE * NVERTEX,
            vertexData,
            GL_STATIC_DRAW
        );

        // Position
        glVertexAttribPointer(
            0,
            4,
            GL_FLOAT,
            GL_FALSE,
            0,
            nullptr
        );
        glEnableVertexAttribArray(0);

        // Saves current state
        GLint defaultFbo;
        glGetIntegerv(GL_FRAMEBUFFER_BINDING, &defaultFbo);
<<<<<<< HEAD
        GLint viewport[4];
        glGetIntegerv(GL_VIEWPORT, viewport);
=======

        glm::ivec4 viewport = OsEng.windowWrapper().viewportPixelCoordinates();
>>>>>>> ab93e2ca

        // Main framebuffer
        GLuint pixelSizeTexture = 0;
        GLuint pixelSizeFramebuffer = 0;

        glGenTextures(1, &pixelSizeTexture);
        glBindTexture(GL_TEXTURE_2D_MULTISAMPLE, pixelSizeTexture);

        const GLsizei ONEPIXEL = 1;
        glTexImage2DMultisample(
            GL_TEXTURE_2D_MULTISAMPLE,
            _nAaSamples,
            GL_RGBA32F,
            ONEPIXEL,
            ONEPIXEL,
            true
        );
<<<<<<< HEAD

        glViewport(0, 0, ONEPIXEL, ONEPIXEL);

        glGenFramebuffers(1, &pixelSizeFramebuffer);
        glBindFramebuffer(GL_FRAMEBUFFER, pixelSizeFramebuffer);
        glFramebufferTexture2D(
            GL_FRAMEBUFFER,
            GL_COLOR_ATTACHMENT0,
            GL_TEXTURE_2D_MULTISAMPLE,
            pixelSizeTexture,
            0
        );

        GLenum textureBuffers[1] = { GL_COLOR_ATTACHMENT0 };
        glDrawBuffers(1, textureBuffers);

        glClearColor(0.0f, 0.0f, 0.0f, 1.0f);
        glClear(GL_COLOR_BUFFER_BIT);

=======

        glViewport(0, 0, ONEPIXEL, ONEPIXEL);

        glGenFramebuffers(1, &pixelSizeFramebuffer);
        glBindFramebuffer(GL_FRAMEBUFFER, pixelSizeFramebuffer);
        glFramebufferTexture2D(
            GL_FRAMEBUFFER,
            GL_COLOR_ATTACHMENT0,
            GL_TEXTURE_2D_MULTISAMPLE,
            pixelSizeTexture,
            0
        );

        GLenum textureBuffers[1] = { GL_COLOR_ATTACHMENT0 };
        glDrawBuffers(1, textureBuffers);

        glClearColor(0.0f, 0.0f, 0.0f, 1.0f);
        glClear(GL_COLOR_BUFFER_BIT);

>>>>>>> ab93e2ca
        GLenum status = glCheckFramebufferStatus(GL_FRAMEBUFFER);
        if (status != GL_FRAMEBUFFER_COMPLETE) {
            LERROR("MSAA Sampling pattern framebuffer is not complete");
            return;
        }

        std::unique_ptr<ghoul::opengl::ProgramObject> pixelSizeProgram = nullptr;
        try {
            pixelSizeProgram = ghoul::opengl::ProgramObject::Build(
                "OnePixel MSAA",
                absPath("${SHADERS}/framebuffer/pixelSizeMSAA.vert"),
                absPath("${SHADERS}/framebuffer/pixelSizeMSAA.frag")
<<<<<<< HEAD
=======

>>>>>>> ab93e2ca
            );
        }
        catch (const ghoul::RuntimeError& e) {
            LERRORC(e.component, e.message);
        }

        pixelSizeProgram->activate();

        // Draw sub-pixel grid
        glEnable(GL_SAMPLE_SHADING);
        glBindVertexArray(pixelSizeQuadVAO);
        glDisable(GL_DEPTH_TEST);
        glDepthMask(false);
        glDrawArrays(GL_TRIANGLES, 0, GRIDSIZE * GRIDSIZE * 6);
        glBindVertexArray(0);
        glDepthMask(true);
        glEnable(GL_DEPTH_TEST);
        glDisable(GL_SAMPLE_SHADING);

        pixelSizeProgram->deactivate();

        // Now we render the Nx1 quad strip
        GLuint nOneStripFramebuffer = 0;
        GLuint nOneStripVAO = 0;
        GLuint nOneStripVBO = 0;
        GLuint nOneStripTexture = 0;

        sizeX = -1.0f;
        step = 2.0f / static_cast<GLfloat>(_nAaSamples);

        GLfloat * nOneStripVertexData = new GLfloat[_nAaSamples * (NVERTEX + 12)];

        for (int x = 0; x < _nAaSamples; ++x) {
            nOneStripVertexData[x * (NVERTEX + 12)] = sizeX;
            nOneStripVertexData[x * (NVERTEX + 12) + 1] = -1.0f;
            nOneStripVertexData[x * (NVERTEX + 12) + 2] = 0.0f;
            nOneStripVertexData[x * (NVERTEX + 12) + 3] = 1.0f;
            nOneStripVertexData[x * (NVERTEX + 12) + 4] = 0.0f;
            nOneStripVertexData[x * (NVERTEX + 12) + 5] = 0.0f;

            nOneStripVertexData[x * (NVERTEX + 12) + 6] = sizeX + step;
            nOneStripVertexData[x * (NVERTEX + 12) + 7] = 1.0f;
            nOneStripVertexData[x * (NVERTEX + 12) + 8] = 0.0f;
            nOneStripVertexData[x * (NVERTEX + 12) + 9] = 1.0f;
            nOneStripVertexData[x * (NVERTEX + 12) + 10] = 1.0f;
            nOneStripVertexData[x * (NVERTEX + 12) + 11] = 1.0f;

            nOneStripVertexData[x * (NVERTEX + 12) + 12] = sizeX;
            nOneStripVertexData[x * (NVERTEX + 12) + 13] = 1.0f;
            nOneStripVertexData[x * (NVERTEX + 12) + 14] = 0.0f;
            nOneStripVertexData[x * (NVERTEX + 12) + 15] = 1.0f;
            nOneStripVertexData[x * (NVERTEX + 12) + 16] = 1.0f;
            nOneStripVertexData[x * (NVERTEX + 12) + 17] = 0.0f;

            nOneStripVertexData[x * (NVERTEX + 12) + 18] = sizeX;
            nOneStripVertexData[x * (NVERTEX + 12) + 19] = -1.0f;
            nOneStripVertexData[x * (NVERTEX + 12) + 20] = 0.0f;
            nOneStripVertexData[x * (NVERTEX + 12) + 21] = 1.0f;
            nOneStripVertexData[x * (NVERTEX + 12) + 22] = 0.0f;
            nOneStripVertexData[x * (NVERTEX + 12) + 23] = 0.0f;

            nOneStripVertexData[x * (NVERTEX + 12) + 24] = sizeX + step;
            nOneStripVertexData[x * (NVERTEX + 12) + 25] = -1.0f;
            nOneStripVertexData[x * (NVERTEX + 12) + 26] = 0.0f;
            nOneStripVertexData[x * (NVERTEX + 12) + 27] = 1.0f;
            nOneStripVertexData[x * (NVERTEX + 12) + 28] = 0.0f;
            nOneStripVertexData[x * (NVERTEX + 12) + 29] = 1.0f;

            nOneStripVertexData[x * (NVERTEX + 12) + 30] = sizeX + step;
            nOneStripVertexData[x * (NVERTEX + 12) + 31] = 1.0f;
            nOneStripVertexData[x * (NVERTEX + 12) + 32] = 0.0f;
            nOneStripVertexData[x * (NVERTEX + 12) + 33] = 1.0f;
            nOneStripVertexData[x * (NVERTEX + 12) + 34] = 1.0f;
            nOneStripVertexData[x * (NVERTEX + 12) + 35] = 1.0f;

            sizeX += step;
        }

        glGenVertexArrays(1, &nOneStripVAO);
        glBindVertexArray(nOneStripVAO);
        glGenBuffers(1, &nOneStripVBO);
        glBindBuffer(GL_ARRAY_BUFFER, nOneStripVBO);
        glBufferData(
            GL_ARRAY_BUFFER,
            sizeof(GLfloat) * _nAaSamples * (NVERTEX + 12),
            nOneStripVertexData,
            GL_STATIC_DRAW
        );

        // position
        glVertexAttribPointer(
            0,
            4,
            GL_FLOAT,
            GL_FALSE,
            sizeof(GLfloat) * 6,
            nullptr
        );
        glEnableVertexAttribArray(0);

        // texture coords
        glVertexAttribPointer(
            1,
            2,
            GL_FLOAT,
            GL_FALSE,
            sizeof(GLfloat) * 6,
            reinterpret_cast<GLvoid*>(sizeof(GLfloat) * 4)
        );
        glEnableVertexAttribArray(1);
        delete[] nOneStripVertexData;

        // fbo texture buffer
        glGenTextures(1, &nOneStripTexture);
        glBindTexture(GL_TEXTURE_2D, nOneStripTexture);
        glTexImage2D(
            GL_TEXTURE_2D,
            0,
            GL_RGBA32F,
            _nAaSamples,
            ONEPIXEL,
            0,
            GL_RGBA,
            GL_FLOAT,
            nullptr
        );

        glTexParameteri(GL_TEXTURE_2D, GL_TEXTURE_MAG_FILTER, GL_LINEAR);
        glTexParameteri(GL_TEXTURE_2D, GL_TEXTURE_MIN_FILTER, GL_LINEAR);

        glGenFramebuffers(1, &nOneStripFramebuffer);
        glBindFramebuffer(GL_FRAMEBUFFER, nOneStripFramebuffer);
        glFramebufferTexture2D(
            GL_FRAMEBUFFER,
            GL_COLOR_ATTACHMENT0,
            GL_TEXTURE_2D,
            nOneStripTexture,
            0
        );

        status = glCheckFramebufferStatus(GL_FRAMEBUFFER);
        if (status != GL_FRAMEBUFFER_COMPLETE) {
            LERROR("nOneStrip framebuffer is not complete");
        }

        glViewport(0, 0, _nAaSamples, ONEPIXEL);

        std::unique_ptr<ghoul::opengl::ProgramObject> nOneStripProgram = nullptr;
        try {
            nOneStripProgram = ghoul::opengl::ProgramObject::Build(
                "OneStrip MSAA",
                absPath("${SHADERS}/framebuffer/nOneStripMSAA.vert"),
                absPath("${SHADERS}/framebuffer/nOneStripMSAA.frag")
            );
        }
        catch (const ghoul::RuntimeError& e) {
            LERRORC(e.component, e.message);
        }

        nOneStripProgram->activate();

        ghoul::opengl::TextureUnit pixelSizeTextureUnit;
        pixelSizeTextureUnit.activate();
        glBindTexture(GL_TEXTURE_2D_MULTISAMPLE, pixelSizeTexture);
        nOneStripProgram->setUniform("pixelSizeTexture", pixelSizeTextureUnit);

        // render strip
        glDrawBuffers(1, textureBuffers);

        glClearColor(0.0f, 1.0f, 0.0f, 1.0f);
        glClear(GL_COLOR_BUFFER_BIT);
        glBindVertexArray(nOneStripVAO);
        glDisable(GL_DEPTH_TEST);
        glDepthMask(false);

        for (int sample = 0; sample < _nAaSamples; ++sample) {
            nOneStripProgram->setUniform("currentSample", sample);
            glDrawArrays(GL_TRIANGLES, sample * 6, 6);
        }
        glDepthMask(true);
        glEnable(GL_DEPTH_TEST);
        glBindVertexArray(0);

        saveTextureToMemory(GL_COLOR_ATTACHMENT0, _nAaSamples, 1, _mSAAPattern);
        // Convert back to [-1, 1] range and then scale for the current viewport size:
        for (int d = 0; d < _nAaSamples; ++d) {
            _mSAAPattern[d * 3] = (2.0 * _mSAAPattern[d * 3] - 1.0) /
<<<<<<< HEAD
                static_cast<double>(viewport[2]);
=======
                static_cast<double>(viewport[1]);
>>>>>>> ab93e2ca
            _mSAAPattern[(d * 3) + 1] = (2.0 * _mSAAPattern[(d * 3) + 1] - 1.0) /
                static_cast<double>(viewport[3]);
            _mSAAPattern[(d * 3) + 2] = 0.0;
        }
<<<<<<< HEAD

        nOneStripProgram->deactivate();

        // Restores default state
        glBindFramebuffer(GL_FRAMEBUFFER, defaultFbo);
        glViewport(viewport[0], viewport[1], viewport[2], viewport[3]);

        // Deletes unused buffers
        glDeleteFramebuffers(1, &pixelSizeFramebuffer);
        glDeleteTextures(1, &pixelSizeTexture);
        glDeleteBuffers(1, &pixelSizeQuadVBO);
        glDeleteVertexArrays(1, &pixelSizeQuadVAO);

        glDeleteFramebuffers(1, &nOneStripFramebuffer);
        glDeleteTextures(1, &nOneStripTexture);
        glDeleteBuffers(1, &nOneStripVBO);
        glDeleteVertexArrays(1, &nOneStripVAO);
    }

    void FramebufferRenderer::render(float blackoutFactor, bool doPerformanceMeasurements) {
        std::unique_ptr<performance::PerformanceMeasurement> perf;
        if (doPerformanceMeasurements) {
            perf = std::make_unique<performance::PerformanceMeasurement>(
                "FramebufferRenderer::render",
                OsEng.renderEngine().performanceManager()
                );
        }

        if (!_scene || !_camera) {
            return;
        }

        // Capture standard fbo
        GLint defaultFbo;
        glGetIntegerv(GL_FRAMEBUFFER_BINDING, &defaultFbo);

        glBindFramebuffer(GL_FRAMEBUFFER, _mainFramebuffer);
        glEnable(GL_DEPTH_TEST);

        // deferred g-buffer
        GLenum textureBuffers[3] = {
            GL_COLOR_ATTACHMENT0,
            GL_COLOR_ATTACHMENT1,
            GL_COLOR_ATTACHMENT2,
        };
        glDrawBuffers(3, textureBuffers);
        glClear(GL_COLOR_BUFFER_BIT | GL_DEPTH_BUFFER_BIT);

        glEnablei(GL_BLEND, 0);
        glDisablei(GL_BLEND, 1);
        glDisablei(GL_BLEND, 2);
        glBlendFunc(GL_SRC_ALPHA, GL_ONE_MINUS_SRC_ALPHA);

        Time time = OsEng.timeManager().time();

        RenderData data = { *_camera, psc(), time, doPerformanceMeasurements, 0,{} };
        RendererTasks tasks;

=======

        nOneStripProgram->deactivate();

        // Restores default state
        glBindFramebuffer(GL_FRAMEBUFFER, defaultFbo);
        glViewport(viewport[0], viewport[2], viewport[1], viewport[3]);

        // Deletes unused buffers
        glDeleteFramebuffers(1, &pixelSizeFramebuffer);
        glDeleteTextures(1, &pixelSizeTexture);
        glDeleteBuffers(1, &pixelSizeQuadVBO);
        glDeleteVertexArrays(1, &pixelSizeQuadVAO);

        glDeleteFramebuffers(1, &nOneStripFramebuffer);
        glDeleteTextures(1, &nOneStripTexture);
        glDeleteBuffers(1, &nOneStripVBO);
        glDeleteVertexArrays(1, &nOneStripVAO);

        _dirtyMsaaSamplingPattern = false;
    }

    void FramebufferRenderer::render(float blackoutFactor, bool doPerformanceMeasurements) {
        if (_dirtyResolution) {
            updateResolution();
        }

        if (_dirtyMsaaSamplingPattern) {
            updateMSAASamplingPattern();
        }

        if (_dirtyRaycastData) {
            updateRaycastData();
        }

        if (_dirtyDeferredcastData) {
            updateDeferredcastData();
        }

        std::unique_ptr<performance::PerformanceMeasurement> perf;
        if (doPerformanceMeasurements) {
            perf = std::make_unique<performance::PerformanceMeasurement>(
                "FramebufferRenderer::render",
                OsEng.renderEngine().performanceManager()
                );
        }

        if (!_scene || !_camera) {
            return;
        }

        // Capture standard fbo
        GLint defaultFbo;
        glGetIntegerv(GL_FRAMEBUFFER_BINDING, &defaultFbo);

        glBindFramebuffer(GL_FRAMEBUFFER, _mainFramebuffer);
        glEnable(GL_DEPTH_TEST);

        // deferred g-buffer
        GLenum textureBuffers[3] = {
            GL_COLOR_ATTACHMENT0,
            GL_COLOR_ATTACHMENT1,
            GL_COLOR_ATTACHMENT2,
        };
        glDrawBuffers(3, textureBuffers);
        glClear(GL_COLOR_BUFFER_BIT | GL_DEPTH_BUFFER_BIT);

        glEnablei(GL_BLEND, 0);
        glDisablei(GL_BLEND, 1);
        glDisablei(GL_BLEND, 2);
        glBlendFunc(GL_SRC_ALPHA, GL_ONE_MINUS_SRC_ALPHA);

        Time time = OsEng.timeManager().time();

        RenderData data = { *_camera, psc(), time, doPerformanceMeasurements, 0,{} };
        RendererTasks tasks;

>>>>>>> ab93e2ca
        data.renderBinMask = static_cast<int>(Renderable::RenderBin::Background);
        _scene->render(data, tasks);
        data.renderBinMask = static_cast<int>(Renderable::RenderBin::Opaque);
        _scene->render(data, tasks);
        data.renderBinMask = static_cast<int>(Renderable::RenderBin::Transparent);
        _scene->render(data, tasks);
        data.renderBinMask = static_cast<int>(Renderable::RenderBin::Overlay);
        _scene->render(data, tasks);

        {
            std::unique_ptr<performance::PerformanceMeasurement> perfInternal;
            if (doPerformanceMeasurements) {
                perfInternal = std::make_unique<performance::PerformanceMeasurement>(
                    "FramebufferRenderer::render::raycasterTasks",
                    OsEng.renderEngine().performanceManager()
                    );
            }
            performRaycasterTasks(tasks.raycasterTasks);
        }

        glBindFramebuffer(GL_FRAMEBUFFER, defaultFbo);
        GLenum dBuffer[1] = { GL_COLOR_ATTACHMENT0 };
        glDrawBuffers(1, dBuffer);
        
        {
            std::unique_ptr<performance::PerformanceMeasurement> perfInternal;
            if (doPerformanceMeasurements) {
                perfInternal = std::make_unique<performance::PerformanceMeasurement>(
                    "FramebufferRenderer::render::deferredTasks",
                    OsEng.renderEngine().performanceManager()
                    );
            }
            performDeferredTasks(tasks.deferredcasterTasks);
        }
    
        if (tasks.deferredcasterTasks.empty()) {
            glBindFramebuffer(GL_FRAMEBUFFER, defaultFbo);
            _resolveProgram->activate();

            ghoul::opengl::TextureUnit mainColorTextureUnit;
            mainColorTextureUnit.activate();

            glBindTexture(GL_TEXTURE_2D_MULTISAMPLE, _mainColorTexture);
            _resolveProgram->setUniform(_uniformCache.mainColorTexture, mainColorTextureUnit);
            _resolveProgram->setUniform(_uniformCache.blackoutFactor, blackoutFactor);
            _resolveProgram->setUniform(_uniformCache.nAaSamples, _nAaSamples);
            glBindVertexArray(_screenQuad);
            glDrawArrays(GL_TRIANGLES, 0, 6);
            glBindVertexArray(0);

            _resolveProgram->deactivate();
        }
    }

    void FramebufferRenderer::performRaycasterTasks(const std::vector<RaycasterTask>& tasks) {
        for (const RaycasterTask& raycasterTask : tasks) {
            VolumeRaycaster* raycaster = raycasterTask.raycaster;

            glBindFramebuffer(GL_FRAMEBUFFER, _exitFramebuffer);
            glClear(GL_COLOR_BUFFER_BIT | GL_DEPTH_BUFFER_BIT);

            ghoul::opengl::ProgramObject* exitProgram = _exitPrograms[raycaster].get();
            if (exitProgram) {
                exitProgram->activate();
                raycaster->renderExitPoints(raycasterTask.renderData, *exitProgram);
                exitProgram->deactivate();
            }

            glBindFramebuffer(GL_FRAMEBUFFER, _mainFramebuffer);
            glm::vec3 cameraPosition;
            bool cameraIsInside = raycaster->cameraIsInside(
                raycasterTask.renderData,
                cameraPosition
            );
            ghoul::opengl::ProgramObject* raycastProgram = nullptr;

            if (cameraIsInside) {
                raycastProgram = _insideRaycastPrograms[raycaster].get();
                if (raycastProgram) {
                    raycastProgram->activate();
                    raycastProgram->setUniform("cameraPosInRaycaster", cameraPosition);
                }
                else {
                    raycastProgram = _insideRaycastPrograms[raycaster].get();
                    raycastProgram->activate();
                    raycastProgram->setUniform("cameraPosInRaycaster", cameraPosition);
                }
            }
            else {
                raycastProgram = _raycastPrograms[raycaster].get();
                if (raycastProgram) {
                    raycastProgram->activate();
                }
                else {
                    raycastProgram = _raycastPrograms[raycaster].get();
                    raycastProgram->activate();
                }
            }

            if (raycastProgram) {
                raycaster->preRaycast(_raycastData[raycaster], *raycastProgram);

                ghoul::opengl::TextureUnit exitColorTextureUnit;
                exitColorTextureUnit.activate();
                glBindTexture(GL_TEXTURE_2D, _exitColorTexture);
                raycastProgram->setUniform("exitColorTexture", exitColorTextureUnit);

                ghoul::opengl::TextureUnit exitDepthTextureUnit;
                exitDepthTextureUnit.activate();
                glBindTexture(GL_TEXTURE_2D, _exitDepthTexture);
                raycastProgram->setUniform("exitDepthTexture", exitDepthTextureUnit);

                ghoul::opengl::TextureUnit mainDepthTextureUnit;
                mainDepthTextureUnit.activate();
                glBindTexture(GL_TEXTURE_2D_MULTISAMPLE, _mainDepthTexture);
                raycastProgram->setUniform("mainDepthTexture", mainDepthTextureUnit);

                raycastProgram->setUniform("nAaSamples", _nAaSamples);
                raycastProgram->setUniform("windowSize", _resolution);

                glDisable(GL_DEPTH_TEST);
                glDepthMask(false);
                if (cameraIsInside) {
                    glBindVertexArray(_screenQuad);
                    glDrawArrays(GL_TRIANGLES, 0, 6);
                    glBindVertexArray(0);
                }
                else {
                    raycaster->renderEntryPoints(raycasterTask.renderData, *raycastProgram);
                }
                glDepthMask(true);
                glEnable(GL_DEPTH_TEST);

                raycaster->postRaycast(_raycastData[raycaster], *raycastProgram);
                raycastProgram->deactivate();
            }
            else {
                LWARNING("Raycaster is not attached when trying to perform raycaster task");
            }
        }
    }

    void FramebufferRenderer::performDeferredTasks(const std::vector<DeferredcasterTask>& tasks) {
        bool firstPaint = true;

        for (const DeferredcasterTask& deferredcasterTask : tasks) {

            Deferredcaster* deferredcaster = deferredcasterTask.deferredcaster;

            ghoul::opengl::ProgramObject* deferredcastProgram = nullptr;

            if (deferredcastProgram != _deferredcastPrograms[deferredcaster].get()
                || deferredcastProgram == nullptr) {
                deferredcastProgram = _deferredcastPrograms[deferredcaster].get();
            }

            if (deferredcastProgram) {

                deferredcastProgram->activate();

                // adding G-Buffer
                ghoul::opengl::TextureUnit mainDColorTextureUnit;
                mainDColorTextureUnit.activate();
                glBindTexture(GL_TEXTURE_2D_MULTISAMPLE, _mainColorTexture);
                deferredcastProgram->setUniform(
                    "mainColorTexture",
                    mainDColorTextureUnit
                );

                ghoul::opengl::TextureUnit mainPositionTextureUnit;
                mainPositionTextureUnit.activate();
                glBindTexture(GL_TEXTURE_2D_MULTISAMPLE, _mainPositionTexture);
                deferredcastProgram->setUniform(
                    "mainPositionTexture",
                    mainPositionTextureUnit
                );

                ghoul::opengl::TextureUnit mainNormalTextureUnit;
                mainNormalTextureUnit.activate();
                glBindTexture(GL_TEXTURE_2D_MULTISAMPLE, _mainNormalTexture);
                deferredcastProgram->setUniform(
                    "mainNormalTexture",
                    mainNormalTextureUnit
                );

                deferredcastProgram->setUniform("nAaSamples", _nAaSamples);
                // 48 = 16 samples * 3 coords
                deferredcastProgram->setUniform("msaaSamplePatter", &_mSAAPattern[0], 48);

                deferredcastProgram->setUniform("firstPaint", firstPaint);
                deferredcastProgram->setUniform("atmExposure", _hdrExposure);
                deferredcastProgram->setUniform("backgroundConstant", _hdrBackground);

                deferredcaster->preRaycast(
                    deferredcasterTask.renderData,
                    _deferredcastData[deferredcaster],
                    *deferredcastProgram
                );

                glDisable(GL_DEPTH_TEST);
                glDepthMask(false);

                glBindVertexArray(_screenQuad);
                glDrawArrays(GL_TRIANGLES, 0, 6);
                glBindVertexArray(0);

                glDepthMask(true);
                glEnable(GL_DEPTH_TEST);

                deferredcaster->postRaycast(deferredcasterTask.renderData,
                    _deferredcastData[deferredcaster],
                    *deferredcastProgram);

                deferredcastProgram->deactivate();

                if (firstPaint) {
                    firstPaint = false;
                }
            }
            else {
                LWARNING(
                    "Deferredcaster is not attached when trying to perform deferred task"
                );
            }
        }
    }

    void FramebufferRenderer::setScene(Scene* scene) {
        _scene = scene;
    }

    void FramebufferRenderer::setCamera(Camera* camera) {
        _camera = camera;
    }

    void FramebufferRenderer::setResolution(glm::ivec2 res) {
        _resolution = res;
        _dirtyResolution = true;
    }

    void FramebufferRenderer::setNAaSamples(int nAaSamples) {
        _nAaSamples = nAaSamples;
        if (_nAaSamples == 0) {
            _nAaSamples = 1;
        }
        if (_nAaSamples > 8) {
            LERROR("Framebuffer renderer does not support more than 8 MSAA samples.");
            _nAaSamples = 8;
        }
<<<<<<< HEAD
        _dirtyResolution = true;
=======
        _dirtyMsaaSamplingPattern = true;
>>>>>>> ab93e2ca
    }

    void FramebufferRenderer::setHDRExposure(float hdrExposure) {
        _hdrExposure = hdrExposure;
        if (_hdrExposure < 0.0f) {
            LERROR("HDR Exposure constant must be greater than zero.");
            _hdrExposure = 1.0f;
        }
    }

    void FramebufferRenderer::setHDRBackground(float hdrBackground) {
        _hdrBackground = hdrBackground;
        if (_hdrBackground < 0.0f) {
            LERROR("HDR Background constant must be greater than zero.");
            _hdrBackground = 1.0f;
        }
    }

    void FramebufferRenderer::setGamma(float gamma) {
        _gamma = gamma;
        if (_gamma < 0.0f) {
            LERROR("Gamma value must be greater than zero.");
            _gamma = 2.2f;
        }
    }

    float FramebufferRenderer::hdrBackground() const {
        return _hdrBackground;
    }

    int FramebufferRenderer::nAaSamples() const {
        return _nAaSamples;
    }

    std::vector<double> FramebufferRenderer::mSSAPattern() const {
        return _mSAAPattern;
    }

    void FramebufferRenderer::updateRendererData() {
        ghoul::Dictionary dict;
        dict.setValue("fragmentRendererPath", std::string(RenderFragmentShaderPath));
        _rendererData = dict;
        OsEng.renderEngine().setRendererData(dict);
    }

    void saveTextureToPPMFile(const GLenum color_buffer_attachment,
        const std::string & fileName, const int width, const int height)
    {
        std::fstream ppmFile;

        ppmFile.open(fileName.c_str(), std::fstream::out);
        if (ppmFile.is_open()) {
            unsigned char* pixels = new unsigned char[width*height * 3];
            for (int t = 0; t < width*height * 3; ++t) {
                pixels[t] = 255;
            }

            if (color_buffer_attachment != GL_DEPTH_ATTACHMENT) {
                glReadBuffer(color_buffer_attachment);
                glReadPixels(0, 0, width, height, GL_RGB, GL_UNSIGNED_BYTE, pixels);

            }
            else {
                glReadPixels(
                    0,
                    0,
                    width,
                    height,
                    GL_DEPTH_COMPONENT,
                    GL_UNSIGNED_BYTE,
                    pixels
                );
            }
<<<<<<< HEAD

            ppmFile << "P3" << std::endl;
            ppmFile << width << " " << height << std::endl;
            ppmFile << "255" << std::endl;

            std::cout << "\n\nFILE\n\n";
            int k = 0;
            for (int i = 0; i < width; i++) {
                for (int j = 0; j < height; j++) {
                    ppmFile << static_cast<unsigned int>(pixels[k]) << " "
                        << static_cast<unsigned int>(pixels[k + 1]) << " "
                        << static_cast<unsigned int>(pixels[k + 2]) << " ";
                    k += 3;
                }
                ppmFile << std::endl;
            }
            delete[] pixels;

            ppmFile.close();
        }
    }

    void saveTextureToMemory(const GLenum color_buffer_attachment,
        const int width, const int height, std::vector<double> & memory) {

=======

            ppmFile << "P3" << std::endl;
            ppmFile << width << " " << height << std::endl;
            ppmFile << "255" << std::endl;

            std::cout << "\n\nFILE\n\n";
            int k = 0;
            for (int i = 0; i < width; i++) {
                for (int j = 0; j < height; j++) {
                    ppmFile << static_cast<unsigned int>(pixels[k]) << " "
                        << static_cast<unsigned int>(pixels[k + 1]) << " "
                        << static_cast<unsigned int>(pixels[k + 2]) << " ";
                    k += 3;
                }
                ppmFile << std::endl;
            }
            delete[] pixels;

            ppmFile.close();
        }
    }

    void saveTextureToMemory(const GLenum color_buffer_attachment,
        const int width, const int height, std::vector<double> & memory) {

>>>>>>> ab93e2ca
        if (!memory.empty()) {
            memory.clear();
        }
        memory.resize(width * height * 3);

        float *tempMemory = new float[width*height * 3];

        if (color_buffer_attachment != GL_DEPTH_ATTACHMENT) {
            glReadBuffer(color_buffer_attachment);
            glReadPixels(0, 0, width, height, GL_RGB, GL_FLOAT, tempMemory);

        }
        else {
            glReadPixels(0, 0, width, height, GL_DEPTH_COMPONENT, GL_FLOAT, tempMemory);
        }

        for (auto i = 0; i < width*height * 3; ++i) {
            memory[i] = static_cast<double>(tempMemory[i]);
        }

        delete[] tempMemory;
    }

} // namespace openspace<|MERGE_RESOLUTION|>--- conflicted
+++ resolved
@@ -213,11 +213,7 @@
         // JCC: Moved to here to avoid NVidia: "Program/shader state performance warning"
         updateHDRData();
         updateDeferredcastData();
-<<<<<<< HEAD
-        updateMSAASamplingPattern();
-=======
         _dirtyMsaaSamplingPattern = true;
->>>>>>> ab93e2ca
 
         glBindFramebuffer(GL_FRAMEBUFFER, defaultFbo);
 
@@ -265,43 +261,14 @@
     }
 
     void FramebufferRenderer::deferredcastersChanged(Deferredcaster& deferredcaster,
-<<<<<<< HEAD
         isAttached isAttached)
-=======
-        ghoul::Boolean isAttached)
->>>>>>> ab93e2ca
     {
         (void)deferredcaster;
         (void)isAttached;
         _dirtyDeferredcastData = true;
     }
 
-<<<<<<< HEAD
-
-    void FramebufferRenderer::update() {
-        if (_dirtyResolution) {
-            updateResolution();
-            updateMSAASamplingPattern();
-        }
-
-        if (_dirtyRaycastData) {
-            updateRaycastData();
-        }
-
-        if (_dirtyDeferredcastData) {
-            updateDeferredcastData();
-        }
-
-        // If the resolve dictionary changed (or a file changed on disk)
-        // then rebuild the resolve program.
-        if (_hdrBackGroundProgram && _hdrBackGroundProgram->isDirty()) {
-            _hdrBackGroundProgram->rebuildFromFile();
-        }
-
-        if (_resolveProgram->isDirty()) {
-            _resolveProgram->rebuildFromFile();
-
-=======
+
     void FramebufferRenderer::update() {
         // If the resolve dictionary changed (or a file changed on disk)
         // then rebuild the resolve program.
@@ -312,7 +279,6 @@
         if (_resolveProgram->isDirty()) {
             _resolveProgram->rebuildFromFile();
 
->>>>>>> ab93e2ca
             _uniformCache.mainColorTexture = _resolveProgram->uniformLocation(
                 "mainColorTexture"
             );
@@ -350,20 +316,6 @@
                 catch (const ghoul::RuntimeError& e) {
                     LERRORC(e.component, e.message);
                 }
-<<<<<<< HEAD
-            }
-        }
-
-        for (auto &program : _deferredcastPrograms) {
-            if (program.second && program.second->isDirty()) {
-                try {
-                    program.second->rebuildFromFile();
-                } 
-                catch (const ghoul::RuntimeError& e) {
-                    LERRORC(e.component, e.message);
-                }
-=======
->>>>>>> ab93e2ca
             }
         }
 
@@ -474,104 +426,6 @@
         _dirtyResolution = false;
     }
 
-<<<<<<< HEAD
-    void FramebufferRenderer::updateResolution() {
-        glBindTexture(GL_TEXTURE_2D_MULTISAMPLE, _mainColorTexture);
-
-        glTexImage2DMultisample(
-            GL_TEXTURE_2D_MULTISAMPLE,
-            _nAaSamples,
-            GL_RGBA,
-            GLsizei(_resolution.x),
-            GLsizei(_resolution.y),
-            true
-        );
-
-        // G-buffer
-        glBindTexture(GL_TEXTURE_2D, _deferredColorTexture);
-
-        glTexImage2D(
-            GL_TEXTURE_2D,
-            0,
-            GL_RGBA32F,
-            GLsizei(_resolution.x),
-            GLsizei(_resolution.y),
-            0,
-            GL_RGBA,
-            GL_FLOAT,
-            nullptr);
-
-        glTexParameteri(GL_TEXTURE_2D, GL_TEXTURE_MAG_FILTER, GL_LINEAR);
-        glTexParameteri(GL_TEXTURE_2D, GL_TEXTURE_MIN_FILTER, GL_LINEAR);
-
-        glBindTexture(GL_TEXTURE_2D_MULTISAMPLE, _mainPositionTexture);
-
-        glTexImage2DMultisample(
-            GL_TEXTURE_2D_MULTISAMPLE,
-            _nAaSamples,
-            GL_RGBA32F,
-            GLsizei(_resolution.x),
-            GLsizei(_resolution.y),
-            true);
-
-        glBindTexture(GL_TEXTURE_2D_MULTISAMPLE, _mainNormalTexture);
-
-        glTexImage2DMultisample(
-            GL_TEXTURE_2D_MULTISAMPLE,
-            _nAaSamples,
-            GL_RGBA32F,
-            GLsizei(_resolution.x),
-            GLsizei(_resolution.y),
-            true);
-
-        glBindTexture(GL_TEXTURE_2D_MULTISAMPLE, _mainDepthTexture);
-        glTexImage2DMultisample(
-            GL_TEXTURE_2D_MULTISAMPLE,
-            _nAaSamples,
-            GL_DEPTH_COMPONENT32F,
-            GLsizei(_resolution.x),
-            GLsizei(_resolution.y),
-            true
-        );
-
-        glBindTexture(GL_TEXTURE_2D, _exitColorTexture);
-        glTexImage2D(
-            GL_TEXTURE_2D,
-            0,
-            GL_RGBA16,
-            GLsizei(_resolution.x),
-            GLsizei(_resolution.y),
-            0,
-            GL_RGBA,
-            GL_UNSIGNED_SHORT,
-            nullptr
-        );
-
-        glTexParameteri(GL_TEXTURE_2D, GL_TEXTURE_MAG_FILTER, GL_LINEAR);
-        glTexParameteri(GL_TEXTURE_2D, GL_TEXTURE_MIN_FILTER, GL_LINEAR);
-
-        glBindTexture(GL_TEXTURE_2D, _exitDepthTexture);
-
-        glTexImage2D(
-            GL_TEXTURE_2D,
-            0,
-            GL_DEPTH_COMPONENT32F,
-            GLsizei(_resolution.x),
-            GLsizei(_resolution.y),
-            0,
-            GL_DEPTH_COMPONENT,
-            GL_FLOAT,
-            nullptr
-        );
-
-        glTexParameteri(GL_TEXTURE_2D, GL_TEXTURE_MAG_FILTER, GL_LINEAR);
-        glTexParameteri(GL_TEXTURE_2D, GL_TEXTURE_MIN_FILTER, GL_LINEAR);
-
-        _dirtyResolution = false;
-    }
-
-=======
->>>>>>> ab93e2ca
     void FramebufferRenderer::updateRaycastData() {
         _raycastData.clear();
         _exitPrograms.clear();
@@ -603,7 +457,6 @@
 
             _raycastData[raycaster] = data;
 
-<<<<<<< HEAD
             try {
                 _exitPrograms[raycaster] = ghoul::opengl::ProgramObject::Build(
                     "Volume " + std::to_string(data.id) + " exit",
@@ -629,33 +482,6 @@
                 LERROR(e.message);
             }
             try {
-=======
-            try {
-                _exitPrograms[raycaster] = ghoul::opengl::ProgramObject::Build(
-                    "Volume " + std::to_string(data.id) + " exit",
-                    vsPath,
-                    ExitFragmentShaderPath,
-                    dict
-                );
-            } 
-            catch (ghoul::RuntimeError e) {
-                LERROR(e.message);
-            }
-            try {
-                ghoul::Dictionary outsideDict = dict;
-                outsideDict.setValue("getEntryPath", GetEntryOutsidePath);
-                _raycastPrograms[raycaster] = ghoul::opengl::ProgramObject::Build(
-                    "Volume " + std::to_string(data.id) + " raycast",
-                    absPath(vsPath),
-                    absPath(RaycastFragmentShaderPath),
-                    outsideDict
-                );
-            } 
-            catch (ghoul::RuntimeError e) {
-                LERROR(e.message);
-            }
-            try {
->>>>>>> ab93e2ca
                 ghoul::Dictionary insideDict = dict;
                 insideDict.setValue("getEntryPath", GetEntryInsidePath);
                 _insideRaycastPrograms[raycaster] = ghoul::opengl::ProgramObject::Build(
@@ -792,7 +618,6 @@
             sizeX = -1.0f;
             sizeY -= step;
         }
-<<<<<<< HEAD
 
         GLuint pixelSizeQuadVAO = 0;
         GLuint pixelSizeQuadVBO = 0;
@@ -803,18 +628,6 @@
         glGenBuffers(1, &pixelSizeQuadVBO);
         glBindBuffer(GL_ARRAY_BUFFER, pixelSizeQuadVBO);
 
-=======
-
-        GLuint pixelSizeQuadVAO = 0;
-        GLuint pixelSizeQuadVBO = 0;
-
-        glGenVertexArrays(1, &pixelSizeQuadVAO);
-        glBindVertexArray(pixelSizeQuadVAO);
-
-        glGenBuffers(1, &pixelSizeQuadVBO);
-        glBindBuffer(GL_ARRAY_BUFFER, pixelSizeQuadVBO);
-
->>>>>>> ab93e2ca
         glBufferData(
             GL_ARRAY_BUFFER,
             sizeof(GLfloat) * GRIDSIZE * GRIDSIZE * NVERTEX,
@@ -836,13 +649,8 @@
         // Saves current state
         GLint defaultFbo;
         glGetIntegerv(GL_FRAMEBUFFER_BINDING, &defaultFbo);
-<<<<<<< HEAD
-        GLint viewport[4];
-        glGetIntegerv(GL_VIEWPORT, viewport);
-=======
 
         glm::ivec4 viewport = OsEng.windowWrapper().viewportPixelCoordinates();
->>>>>>> ab93e2ca
 
         // Main framebuffer
         GLuint pixelSizeTexture = 0;
@@ -860,7 +668,6 @@
             ONEPIXEL,
             true
         );
-<<<<<<< HEAD
 
         glViewport(0, 0, ONEPIXEL, ONEPIXEL);
 
@@ -880,27 +687,6 @@
         glClearColor(0.0f, 0.0f, 0.0f, 1.0f);
         glClear(GL_COLOR_BUFFER_BIT);
 
-=======
-
-        glViewport(0, 0, ONEPIXEL, ONEPIXEL);
-
-        glGenFramebuffers(1, &pixelSizeFramebuffer);
-        glBindFramebuffer(GL_FRAMEBUFFER, pixelSizeFramebuffer);
-        glFramebufferTexture2D(
-            GL_FRAMEBUFFER,
-            GL_COLOR_ATTACHMENT0,
-            GL_TEXTURE_2D_MULTISAMPLE,
-            pixelSizeTexture,
-            0
-        );
-
-        GLenum textureBuffers[1] = { GL_COLOR_ATTACHMENT0 };
-        glDrawBuffers(1, textureBuffers);
-
-        glClearColor(0.0f, 0.0f, 0.0f, 1.0f);
-        glClear(GL_COLOR_BUFFER_BIT);
-
->>>>>>> ab93e2ca
         GLenum status = glCheckFramebufferStatus(GL_FRAMEBUFFER);
         if (status != GL_FRAMEBUFFER_COMPLETE) {
             LERROR("MSAA Sampling pattern framebuffer is not complete");
@@ -913,10 +699,6 @@
                 "OnePixel MSAA",
                 absPath("${SHADERS}/framebuffer/pixelSizeMSAA.vert"),
                 absPath("${SHADERS}/framebuffer/pixelSizeMSAA.frag")
-<<<<<<< HEAD
-=======
-
->>>>>>> ab93e2ca
             );
         }
         catch (const ghoul::RuntimeError& e) {
@@ -1104,22 +886,17 @@
         // Convert back to [-1, 1] range and then scale for the current viewport size:
         for (int d = 0; d < _nAaSamples; ++d) {
             _mSAAPattern[d * 3] = (2.0 * _mSAAPattern[d * 3] - 1.0) /
-<<<<<<< HEAD
-                static_cast<double>(viewport[2]);
-=======
                 static_cast<double>(viewport[1]);
->>>>>>> ab93e2ca
             _mSAAPattern[(d * 3) + 1] = (2.0 * _mSAAPattern[(d * 3) + 1] - 1.0) /
                 static_cast<double>(viewport[3]);
             _mSAAPattern[(d * 3) + 2] = 0.0;
         }
-<<<<<<< HEAD
 
         nOneStripProgram->deactivate();
 
         // Restores default state
         glBindFramebuffer(GL_FRAMEBUFFER, defaultFbo);
-        glViewport(viewport[0], viewport[1], viewport[2], viewport[3]);
+        glViewport(viewport[0], viewport[2], viewport[1], viewport[3]);
 
         // Deletes unused buffers
         glDeleteFramebuffers(1, &pixelSizeFramebuffer);
@@ -1131,9 +908,27 @@
         glDeleteTextures(1, &nOneStripTexture);
         glDeleteBuffers(1, &nOneStripVBO);
         glDeleteVertexArrays(1, &nOneStripVAO);
+
+        _dirtyMsaaSamplingPattern = false;
     }
 
     void FramebufferRenderer::render(float blackoutFactor, bool doPerformanceMeasurements) {
+        if (_dirtyResolution) {
+            updateResolution();
+        }
+
+        if (_dirtyMsaaSamplingPattern) {
+            updateMSAASamplingPattern();
+        }
+
+        if (_dirtyRaycastData) {
+            updateRaycastData();
+        }
+
+        if (_dirtyDeferredcastData) {
+            updateDeferredcastData();
+        }
+
         std::unique_ptr<performance::PerformanceMeasurement> perf;
         if (doPerformanceMeasurements) {
             perf = std::make_unique<performance::PerformanceMeasurement>(
@@ -1172,84 +967,6 @@
         RenderData data = { *_camera, psc(), time, doPerformanceMeasurements, 0,{} };
         RendererTasks tasks;
 
-=======
-
-        nOneStripProgram->deactivate();
-
-        // Restores default state
-        glBindFramebuffer(GL_FRAMEBUFFER, defaultFbo);
-        glViewport(viewport[0], viewport[2], viewport[1], viewport[3]);
-
-        // Deletes unused buffers
-        glDeleteFramebuffers(1, &pixelSizeFramebuffer);
-        glDeleteTextures(1, &pixelSizeTexture);
-        glDeleteBuffers(1, &pixelSizeQuadVBO);
-        glDeleteVertexArrays(1, &pixelSizeQuadVAO);
-
-        glDeleteFramebuffers(1, &nOneStripFramebuffer);
-        glDeleteTextures(1, &nOneStripTexture);
-        glDeleteBuffers(1, &nOneStripVBO);
-        glDeleteVertexArrays(1, &nOneStripVAO);
-
-        _dirtyMsaaSamplingPattern = false;
-    }
-
-    void FramebufferRenderer::render(float blackoutFactor, bool doPerformanceMeasurements) {
-        if (_dirtyResolution) {
-            updateResolution();
-        }
-
-        if (_dirtyMsaaSamplingPattern) {
-            updateMSAASamplingPattern();
-        }
-
-        if (_dirtyRaycastData) {
-            updateRaycastData();
-        }
-
-        if (_dirtyDeferredcastData) {
-            updateDeferredcastData();
-        }
-
-        std::unique_ptr<performance::PerformanceMeasurement> perf;
-        if (doPerformanceMeasurements) {
-            perf = std::make_unique<performance::PerformanceMeasurement>(
-                "FramebufferRenderer::render",
-                OsEng.renderEngine().performanceManager()
-                );
-        }
-
-        if (!_scene || !_camera) {
-            return;
-        }
-
-        // Capture standard fbo
-        GLint defaultFbo;
-        glGetIntegerv(GL_FRAMEBUFFER_BINDING, &defaultFbo);
-
-        glBindFramebuffer(GL_FRAMEBUFFER, _mainFramebuffer);
-        glEnable(GL_DEPTH_TEST);
-
-        // deferred g-buffer
-        GLenum textureBuffers[3] = {
-            GL_COLOR_ATTACHMENT0,
-            GL_COLOR_ATTACHMENT1,
-            GL_COLOR_ATTACHMENT2,
-        };
-        glDrawBuffers(3, textureBuffers);
-        glClear(GL_COLOR_BUFFER_BIT | GL_DEPTH_BUFFER_BIT);
-
-        glEnablei(GL_BLEND, 0);
-        glDisablei(GL_BLEND, 1);
-        glDisablei(GL_BLEND, 2);
-        glBlendFunc(GL_SRC_ALPHA, GL_ONE_MINUS_SRC_ALPHA);
-
-        Time time = OsEng.timeManager().time();
-
-        RenderData data = { *_camera, psc(), time, doPerformanceMeasurements, 0,{} };
-        RendererTasks tasks;
-
->>>>>>> ab93e2ca
         data.renderBinMask = static_cast<int>(Renderable::RenderBin::Background);
         _scene->render(data, tasks);
         data.renderBinMask = static_cast<int>(Renderable::RenderBin::Opaque);
@@ -1499,11 +1216,7 @@
             LERROR("Framebuffer renderer does not support more than 8 MSAA samples.");
             _nAaSamples = 8;
         }
-<<<<<<< HEAD
-        _dirtyResolution = true;
-=======
         _dirtyMsaaSamplingPattern = true;
->>>>>>> ab93e2ca
     }
 
     void FramebufferRenderer::setHDRExposure(float hdrExposure) {
@@ -1577,7 +1290,6 @@
                     pixels
                 );
             }
-<<<<<<< HEAD
 
             ppmFile << "P3" << std::endl;
             ppmFile << width << " " << height << std::endl;
@@ -1603,33 +1315,6 @@
     void saveTextureToMemory(const GLenum color_buffer_attachment,
         const int width, const int height, std::vector<double> & memory) {
 
-=======
-
-            ppmFile << "P3" << std::endl;
-            ppmFile << width << " " << height << std::endl;
-            ppmFile << "255" << std::endl;
-
-            std::cout << "\n\nFILE\n\n";
-            int k = 0;
-            for (int i = 0; i < width; i++) {
-                for (int j = 0; j < height; j++) {
-                    ppmFile << static_cast<unsigned int>(pixels[k]) << " "
-                        << static_cast<unsigned int>(pixels[k + 1]) << " "
-                        << static_cast<unsigned int>(pixels[k + 2]) << " ";
-                    k += 3;
-                }
-                ppmFile << std::endl;
-            }
-            delete[] pixels;
-
-            ppmFile.close();
-        }
-    }
-
-    void saveTextureToMemory(const GLenum color_buffer_attachment,
-        const int width, const int height, std::vector<double> & memory) {
-
->>>>>>> ab93e2ca
         if (!memory.empty()) {
             memory.clear();
         }
