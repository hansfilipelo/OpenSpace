/*****************************************************************************************
 *                                                                                       *
 * OpenSpace                                                                             *
 *                                                                                       *
 * Copyright (c) 2014-2015                                                               *
 *                                                                                       *
 * Permission is hereby granted, free of charge, to any person obtaining a copy of this  *
 * software and associated documentation files (the "Software"), to deal in the Software *
 * without restriction, including without limitation the rights to use, copy, modify,    *
 * merge, publish, distribute, sublicense, and/or sell copies of the Software, and to    *
 * permit persons to whom the Software is furnished to do so, subject to the following   *
 * conditions:                                                                           *
 *                                                                                       *
 * The above copyright notice and this permission notice shall be included in all copies *
 * or substantial portions of the Software.                                              *
 *                                                                                       *
 * THE SOFTWARE IS PROVIDED "AS IS", WITHOUT WARRANTY OF ANY KIND, EXPRESS OR IMPLIED,   *
 * INCLUDING BUT NOT LIMITED TO THE WARRANTIES OF MERCHANTABILITY, FITNESS FOR A         *
 * PARTICULAR PURPOSE AND NONINFRINGEMENT. IN NO EVENT SHALL THE AUTHORS OR COPYRIGHT    *
 * HOLDERS BE LIABLE FOR ANY CLAIM, DAMAGES OR OTHER LIABILITY, WHETHER IN AN ACTION OF  *
 * CONTRACT, TORT OR OTHERWISE, ARISING FROM, OUT OF OR IN CONNECTION WITH THE SOFTWARE  *
 * OR THE USE OR OTHER DEALINGS IN THE SOFTWARE.                                         *
 ****************************************************************************************/

// open space includes
#include <openspace/rendering/planets/renderableplanet.h>

#include <openspace/engine/configurationmanager.h>
#include <openspace/engine/openspaceengine.h>
#include <openspace/rendering/planets/planetgeometry.h>
#include <openspace/util/constants.h>
#include <openspace/util/time.h>
#include <openspace/util/spicemanager.h>

#include <ghoul/filesystem/filesystem.h>
#include <ghoul/misc/assert.h>
#include <ghoul/io/texture/texturereader.h>
#include <ghoul/opengl/programobject.h>
#include <ghoul/opengl/texture.h>
#include <ghoul/opengl/textureunit.h>

#include <sgct.h>

namespace {
<<<<<<< HEAD
const std::string _loggerCat = "RenderablePlanet";

const std::string keyBody = "Body";
=======
    const std::string _loggerCat = "RenderablePlanet";

    const std::string keyFrame = "Frame";
    const std::string keyGeometry = "Geometry";
    const std::string keyShading = "PerformShading";
>>>>>>> ba53cf0e
}

namespace openspace {

RenderablePlanet::RenderablePlanet(const ghoul::Dictionary& dictionary)
    : Renderable(dictionary)
	, _colorTexturePath("colorTexture", "Color Texture")
    , _programObject(nullptr)
    , _texture(nullptr)
    , _geometry(nullptr)
    , _performShading("performShading", "Perform Shading", true)
{
	std::string name;
	bool success = dictionary.getValue(constants::scenegraphnode::keyName, name);
	ghoul_assert(success,
            "RenderablePlanet need the '" <<constants::scenegraphnode::keyName<<"' be specified");

    std::string path;
    success = dictionary.getValue(constants::scenegraph::keyPathModule, path);
    ghoul_assert(success,
            "RenderablePlanet need the '"<<constants::scenegraph::keyPathModule<<"' be specified");

    ghoul::Dictionary geometryDictionary;
    success = dictionary.getValue(keyGeometry, geometryDictionary);
	if (success) {
		geometryDictionary.setValue(constants::scenegraphnode::keyName, name);
        geometryDictionary.setValue(constants::scenegraph::keyPathModule, path);
        _geometry = planetgeometry::PlanetGeometry::createFromDictionary(geometryDictionary);
	}

<<<<<<< HEAD
	dictionary.getValue(constants::renderableplanet::keyFrame, _frame);

	bool b1 = dictionary.getValue(keyBody, _target);
	assert(b1 == true);
=======
	dictionary.getValue(keyFrame, _target);
>>>>>>> ba53cf0e

    // TODO: textures need to be replaced by a good system similar to the geometry as soon
    // as the requirements are fixed (ab)
    std::string texturePath = "";
	success = dictionary.getValue("Textures.Color", texturePath);
	if (success)
        _colorTexturePath = path + "/" + texturePath;

	addPropertySubOwner(_geometry);

	addProperty(_colorTexturePath);
    _colorTexturePath.onChange(std::bind(&RenderablePlanet::loadTexture, this));

    if (dictionary.hasKeyAndValue<bool>(keyShading)) {
        bool shading;
        dictionary.getValue(keyShading, shading);
        _performShading = shading;
    }

    addProperty(_performShading);
}

RenderablePlanet::~RenderablePlanet() {
}

bool RenderablePlanet::initialize() {
    if (_programObject == nullptr)
        OsEng.ref().configurationManager()->getValue("pscShader", _programObject);

    loadTexture();
    _geometry->initialize(this);

    return isReady();
}

bool RenderablePlanet::deinitialize() {
    if(_geometry) {
        _geometry->deinitialize();
        delete _geometry;
    }
    if(_texture)
        delete _texture;

    _geometry = nullptr;
    _texture = nullptr;
    return true;
}

bool RenderablePlanet::isReady() const {
    bool ready = true;
    ready &= (_programObject != nullptr);
    ready &= (_texture != nullptr);
    ready &= (_geometry != nullptr);
	return ready;
}

void RenderablePlanet::render(const RenderData& data)
{
    // activate shader
    _programObject->activate();

    // scale the planet to appropriate size since the planet is a unit sphere
    glm::mat4 transform = glm::mat4(1);
	
	//earth needs to be rotated for that to work.
	glm::mat4 rot = glm::rotate(transform, 90.f, glm::vec3(1, 0, 0));
		
	for (int i = 0; i < 3; i++){
		for (int j = 0; j < 3; j++){
			transform[i][j] = static_cast<float>(_stateMatrix[i][j]);
		}
	}
	transform = transform* rot;
	if (_frame == "IAU_JUPITER"){ //x = 0.935126
		transform *= glm::scale(glm::mat4(1), glm::vec3(1, 0.93513, 1));
	}

	
	//glm::mat4 modelview = data.camera.viewMatrix()*data.camera.modelMatrix();
	//glm::vec3 camSpaceEye = (-(modelview*data.position.vec4())).xyz;

	psc sun_pos;
	double  lt;
	openspace::SpiceManager::ref().getTargetPosition("SUN", _target, "GALACTIC", "NONE", _time, sun_pos, lt);

    // setup the data to the shader
//	_programObject->setUniform("camdir", camSpaceEye);
	int shadows = (_target == "SUN") ? 0 : 1;
	_programObject->setUniform("shadows", shadows);
	_programObject->setUniform("sun_pos", sun_pos.vec3());
	_programObject->setUniform("ViewProjection", data.camera.viewProjectionMatrix());
	_programObject->setUniform("ModelTransform", transform);
	setPscUniforms(_programObject, &data.camera, data.position);
	
    _programObject->setUniform("_performShading", _performShading);

    // Bind texture
    ghoul::opengl::TextureUnit unit;
    unit.activate();
    _texture->bind();
    _programObject->setUniform("texture1", unit);

    // render
    _geometry->render();

    // disable shader
    _programObject->deactivate();
}

void RenderablePlanet::update(const UpdateData& data){
	// set spice-orientation in accordance to timestamp
	openspace::SpiceManager::ref().getPositionTransformMatrix(_frame, "GALACTIC", data.time, _stateMatrix);
	_time = data.time;
}

void RenderablePlanet::loadTexture()
{
    delete _texture;
    _texture = nullptr;
    if (_colorTexturePath.value() != "") {
        _texture = ghoul::io::TextureReader::ref().loadTexture(absPath(_colorTexturePath));
        if (_texture) {
            LDEBUG("Loaded texture from '" << absPath(_colorTexturePath) << "'");
			_texture->uploadTexture();

			// Textures of planets looks much smoother with AnisotropicMipMap rather than linear
			_texture->setFilter(ghoul::opengl::Texture::FilterMode::AnisotropicMipMap);
        }
    }
}

}  // namespace openspace<|MERGE_RESOLUTION|>--- conflicted
+++ resolved
@@ -42,17 +42,13 @@
 #include <sgct.h>
 
 namespace {
-<<<<<<< HEAD
-const std::string _loggerCat = "RenderablePlanet";
-
-const std::string keyBody = "Body";
-=======
     const std::string _loggerCat = "RenderablePlanet";
 
     const std::string keyFrame = "Frame";
     const std::string keyGeometry = "Geometry";
     const std::string keyShading = "PerformShading";
->>>>>>> ba53cf0e
+
+const std::string keyBody = "Body";
 }
 
 namespace openspace {
@@ -83,14 +79,10 @@
         _geometry = planetgeometry::PlanetGeometry::createFromDictionary(geometryDictionary);
 	}
 
-<<<<<<< HEAD
-	dictionary.getValue(constants::renderableplanet::keyFrame, _frame);
+	dictionary.getValue(keyFrame, _target);
 
 	bool b1 = dictionary.getValue(keyBody, _target);
 	assert(b1 == true);
-=======
-	dictionary.getValue(keyFrame, _target);
->>>>>>> ba53cf0e
 
     // TODO: textures need to be replaced by a good system similar to the geometry as soon
     // as the requirements are fixed (ab)
