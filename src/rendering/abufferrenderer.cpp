/*****************************************************************************************
 *                                                                                       *
 * OpenSpace                                                                             *
 *                                                                                       *
 * Copyright (c) 2014-2018                                                               *
 *                                                                                       *
 * Permission is hereby granted, free of charge, to any person obtaining a copy of this  *
 * software and associated documentation files (the "Software"), to deal in the Software *
 * without restriction, including without limitation the rights to use, copy, modify,    *
 * merge, publish, distribute, sublicense, and/or sell copies of the Software, and to    *
 * permit persons to whom the Software is furnished to do so, subject to the following   *
 * conditions:                                                                           *
 *                                                                                       *
 * The above copyright notice and this permission notice shall be included in all copies *
 * or substantial portions of the Software.                                              *
 *                                                                                       *
 * THE SOFTWARE IS PROVIDED "AS IS", WITHOUT WARRANTY OF ANY KIND, EXPRESS OR IMPLIED,   *
 * INCLUDING BUT NOT LIMITED TO THE WARRANTIES OF MERCHANTABILITY, FITNESS FOR A         *
 * PARTICULAR PURPOSE AND NONINFRINGEMENT. IN NO EVENT SHALL THE AUTHORS OR COPYRIGHT    *
 * HOLDERS BE LIABLE FOR ANY CLAIM, DAMAGES OR OTHER LIABILITY, WHETHER IN AN ACTION OF  *
 * CONTRACT, TORT OR OTHERWISE, ARISING FROM, OUT OF OR IN CONNECTION WITH THE SOFTWARE  *
 * OR THE USE OR OTHER DEALINGS IN THE SOFTWARE.                                         *
 ****************************************************************************************/

#include <openspace/rendering/abufferrenderer.h>

#include <openspace/engine/openspaceengine.h>
#include <openspace/engine/wrapper/windowwrapper.h>
#include <openspace/performance/performancemeasurement.h>
#include <openspace/rendering/raycastermanager.h>
#include <openspace/rendering/renderengine.h>
#include <openspace/rendering/renderable.h>
#include <openspace/rendering/volumeraycaster.h>
#include <openspace/rendering/deferredcaster.h>
#include <openspace/scene/scene.h>
#include <openspace/util/camera.h>
#include <openspace/util/updatestructures.h>
#include <openspace/util/timemanager.h>

#include <ghoul/opengl/programobject.h>
#include <ghoul/opengl/textureunit.h>
#include <ghoul/misc/dictionary.h>
#include <ghoul/misc/exception.h>

#include <string>
#include <iterator>

namespace {
    constexpr const char* _loggerCat = "ABufferRenderer";
    constexpr const char* BoundsFragmentShaderPath =
        "${SHADERS}/abuffer/boundsabuffer.frag";
    constexpr const char* RenderFragmentShaderPath =
        "${SHADERS}/abuffer/renderabuffer.frag";
    constexpr int MaxRaycasters = 32;
    constexpr int MaxLayers = 32;
    constexpr int MaxAverageLayers = 8;
} // namespace

namespace openspace {

ABufferRenderer::ABufferRenderer()
    : _resolution(glm::ivec2(0))
    , _dirtyResolution(true)
    , _dirtyRendererData(true)
    , _dirtyRaycastData(true)
    , _dirtyResolveDictionary(true)
    , _resolveProgram(nullptr)
    , _hdrExposure(0.4f)
    , _hdrBackground(2.8f)
    , _gamma(2.2f)
{}

ABufferRenderer::~ABufferRenderer() {}

void ABufferRenderer::initialize() {
    LINFO("Initializing ABufferRenderer");
    const GLfloat size = 1.f;
    const GLfloat vertex_data[] = {
        //      x      y     s     t
        -size, -size, 0.f, 1.f,
        size,   size, 0.f, 1.f,
        -size,  size, 0.f, 1.f,
        -size, -size, 0.f, 1.f,
        size,  -size, 0.f, 1.f,
        size,   size, 0.f, 1.f,
    };


    glGenVertexArrays(1, &_screenQuad);
    glBindVertexArray(_screenQuad);

    glGenBuffers(1, &_vertexPositionBuffer);
    glBindBuffer(GL_ARRAY_BUFFER, _vertexPositionBuffer);

    glBufferData(GL_ARRAY_BUFFER, sizeof(vertex_data), vertex_data, GL_STATIC_DRAW);
    glVertexAttribPointer(0, 4, GL_FLOAT, GL_FALSE, sizeof(GLfloat) * 4, nullptr);
    glEnableVertexAttribArray(0);

    glGenTextures(1, &_anchorPointerTexture);
    glGenBuffers(1, &_anchorPointerTextureInitializer);
    glGenBuffers(1, &_atomicCounterBuffer);
    glBindBuffer(GL_ATOMIC_COUNTER_BUFFER, _atomicCounterBuffer);
    glBufferData(GL_ATOMIC_COUNTER_BUFFER, sizeof(GLuint), nullptr, GL_DYNAMIC_COPY);
    glGenBuffers(1, &_fragmentBuffer);
    glGenTextures(1, &_fragmentTexture);

    glGenTextures(1, &_mainColorTexture);
    glGenTextures(1, &_mainDepthTexture);
    glGenFramebuffers(1, &_mainFramebuffer);

    GLint defaultFbo;
    glGetIntegerv(GL_FRAMEBUFFER_BINDING, &defaultFbo);

    updateResolution();
    updateRendererData();
    updateRaycastData();
    updateResolveDictionary();
    updateMSAASamplingPattern();

    glBindFramebuffer(GL_FRAMEBUFFER, _mainFramebuffer);
    glFramebufferTexture2D(
        GL_FRAMEBUFFER,
        GL_COLOR_ATTACHMENT0,
        GL_TEXTURE_2D_MULTISAMPLE,
        _mainColorTexture,
        0
    );
    glFramebufferTexture2D(
        GL_FRAMEBUFFER,
        GL_DEPTH_ATTACHMENT,
        GL_TEXTURE_2D_MULTISAMPLE,
        _mainDepthTexture,
        0
    );

    GLenum status = glCheckFramebufferStatus(GL_FRAMEBUFFER);
    if (status != GL_FRAMEBUFFER_COMPLETE) {
        LERROR("Main framebuffer is not complete");
    }

    glBindFramebuffer(GL_FRAMEBUFFER, defaultFbo);

    try {
        ghoul::Dictionary dict;
        dict.setValue("resolveData", _resolveDictionary);
        dict.setValue("rendererData", _rendererData);

        _resolveProgram = ghoul::opengl::ProgramObject::Build(
            "ABuffer Resolve",
            "${SHADERS}/abuffer/resolveabuffer.vert",
            "${SHADERS}/abuffer/resolveabuffer.frag",
            dict
        );
    } catch (const ghoul::RuntimeError& e) {
        LERRORC(e.component, e.message);
    }

    OsEng.renderEngine().raycasterManager().addListener(*this);
}

void ABufferRenderer::deinitialize() {
    LINFO("Deinitializing ABufferRenderer");
    glDeleteBuffers(1, &_fragmentBuffer);
    glDeleteTextures(1, &_fragmentTexture);

    glDeleteTextures(1, &_anchorPointerTexture);
    glDeleteBuffers(1, &_anchorPointerTextureInitializer);
    glDeleteBuffers(1, &_atomicCounterBuffer);

    glDeleteBuffers(1, &_vertexPositionBuffer);
    glDeleteVertexArrays(1, &_screenQuad);

    OsEng.renderEngine().raycasterManager().removeListener(*this);
}

void ABufferRenderer::raycastersChanged(VolumeRaycaster&, bool) {
    _dirtyRaycastData = true;
}

void ABufferRenderer::update() {
    PerfMeasure("ABufferRenderer::update");

    // Make sure that the fragment buffer has the correct resoliution
    // according to the output render buffer size
    if (_dirtyResolution) {
        updateResolution();
        updateMSAASamplingPattern();
    }

    // Make sure that the renderengine gets the correct render data
    // to feed into all render programs.
    // This will trigger a recompilation of all the shader programs
    // involved in rendering geometries.
    if (_dirtyRendererData) {
        updateRendererData();
    }

    // Make sure that all raycaster data is up to date.
    if (_dirtyRaycastData) {
        updateRaycastData();
    }

    // Make sure that the resolve dictionary is up to date.
    // The resolve dictionary contains information for all
    // ray casters, including shader include paths.

    if (_dirtyResolveDictionary) {
        updateResolveDictionary();
        ghoul::Dictionary dict;
        dict.setValue("resolveData", _resolveDictionary);
        dict.setValue("rendererData", _rendererData);
        _resolveProgram->setDictionary(dict);
    }

    // If the resolve dictionary changed (or a file changed on disk)
    // then rebuild the resolve program.
    if (_resolveProgram->isDirty()) {
        try {
            _resolveProgram->rebuildFromFile();
        } catch (const ghoul::RuntimeError& error) {
            LERRORC(error.component, error.message);
        }
    }
    using K = VolumeRaycaster* const;
    using V = std::unique_ptr<ghoul::opengl::ProgramObject>;
    for (std::pair<K, V>& program : _boundsPrograms) {
        if (program.second->isDirty()) {
            try {
                program.second->rebuildFromFile();
            } catch (const ghoul::RuntimeError e) {
                LERRORC(e.component, e.message);
            }
        }
    }
}

void ABufferRenderer::updateMSAASamplingPattern() {
    // @CLEANUP(abock): This should probably be merged with the same code from the
    //                  framebuffer renderer?
    LINFO("Updating MSAA Sampling Pattern");

    constexpr const int GridSize = 32;
    GLfloat step = 2.f / static_cast<GLfloat>(GridSize);
    GLfloat sizeX = -1.0f;
    GLfloat sizeY = 1.0f;

    constexpr const int NVertex = 4 * 6;
    // openPixelSizeVertexData
    GLfloat vertexData[GridSize * GridSize * NVertex];

    for (int y = 0; y < GridSize; ++y) {
        for (int x = 0; x < GridSize; ++x) {
            vertexData[y * GridSize * NVertex + x * NVertex] = sizeX;
            vertexData[y * GridSize * NVertex + x * NVertex + 1] = sizeY - step;
            vertexData[y * GridSize * NVertex + x * NVertex + 2] = 0.f;
            vertexData[y * GridSize * NVertex + x * NVertex + 3] = 1.f;

            vertexData[y * GridSize * NVertex + x * NVertex + 4] = sizeX + step;
            vertexData[y * GridSize * NVertex + x * NVertex + 5] = sizeY;
            vertexData[y * GridSize * NVertex + x * NVertex + 6] = 0.f;
            vertexData[y * GridSize * NVertex + x * NVertex + 7] = 1.f;

            vertexData[y * GridSize * NVertex + x * NVertex + 8] = sizeX;
            vertexData[y * GridSize * NVertex + x * NVertex + 9] = sizeY;
            vertexData[y * GridSize * NVertex + x * NVertex + 10] = 0.f;
            vertexData[y * GridSize * NVertex + x * NVertex + 11] = 1.f;

            vertexData[y * GridSize * NVertex + x * NVertex + 12] = sizeX;
            vertexData[y * GridSize * NVertex + x * NVertex + 13] = sizeY - step;
            vertexData[y * GridSize * NVertex + x * NVertex + 14] = 0.f;
            vertexData[y * GridSize * NVertex + x * NVertex + 15] = 1.f;

            vertexData[y * GridSize * NVertex + x * NVertex + 16] = sizeX + step;
            vertexData[y * GridSize * NVertex + x * NVertex + 17] = sizeY - step;
            vertexData[y * GridSize * NVertex + x * NVertex + 18] = 0.f;
            vertexData[y * GridSize * NVertex + x * NVertex + 19] = 1.f;

            vertexData[y * GridSize * NVertex + x * NVertex + 20] = sizeX + step;
            vertexData[y * GridSize * NVertex + x * NVertex + 21] = sizeY;
            vertexData[y * GridSize * NVertex + x * NVertex + 22] = 0.f;
            vertexData[y * GridSize * NVertex + x * NVertex + 23] = 1.f;

            sizeX += step;
        }
        sizeX = -1.f;
        sizeY -= step;
    }

    GLuint pixelSizeQuadVAO = 0;
    GLuint pixelSizeQuadVBO = 0;

    glGenVertexArrays(1, &pixelSizeQuadVAO);
    glBindVertexArray(pixelSizeQuadVAO);

    glGenBuffers(1, &pixelSizeQuadVBO);
    glBindBuffer(GL_ARRAY_BUFFER, pixelSizeQuadVBO);

    glBufferData(
        GL_ARRAY_BUFFER,
        sizeof(GLfloat) * GridSize * GridSize * NVertex,
        vertexData,
        GL_STATIC_DRAW
    );

    // Position
    glVertexAttribPointer(0, 4, GL_FLOAT, GL_FALSE, 0, nullptr);
    glEnableVertexAttribArray(0);

    // Saves current state
    GLint defaultFbo;
    glGetIntegerv(GL_FRAMEBUFFER_BINDING, &defaultFbo);
    GLint viewport[4];
    glGetIntegerv(GL_VIEWPORT, viewport);

    // Main framebuffer
    GLuint pixelSizeTexture = 0;
    GLuint pixelSizeFramebuffer = 0;

    glGenTextures(1, &pixelSizeTexture);
    glBindTexture(GL_TEXTURE_2D_MULTISAMPLE, pixelSizeTexture);

    const GLsizei ONEPIXEL = 1;
    glTexImage2DMultisample(
        GL_TEXTURE_2D_MULTISAMPLE,
        _nAaSamples,
        GL_RGBA32F,
        ONEPIXEL,
        ONEPIXEL,
        true
    );

    glViewport(0, 0, ONEPIXEL, ONEPIXEL);

    glGenFramebuffers(1, &pixelSizeFramebuffer);
    glBindFramebuffer(GL_FRAMEBUFFER, pixelSizeFramebuffer);
    glFramebufferTexture2D(
        GL_FRAMEBUFFER,
        GL_COLOR_ATTACHMENT0,
        GL_TEXTURE_2D_MULTISAMPLE,
        pixelSizeTexture,
        0
    );

    GLenum textureBuffers[1] = { GL_COLOR_ATTACHMENT0 };
    glDrawBuffers(1, textureBuffers);

    glClearColor(0.0f, 0.0f, 0.0f, 1.0f);
    glClear(GL_COLOR_BUFFER_BIT);

    GLenum status = glCheckFramebufferStatus(GL_FRAMEBUFFER);
    if (status != GL_FRAMEBUFFER_COMPLETE) {
        LERROR("MSAA Sampling pattern framebuffer is not complete");
        return;
    }

    std::unique_ptr<ghoul::opengl::ProgramObject> pixelSizeProgram =
        ghoul::opengl::ProgramObject::Build(
            "OnePixel MSAA",
            "${SHADERS}/framebuffer/pixelSizeMSAA.vert",
            "${SHADERS}/framebuffer/pixelSizeMSAA.frag"
        );

    pixelSizeProgram->activate();

    // Draw sub-pixel grid
    glEnable(GL_SAMPLE_SHADING);
    glBindVertexArray(pixelSizeQuadVAO);
    glDisable(GL_DEPTH_TEST);
    glDepthMask(false);
    glDrawArrays(GL_TRIANGLES, 0, GridSize * GridSize * 6);
    glBindVertexArray(0);
    glDepthMask(true);
    glEnable(GL_DEPTH_TEST);
    glDisable(GL_SAMPLE_SHADING);

    pixelSizeProgram->deactivate();

    // Now we render the Nx1 quad strip
    GLuint nOneStripFramebuffer = 0;
    GLuint nOneStripVAO = 0;
    GLuint nOneStripVBO = 0;
    GLuint nOneStripTexture = 0;

    sizeX = -1.f;
    step = 2.f / static_cast<GLfloat>(_nAaSamples);

    std::vector<GLfloat> nOneStripVertexData(_nAaSamples * (NVertex + 12));

    for (int x = 0; x < _nAaSamples; ++x) {
        nOneStripVertexData[x * (NVertex + 12)] = sizeX;
        nOneStripVertexData[x * (NVertex + 12) + 1] = -1.0f;
        nOneStripVertexData[x * (NVertex + 12) + 2] = 0.0f;
        nOneStripVertexData[x * (NVertex + 12) + 3] = 1.0f;
        nOneStripVertexData[x * (NVertex + 12) + 4] = 0.0f;
        nOneStripVertexData[x * (NVertex + 12) + 5] = 0.0f;

        nOneStripVertexData[x * (NVertex + 12) + 6] = sizeX + step;
        nOneStripVertexData[x * (NVertex + 12) + 7] = 1.0f;
        nOneStripVertexData[x * (NVertex + 12) + 8] = 0.0f;
        nOneStripVertexData[x * (NVertex + 12) + 9] = 1.0f;
        nOneStripVertexData[x * (NVertex + 12) + 10] = 1.0f;
        nOneStripVertexData[x * (NVertex + 12) + 11] = 1.0f;

        nOneStripVertexData[x * (NVertex + 12) + 12] = sizeX;
        nOneStripVertexData[x * (NVertex + 12) + 13] = 1.0f;
        nOneStripVertexData[x * (NVertex + 12) + 14] = 0.0f;
        nOneStripVertexData[x * (NVertex + 12) + 15] = 1.0f;
        nOneStripVertexData[x * (NVertex + 12) + 16] = 1.0f;
        nOneStripVertexData[x * (NVertex + 12) + 17] = 0.0f;

        nOneStripVertexData[x * (NVertex + 12) + 18] = sizeX;
        nOneStripVertexData[x * (NVertex + 12) + 19] = -1.0f;
        nOneStripVertexData[x * (NVertex + 12) + 20] = 0.0f;
        nOneStripVertexData[x * (NVertex + 12) + 21] = 1.0f;
        nOneStripVertexData[x * (NVertex + 12) + 22] = 0.0f;
        nOneStripVertexData[x * (NVertex + 12) + 23] = 0.0f;

        nOneStripVertexData[x * (NVertex + 12) + 24] = sizeX + step;
        nOneStripVertexData[x * (NVertex + 12) + 25] = -1.0f;
        nOneStripVertexData[x * (NVertex + 12) + 26] = 0.0f;
        nOneStripVertexData[x * (NVertex + 12) + 27] = 1.0f;
        nOneStripVertexData[x * (NVertex + 12) + 28] = 0.0f;
        nOneStripVertexData[x * (NVertex + 12) + 29] = 1.0f;

        nOneStripVertexData[x * (NVertex + 12) + 30] = sizeX + step;
        nOneStripVertexData[x * (NVertex + 12) + 31] = 1.0f;
        nOneStripVertexData[x * (NVertex + 12) + 32] = 0.0f;
        nOneStripVertexData[x * (NVertex + 12) + 33] = 1.0f;
        nOneStripVertexData[x * (NVertex + 12) + 34] = 1.0f;
        nOneStripVertexData[x * (NVertex + 12) + 35] = 1.0f;

        sizeX += step;
    }

    glGenVertexArrays(1, &nOneStripVAO);
    glBindVertexArray(nOneStripVAO);
    glGenBuffers(1, &nOneStripVBO);
    glBindBuffer(GL_ARRAY_BUFFER, nOneStripVBO);
    glBufferData(
        GL_ARRAY_BUFFER,
        sizeof(GLfloat) * _nAaSamples * (NVertex + 12),
        nOneStripVertexData.data(),
        GL_STATIC_DRAW
    );

    // position
    glVertexAttribPointer(
        0,
        4,
        GL_FLOAT,
        GL_FALSE,
        sizeof(GLfloat) * 6,
        nullptr
    );
    glEnableVertexAttribArray(0);

    // texture coords
    glVertexAttribPointer(
        1,
        2,
        GL_FLOAT,
        GL_FALSE,
        sizeof(GLfloat) * 6,
        reinterpret_cast<GLvoid*>(sizeof(GLfloat) * 4)
    );
    glEnableVertexAttribArray(1);

    // fbo texture buffer
    glGenTextures(1, &nOneStripTexture);
    glBindTexture(GL_TEXTURE_2D, nOneStripTexture);
    glTexImage2D(
        GL_TEXTURE_2D,
        0,
        GL_RGBA32F,
        _nAaSamples,
        ONEPIXEL,
        0,
        GL_RGBA,
        GL_FLOAT,
        nullptr
    );

    glTexParameteri(GL_TEXTURE_2D, GL_TEXTURE_MAG_FILTER, GL_LINEAR);
    glTexParameteri(GL_TEXTURE_2D, GL_TEXTURE_MIN_FILTER, GL_LINEAR);

    glGenFramebuffers(1, &nOneStripFramebuffer);
    glBindFramebuffer(GL_FRAMEBUFFER, nOneStripFramebuffer);
    glFramebufferTexture2D(
        GL_FRAMEBUFFER,
        GL_COLOR_ATTACHMENT0,
        GL_TEXTURE_2D,
        nOneStripTexture,
        0
    );

    status = glCheckFramebufferStatus(GL_FRAMEBUFFER);
    if (status != GL_FRAMEBUFFER_COMPLETE) {
        LERROR("nOneStrip framebuffer is not complete");
    }

    glViewport(0, 0, _nAaSamples, ONEPIXEL);

    std::unique_ptr<ghoul::opengl::ProgramObject> nOneStripProgram =
        ghoul::opengl::ProgramObject::Build(
            "OneStrip MSAA",
            "${SHADERS}/framebuffer/nOneStripMSAA.vert",
            "${SHADERS}/framebuffer/nOneStripMSAA.frag"
        );

    nOneStripProgram->activate();

    ghoul::opengl::TextureUnit pixelSizeTextureUnit;
    pixelSizeTextureUnit.activate();
    glBindTexture(GL_TEXTURE_2D_MULTISAMPLE, pixelSizeTexture);
    nOneStripProgram->setUniform("pixelSizeTexture", pixelSizeTextureUnit);

    // render strip
    glDrawBuffers(1, textureBuffers);

    glClearColor(0.f, 1.f, 0.f, 1.f);
    glClear(GL_COLOR_BUFFER_BIT);
    glBindVertexArray(nOneStripVAO);
    glDisable(GL_DEPTH_TEST);
    glDepthMask(false);
    for (int sample = 0; sample < _nAaSamples; ++sample) {
        nOneStripProgram->setUniform("currentSample", sample);
        glDrawArrays(GL_TRIANGLES, sample * 6, 6);
    }
    /*nOneStripProgram->setUniform("currentSample", 0);
    glDrawArrays(GL_TRIANGLES, 0, 6 * _nAaSamples);*/
    glDepthMask(true);
    glEnable(GL_DEPTH_TEST);
    glBindVertexArray(0);

    saveTextureToMemory(GL_COLOR_ATTACHMENT0, _nAaSamples, 1, _mSAAPattern);
    // Convert back to [-1, 1] range and then scales to the current viewport size:
    for (int d = 0; d < _nAaSamples; ++d) {
        _mSAAPattern[d * 3] = (2.0 * _mSAAPattern[d * 3] - 1.0) /
                              static_cast<double>(viewport[2]);
        _mSAAPattern[(d * 3) + 1] = (2.0 * _mSAAPattern[(d * 3) + 1] - 1.0) /
                                    static_cast<double>(viewport[3]);
        _mSAAPattern[(d * 3) + 2] = 0.0;
    }

    nOneStripProgram->deactivate();

    // Restores default state
    glBindFramebuffer(GL_FRAMEBUFFER, defaultFbo);
    glViewport(viewport[0], viewport[1], viewport[2], viewport[3]);

    // Deletes unused buffers
    glDeleteFramebuffers(1, &pixelSizeFramebuffer);
    glDeleteTextures(1, &pixelSizeTexture);
    glDeleteBuffers(1, &pixelSizeQuadVBO);
    glDeleteVertexArrays(1, &pixelSizeQuadVAO);

    glDeleteFramebuffers(1, &nOneStripFramebuffer);
    glDeleteTextures(1, &nOneStripTexture);
    glDeleteBuffers(1, &nOneStripVBO);
    glDeleteVertexArrays(1, &nOneStripVAO);
}

<<<<<<< HEAD
void ABufferRenderer::render(float blackoutFactor, bool doPerformanceMeasurements) {
    std::unique_ptr<performance::PerformanceMeasurement> perf;
    if (doPerformanceMeasurements) {
        perf = std::make_unique<performance::PerformanceMeasurement>(
            "ABufferRenderer::render",
            OsEng.renderEngine().performanceManager()
            );
    }

//    PerfMeasure("ABufferRenderer::render");
=======
void ABufferRenderer::render(Scene* scene, Camera* camera, float blackoutFactor,
                             bool doPerformanceMeasurements)
{
    PerfMeasure("ABufferRenderer::render");
>>>>>>> a881eef1

    if (!scene || !camera) {
        return;
    }

    _mainColorTextureUnit = std::make_unique<ghoul::opengl::TextureUnit>();
    _mainColorTextureUnit->activate();
    glBindTexture(GL_TEXTURE_2D_MULTISAMPLE, _mainColorTexture);

    _mainDepthTextureUnit = std::make_unique<ghoul::opengl::TextureUnit>();
    _mainDepthTextureUnit->activate();
    glBindTexture(GL_TEXTURE_2D_MULTISAMPLE, _mainDepthTexture);

    glClear(GL_COLOR_BUFFER_BIT | GL_DEPTH_BUFFER_BIT);

    GLint defaultFbo;
    glGetIntegerv(GL_FRAMEBUFFER_BINDING, &defaultFbo);
    glBindFramebuffer(GL_FRAMEBUFFER, _mainFramebuffer);
    glClear(GL_COLOR_BUFFER_BIT | GL_DEPTH_BUFFER_BIT);

    // Reset
    clear();
    glEnable(GL_DEPTH_TEST);
    glEnable(GL_BLEND);

    // Step 1: Render geometries to the fragment buffer

    // Bind head-pointer image for read-write
    glBindBufferBase(GL_ATOMIC_COUNTER_BUFFER, 0, _atomicCounterBuffer);
    glBindImageTexture(0, _anchorPointerTexture, 0, GL_FALSE, 0, GL_READ_WRITE, GL_R32UI);
    glBindImageTexture(1, _fragmentTexture, 0, GL_FALSE, 0, GL_READ_WRITE, GL_RGBA32UI);

    // Render the scene to the fragment buffer. Collect renderer tasks (active raycasters)
    int renderBinMask = static_cast<int>(Renderable::RenderBin::Background) |
        static_cast<int>(Renderable::RenderBin::Opaque) |
        static_cast<int>(Renderable::RenderBin::Transparent) |
        static_cast<int>(Renderable::RenderBin::Overlay);

    Time time = OsEng.timeManager().time();
    RenderData data {
        *camera,
        psc(),
        time,
        doPerformanceMeasurements,
        renderBinMask,
        {}
    };
    RendererTasks tasks;
    scene->render(data, tasks);
    _blackoutFactor = blackoutFactor;

    glBindFramebuffer(GL_FRAMEBUFFER, defaultFbo);


    // Step 2: Perform raycasting tasks requested by the scene
    for (const RaycasterTask& raycasterTask : tasks.raycasterTasks) {
        VolumeRaycaster* raycaster = raycasterTask.raycaster;
        ghoul::opengl::ProgramObject* program = _boundsPrograms[raycaster].get();
        if (program) {
            program->activate();
            program->setUniform("_exit_", false);
            raycaster->renderEntryPoints(raycasterTask.renderData, *program);
            program->setUniform("_exit_", true);
            raycaster->renderExitPoints(raycasterTask.renderData, *program);
            program->deactivate();
        }
        else {
            LWARNING("Raycaster is not attached when trying to perform raycaster task");
        }
    }


    // Step 3: Resolve the buffer
    _resolveProgram->activate();

    // TEMPORARY GAMMA CORRECTION.

    glm::vec3 cameraPos = data.camera.position().vec3();
    float maxComponent = std::max(
        std::max(std::abs(cameraPos.x), std::abs(cameraPos.y)), std::abs(cameraPos.z)
    );
    float logDistance = std::log(glm::length(cameraPos / maxComponent) * maxComponent)
        / std::log(10.f);

    const float minLogDist = 15.f;
    const float maxLogDist = 20.f;

    float t = (logDistance - minLogDist) / (maxLogDist - minLogDist);
    t = glm::clamp(t, 0.0f, 1.0f);
    const float gamma = 1.f * (1.f - t) + 2.2f * t;

    _resolveProgram->setUniform("gamma", gamma);

    // END TEMPORARY GAMMA CORRECTION.

    _resolveProgram->setUniform("mainColorTexture", _mainColorTextureUnit->unitNumber());
    _resolveProgram->setUniform("mainDepthTexture", _mainDepthTextureUnit->unitNumber());
    _resolveProgram->setUniform("blackoutFactor", _blackoutFactor);
    _resolveProgram->setUniform("nAaSamples", _nAaSamples);

    for (const RaycasterTask& raycasterTask : tasks.raycasterTasks) {
        preRaycast(raycasterTask);
    }

    glBindVertexArray(_screenQuad);
    glDrawArrays(GL_TRIANGLES, 0, 6);

    for (const RaycasterTask& raycasterTask : tasks.raycasterTasks) {
        postRaycast(raycasterTask);
    }

    _resolveProgram->deactivate();

    _mainColorTextureUnit = nullptr;
    _mainDepthTextureUnit = nullptr;
}

void ABufferRenderer::preRaycast(const RaycasterTask& raycasterTask) {
    VolumeRaycaster& raycaster = *raycasterTask.raycaster;
    const RaycastData& raycastData = _raycastData[&raycaster];
    const RenderData& renderData = raycasterTask.renderData;

    raycaster.preRaycast(raycastData, *_resolveProgram);

    glm::vec3 localCameraPosition;
    bool cameraIsInside = raycaster.cameraIsInside(renderData, localCameraPosition);
    int uniformIndex = raycastData.id + 1; // uniforms are indexed from 1 (not from 0)
    _resolveProgram->setUniform(
        "insideRaycaster" + std::to_string(uniformIndex),
        cameraIsInside
    );
    if (cameraIsInside) {
        _resolveProgram->setUniform(
            "cameraPosInRaycaster" + std::to_string(uniformIndex),
            localCameraPosition
        );
    }
}

void ABufferRenderer::postRaycast(const RaycasterTask& raycasterTask) {
    VolumeRaycaster& raycaster = *raycasterTask.raycaster;
    const RaycastData& raycastData = _raycastData[&raycaster];

    raycaster.postRaycast(raycastData, *_resolveProgram);
}

void ABufferRenderer::setResolution(glm::ivec2 res) {
    if (res != _resolution) {
        _resolution = std::move(res);
        _dirtyResolution = true;
    }
}

void ABufferRenderer::setNAaSamples(int nAaSamples) {
    _nAaSamples = nAaSamples;
    if (_nAaSamples == 0) {
        _nAaSamples = 1;
    }
    if (_nAaSamples > 8) {
        LERROR("Framebuffer renderer does not support more than 8 MSAA samples.");
        _nAaSamples = 8;
    }
    _dirtyResolution = true;
}

void ABufferRenderer::setHDRExposure(float hdrExposure) {
    _hdrExposure = hdrExposure;
    if (_hdrExposure < 0.0) {
        LERROR("HDR Exposure constant must be greater than zero.");
        _hdrExposure = 1.0;
    }
}

void ABufferRenderer::setHDRBackground(float hdrBackground) {
    _hdrBackground = hdrBackground;
    if (_hdrBackground < 0.0) {
        LERROR("HDR Background constant must be greater than zero.");
        _hdrBackground = 1.0;
    }
}


void ABufferRenderer::setGamma(float gamma) {
    _gamma = gamma;
    if (_gamma < 0.0f) {
        LERROR("Gamma value must be greater than zero.");
        _gamma = 2.2f;
    }
}

float ABufferRenderer::hdrBackground() const {
    return _hdrBackground;
}

int ABufferRenderer::nAaSamples() const {
    return _nAaSamples;
}

std::vector<double> ABufferRenderer::mSSAPattern() const {
    return _mSAAPattern;
}

void ABufferRenderer::clear() {
    glBindBuffer(GL_PIXEL_UNPACK_BUFFER, _anchorPointerTextureInitializer);
    glBindTexture(GL_TEXTURE_2D, _anchorPointerTexture);

    glTexImage2D(
        GL_TEXTURE_2D,
        0,
        GL_R32UI,
        _resolution.x,
        _resolution.y,
        0,
        GL_RED_INTEGER,
        GL_UNSIGNED_INT,
        nullptr
    );
    glBindBuffer(GL_PIXEL_UNPACK_BUFFER, 0);

    static const GLuint zero = 1;
    glBindBufferBase(GL_ATOMIC_COUNTER_BUFFER, 0, _atomicCounterBuffer);
    glBufferSubData(GL_ATOMIC_COUNTER_BUFFER, 0, sizeof(zero), &zero);
    glBindBufferBase(GL_ATOMIC_COUNTER_BUFFER, 0, 0);
}

void ABufferRenderer::updateResolution() {
    PerfMeasure("ABufferRenderer::updateResolution");

    int totalPixels = _resolution.x * _resolution.y;
    glBindTexture(GL_TEXTURE_2D, _anchorPointerTexture);
    glTexImage2D(
        GL_TEXTURE_2D,
        0,
        GL_R32UI,
        _resolution.x,
        _resolution.y,
        0,
        GL_RED_INTEGER,
        GL_UNSIGNED_INT,
        nullptr
    );

    glTexParameteri(GL_TEXTURE_2D, GL_TEXTURE_MIN_FILTER, GL_NEAREST);
    glTexParameteri(GL_TEXTURE_2D, GL_TEXTURE_MAG_FILTER, GL_NEAREST);

    glBindBuffer(GL_PIXEL_UNPACK_BUFFER, _anchorPointerTextureInitializer);
    glBufferData(
        GL_PIXEL_UNPACK_BUFFER,
        totalPixels * sizeof(GLuint),
        nullptr,
        GL_STATIC_DRAW
    );

    GLuint* data = reinterpret_cast<GLuint*>(
        glMapBuffer(GL_PIXEL_UNPACK_BUFFER, GL_WRITE_ONLY)
    );
    memset(data, 0x00, totalPixels * sizeof(GLuint));
    glUnmapBuffer(GL_PIXEL_UNPACK_BUFFER);
    glBindBuffer(GL_PIXEL_UNPACK_BUFFER, 0);

    glBindBuffer(GL_TEXTURE_BUFFER, _fragmentBuffer);
    glBufferData(
        GL_TEXTURE_BUFFER,
        MaxAverageLayers*totalPixels * sizeof(GLuint) * 4,
        nullptr,
        GL_DYNAMIC_COPY
    );

    glBindTexture(GL_TEXTURE_BUFFER, _fragmentTexture);
    glTexBuffer(GL_TEXTURE_BUFFER, GL_RGBA32UI, _fragmentBuffer);
    glBindTexture(GL_TEXTURE_BUFFER, 0);

    glBindImageTexture(1, _fragmentTexture, 0, GL_FALSE, 0, GL_WRITE_ONLY, GL_RGBA32UI);

    glBindTexture(GL_TEXTURE_2D_MULTISAMPLE, _mainColorTexture);

    glTexImage2DMultisample(
        GL_TEXTURE_2D_MULTISAMPLE,
        _nAaSamples,
        GL_RGBA,
        _resolution.x,
        _resolution.y,
        true
    );

    glBindTexture(GL_TEXTURE_2D_MULTISAMPLE, _mainDepthTexture);
    glTexImage2DMultisample(
        GL_TEXTURE_2D_MULTISAMPLE,
        _nAaSamples,
        GL_DEPTH_COMPONENT32F,
        _resolution.x,
        _resolution.y,
        true
    );

    _dirtyResolution = false;
}

void ABufferRenderer::updateResolveDictionary() {
    ghoul::Dictionary dict;
    ghoul::Dictionary raycastersDict;

    for (const auto& raycastPair : _raycastData) {
        ghoul::Dictionary innerDict;
        int id = raycastPair.second.id;
        std::string namespaceName = raycastPair.second.namespaceName;
        std::string raycastPath = raycastPair.first->getRaycastPath();

        innerDict.setValue("id", id);
        innerDict.setValue("namespace", namespaceName);
        innerDict.setValue("bitmask", 1 << id);
        innerDict.setValue("raycastPath", raycastPath);

        raycastersDict.setValue(std::to_string(id), innerDict);
    }

    dict.setValue("raycasters", raycastersDict);

    ghoul::Dictionary helperPathsDict;
    for (size_t i = 0; i < _helperPaths.size(); ++i) {
        helperPathsDict.setValue(std::to_string(i), _helperPaths[i]);
    }

    dict.setValue("helperPaths", helperPathsDict);
    dict.setValue("raycastingEnabled", _raycastData.size() > 0);
    dict.setValue("storeSorted", true);
    dict.setValue("nRaycasters", static_cast<unsigned long long>(_raycastData.size()));

    _resolveDictionary = dict;

    OsEng.renderEngine().setResolveData(dict);

    _dirtyResolveDictionary = false;
}

void ABufferRenderer::updateRaycastData() {
    PerfMeasure("ABufferRenderer::updateRaycastData");

    _raycastData.clear();
    _boundsPrograms.clear();
    _helperPaths.clear();

    const std::vector<VolumeRaycaster*>& raycasters =
        OsEng.renderEngine().raycasterManager().raycasters();

    std::map<std::string, int> namespaceIndices;
    // raycaster ids are positive integers starting at 0. (for raycasters,
    // fragment type is id+1)
    int nextId = 0;
    int nextNamespaceIndex = 0;

    for (auto &raycaster : raycasters) {
        if (nextId > MaxRaycasters) {
            int nIgnored = MaxRaycasters - static_cast<int>(raycasters.size());
            LWARNING(fmt::format(
                "ABufferRenderer does not support more than 32 raycasters. "
                "Ignoring {} raycasters",
                nIgnored
            ));
            break;
        }

        RaycastData data;
        data.id = nextId++;

        std::string helperPath = raycaster->getHelperPath();
        // Each new helper path generates a new namespace,
        // to avoid glsl name collisions between raycaster implementaitons.
        // Assign a new namespace or find an already created index.

        if (helperPath == "") {
            data.namespaceName = "NAMESPACE_" + std::to_string(nextNamespaceIndex++);
        } else {
            auto iter = namespaceIndices.find(helperPath);
            if (iter == namespaceIndices.end()) {
                int namespaceIndex = nextNamespaceIndex++;
                data.namespaceName = std::to_string(namespaceIndex);
                namespaceIndices[helperPath] = namespaceIndex;
                _helperPaths.push_back(helperPath);
            }
            else {
                data.namespaceName = "NAMESPACE_" + std::to_string(iter->second);
            }
        }

        _raycastData[raycaster] = data;
        std::string vsPath = raycaster->getBoundsVsPath();
        std::string fsPath = raycaster->getBoundsFsPath();
        ghoul::Dictionary dict;

        // set path to the current renderer's main fragment shader
        dict.setValue("rendererData", _rendererData);
        // parameterize the main fragment shader program with specific contents.
        // fsPath should point to a shader file defining a Fragment getFragment() function
        // instead of a void main() setting glFragColor, glFragDepth, etc.
        dict.setValue("fragmentPath", fsPath);
        dict.setValue("fragmentType", data.id + 1);
        try {
            _boundsPrograms[raycaster] = ghoul::opengl::ProgramObject::Build(
                "Volume " + std::to_string(data.id) + " bounds",
                vsPath,
                BoundsFragmentShaderPath,
                dict
            );
        }
        catch (ghoul::RuntimeError& error) {
            LERRORC(error.component, error.message);
        }
    }

    _dirtyRaycastData = false;
    _dirtyResolveDictionary = true;
}

void ABufferRenderer::updateRendererData() {
    PerfMeasure("ABufferRenderer::updateRendererData");

    ghoul::Dictionary dict;
    dict.setValue("fragmentRendererPath", std::string(RenderFragmentShaderPath));
    dict.setValue("maxLayers", MaxLayers);
    dict.setValue("maxTotalFragments", MaxLayers * _resolution.x * _resolution.y);

    _rendererData = dict;

    OsEng.renderEngine().setRendererData(dict);
    _dirtyRendererData = false;
}

void ABufferRenderer::saveTextureToMemory(const GLenum color_buffer_attachment,
    const int width, const int height, std::vector<double>& memory) const {

    if (!memory.empty()) {
        memory.clear();
    }

    memory.reserve(width * height * 3);
    std::vector<float> tmpMemory(width * height * 3);

    if (color_buffer_attachment != GL_DEPTH_ATTACHMENT) {
        glReadBuffer(color_buffer_attachment);
        glReadPixels(0, 0, width, height, GL_RGB, GL_FLOAT, tmpMemory.data());

    }
    else {
        glReadPixels(0, 0, width, height, GL_DEPTH_COMPONENT, GL_FLOAT, tmpMemory.data());
    }

    for (auto i = 0; i < width*height * 3; ++i) {
        memory[i] = static_cast<double>(tmpMemory[i]);
    }
}

} // namespace openspace<|MERGE_RESOLUTION|>--- conflicted
+++ resolved
@@ -560,23 +560,10 @@
     glDeleteVertexArrays(1, &nOneStripVAO);
 }
 
-<<<<<<< HEAD
-void ABufferRenderer::render(float blackoutFactor, bool doPerformanceMeasurements) {
-    std::unique_ptr<performance::PerformanceMeasurement> perf;
-    if (doPerformanceMeasurements) {
-        perf = std::make_unique<performance::PerformanceMeasurement>(
-            "ABufferRenderer::render",
-            OsEng.renderEngine().performanceManager()
-            );
-    }
-
-//    PerfMeasure("ABufferRenderer::render");
-=======
 void ABufferRenderer::render(Scene* scene, Camera* camera, float blackoutFactor,
                              bool doPerformanceMeasurements)
 {
     PerfMeasure("ABufferRenderer::render");
->>>>>>> a881eef1
 
     if (!scene || !camera) {
         return;
