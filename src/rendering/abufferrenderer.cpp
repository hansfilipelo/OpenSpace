/*****************************************************************************************
 *                                                                                       *
 * OpenSpace                                                                             *
 *                                                                                       *
 * Copyright (c) 2014-2017                                                               *
 *                                                                                       *
 * Permission is hereby granted, free of charge, to any person obtaining a copy of this  *
 * software and associated documentation files (the "Software"), to deal in the Software *
 * without restriction, including without limitation the rights to use, copy, modify,    *
 * merge, publish, distribute, sublicense, and/or sell copies of the Software, and to    *
 * permit persons to whom the Software is furnished to do so, subject to the following   *
 * conditions:                                                                           *
 *                                                                                       *
 * The above copyright notice and this permission notice shall be included in all copies *
 * or substantial portions of the Software.                                              *
 *                                                                                       *
 * THE SOFTWARE IS PROVIDED "AS IS", WITHOUT WARRANTY OF ANY KIND, EXPRESS OR IMPLIED,   *
 * INCLUDING BUT NOT LIMITED TO THE WARRANTIES OF MERCHANTABILITY, FITNESS FOR A         *
 * PARTICULAR PURPOSE AND NONINFRINGEMENT. IN NO EVENT SHALL THE AUTHORS OR COPYRIGHT    *
 * HOLDERS BE LIABLE FOR ANY CLAIM, DAMAGES OR OTHER LIABILITY, WHETHER IN AN ACTION OF  *
 * CONTRACT, TORT OR OTHERWISE, ARISING FROM, OUT OF OR IN CONNECTION WITH THE SOFTWARE  *
 * OR THE USE OR OTHER DEALINGS IN THE SOFTWARE.                                         *
 ****************************************************************************************/

#include <openspace/rendering/abufferrenderer.h>

#include <openspace/engine/openspaceengine.h>
#include <openspace/engine/wrapper/windowwrapper.h>
#include <openspace/performance/performancemeasurement.h>
#include <openspace/rendering/raycastermanager.h>
#include <openspace/rendering/renderengine.h>
#include <openspace/rendering/renderable.h>
#include <openspace/rendering/volumeraycaster.h>
#include <openspace/rendering/deferredcaster.h>
#include <openspace/scene/scene.h>
#include <openspace/util/camera.h>
#include <openspace/util/updatestructures.h>
#include <openspace/util/timemanager.h>

#include <ghoul/opengl/programobject.h>
#include <ghoul/opengl/textureunit.h>
#include <ghoul/misc/dictionary.h>
#include <ghoul/misc/exception.h>

#include <string>
#include <iterator>

namespace {
    const char* _loggerCat = "ABufferRenderer";
    const char* BoundsFragmentShaderPath = "${SHADERS}/abuffer/boundsabuffer.frag";
    const char* RenderFragmentShaderPath = "${SHADERS}/abuffer/renderabuffer.frag";
    const int MaxRaycasters = 32;
    const int MaxLayers = 32;
    const int MaxAverageLayers = 8;
} // namespace

namespace openspace {

ABufferRenderer::ABufferRenderer()
    : _camera(nullptr)
    , _scene(nullptr)
    , _resolution(glm::ivec2(0))
    , _dirtyResolution(true)
    , _dirtyRendererData(true)
    , _dirtyRaycastData(true)
    , _dirtyResolveDictionary(true)
    , _resolveProgram(nullptr)
    , _hdrExposure(0.4)
    , _hdrBackground(2.8)
    , _gamma(2.2)
    , _mSAAPattern(nullptr)
{}

ABufferRenderer::~ABufferRenderer() {}

void ABufferRenderer::initialize() {
    LINFO("Initializing ABufferRenderer");
    const GLfloat size = 1.0f;
    const GLfloat vertex_data[] = {
        //      x      y     s     t
        -size, -size, 0.0f, 1.0f,
        size,    size, 0.0f, 1.0f, 
        -size,  size, 0.0f, 1.0f, 
        -size, -size, 0.0f, 1.0f, 
        size, -size, 0.0f, 1.0f, 
        size,    size, 0.0f, 1.0f,
    };


    glGenVertexArrays(1, &_screenQuad);
    glBindVertexArray(_screenQuad);

    glGenBuffers(1, &_vertexPositionBuffer);
    glBindBuffer(GL_ARRAY_BUFFER, _vertexPositionBuffer);

    glBufferData(GL_ARRAY_BUFFER, sizeof(vertex_data), vertex_data, GL_STATIC_DRAW);
    glVertexAttribPointer(
        0,
        4,
        GL_FLOAT,
        GL_FALSE,
        sizeof(GLfloat) * 4,
        nullptr
    );
    glEnableVertexAttribArray(0);

    glGenTextures(1, &_anchorPointerTexture);
    glGenBuffers(1, &_anchorPointerTextureInitializer);
    glGenBuffers(1, &_atomicCounterBuffer);
    glBindBuffer(GL_ATOMIC_COUNTER_BUFFER, _atomicCounterBuffer);
    glBufferData(GL_ATOMIC_COUNTER_BUFFER, sizeof(GLuint), nullptr, GL_DYNAMIC_COPY);
    glGenBuffers(1, &_fragmentBuffer);
    glGenTextures(1, &_fragmentTexture);

    glGenTextures(1, &_mainColorTexture);
    glGenTextures(1, &_mainDepthTexture);
    glGenFramebuffers(1, &_mainFramebuffer);

    GLint defaultFbo;
    glGetIntegerv(GL_FRAMEBUFFER_BINDING, &defaultFbo);

    updateResolution();
    updateRendererData();
    updateRaycastData();
    updateResolveDictionary();
    updateMSAASamplingPattern();

    glBindFramebuffer(GL_FRAMEBUFFER, _mainFramebuffer);
    glFramebufferTexture2D(
        GL_FRAMEBUFFER,
        GL_COLOR_ATTACHMENT0,
        GL_TEXTURE_2D_MULTISAMPLE,
        _mainColorTexture,
        0
    );
    glFramebufferTexture2D(
        GL_FRAMEBUFFER,
        GL_DEPTH_ATTACHMENT,
        GL_TEXTURE_2D_MULTISAMPLE,
        _mainDepthTexture,
        0
    );

    GLenum status = glCheckFramebufferStatus(GL_FRAMEBUFFER);
    if (status != GL_FRAMEBUFFER_COMPLETE) {
        LERROR("Main framebuffer is not complete");
    }

    glBindFramebuffer(GL_FRAMEBUFFER, defaultFbo);

    try {
        ghoul::Dictionary dict;
        dict.setValue("resolveData", _resolveDictionary);
        dict.setValue("rendererData", _rendererData);

        _resolveProgram = ghoul::opengl::ProgramObject::Build(
            "ABuffer Resolve",
            "${SHADERS}/abuffer/resolveabuffer.vert",
            "${SHADERS}/abuffer/resolveabuffer.frag",
            dict
        );
    } catch (const ghoul::RuntimeError& e) {
        LERRORC(e.component, e.message);
    }

    OsEng.renderEngine().raycasterManager().addListener(*this);
}

void ABufferRenderer::deinitialize() {
    LINFO("Deinitializing ABufferRenderer");
    glDeleteBuffers(1, &_fragmentBuffer);
    glDeleteTextures(1, &_fragmentTexture);

    glDeleteTextures(1, &_anchorPointerTexture);
    glDeleteBuffers(1, &_anchorPointerTextureInitializer);
    glDeleteBuffers(1, &_atomicCounterBuffer);

    glDeleteBuffers(1, &_vertexPositionBuffer);
    glDeleteVertexArrays(1, &_screenQuad);

    OsEng.renderEngine().raycasterManager().removeListener(*this);
}

void ABufferRenderer::raycastersChanged(VolumeRaycaster&, bool) {
    _dirtyRaycastData = true;
}

void ABufferRenderer::update() {
    PerfMeasure("ABufferRenderer::update");

    // Make sure that the fragment buffer has the correct resoliution
    // according to the output render buffer size
    if (_dirtyResolution) {
        updateResolution();
        updateMSAASamplingPattern();
    }

    // Make sure that the renderengine gets the correct render data
    // to feed into all render programs.
    // This will trigger a recompilation of all the shader programs
    // involved in rendering geometries.
    if (_dirtyRendererData) {
        updateRendererData();
    }

    // Make sure that all raycaster data is up to date.
    if (_dirtyRaycastData) {
        updateRaycastData();
    }

    // Make sure that the resolve dictionary is up to date.
    // The resolve dictionary contains information for all
    // ray casters, including shader include paths.

    if (_dirtyResolveDictionary) {
        updateResolveDictionary();
        ghoul::Dictionary dict;
        dict.setValue("resolveData", _resolveDictionary);
        dict.setValue("rendererData", _rendererData);
        _resolveProgram->setDictionary(dict);
    }

    // If the resolve dictionary changed (or a file changed on disk)
    // then rebuild the resolve program.
    if (_resolveProgram->isDirty()) {
        try {
            _resolveProgram->rebuildFromFile();
        } catch (const ghoul::RuntimeError& error) {
            LERRORC(error.component, error.message);
        }
    }

    for (auto &program : _boundsPrograms) {
        if (program.second->isDirty()) {
            try {
                program.second->rebuildFromFile();
            } catch (const ghoul::RuntimeError e) {
                LERRORC(e.component, e.message);
            }
        }
    }
}

<<<<<<< HEAD
void ABufferRenderer::updateMSAASamplingPattern() {
    LINFO("Updating MSAA Sampling Pattern");

    const int GRIDSIZE = 32;
    GLfloat step = 2.0f / static_cast<GLfloat>(GRIDSIZE);
    GLfloat sizeX = -1.0f,
        sizeY = 1.0f;

    const int NVERTEX = 4 * 6;
    GLfloat openPixelSizeVertexData[GRIDSIZE * GRIDSIZE * NVERTEX];

    for (int y = 0; y < GRIDSIZE; ++y) {
        for (int x = 0; x < GRIDSIZE; ++x) {
            openPixelSizeVertexData[y * GRIDSIZE * NVERTEX + x * NVERTEX] = sizeX;
            openPixelSizeVertexData[y * GRIDSIZE * NVERTEX + x * NVERTEX + 1] = sizeY - step;
            openPixelSizeVertexData[y * GRIDSIZE * NVERTEX + x * NVERTEX + 2] = 0.0f;
            openPixelSizeVertexData[y * GRIDSIZE * NVERTEX + x * NVERTEX + 3] = 1.0f;

            openPixelSizeVertexData[y * GRIDSIZE * NVERTEX + x * NVERTEX + 4] = sizeX + step;
            openPixelSizeVertexData[y * GRIDSIZE * NVERTEX + x * NVERTEX + 5] = sizeY;
            openPixelSizeVertexData[y * GRIDSIZE * NVERTEX + x * NVERTEX + 6] = 0.0f;
            openPixelSizeVertexData[y * GRIDSIZE * NVERTEX + x * NVERTEX + 7] = 1.0f;

            openPixelSizeVertexData[y * GRIDSIZE * NVERTEX + x * NVERTEX + 8] = sizeX;
            openPixelSizeVertexData[y * GRIDSIZE * NVERTEX + x * NVERTEX + 9] = sizeY;
            openPixelSizeVertexData[y * GRIDSIZE * NVERTEX + x * NVERTEX + 10] = 0.0f;
            openPixelSizeVertexData[y * GRIDSIZE * NVERTEX + x * NVERTEX + 11] = 1.0f;

            openPixelSizeVertexData[y * GRIDSIZE * NVERTEX + x * NVERTEX + 12] = sizeX;
            openPixelSizeVertexData[y * GRIDSIZE * NVERTEX + x * NVERTEX + 13] = sizeY - step;
            openPixelSizeVertexData[y * GRIDSIZE * NVERTEX + x * NVERTEX + 14] = 0.0f;
            openPixelSizeVertexData[y * GRIDSIZE * NVERTEX + x * NVERTEX + 15] = 1.0f;

            openPixelSizeVertexData[y * GRIDSIZE * NVERTEX + x * NVERTEX + 16] = sizeX + step;
            openPixelSizeVertexData[y * GRIDSIZE * NVERTEX + x * NVERTEX + 17] = sizeY - step;
            openPixelSizeVertexData[y * GRIDSIZE * NVERTEX + x * NVERTEX + 18] = 0.0f;
            openPixelSizeVertexData[y * GRIDSIZE * NVERTEX + x * NVERTEX + 19] = 1.0f;

            openPixelSizeVertexData[y * GRIDSIZE * NVERTEX + x * NVERTEX + 20] = sizeX + step;
            openPixelSizeVertexData[y * GRIDSIZE * NVERTEX + x * NVERTEX + 21] = sizeY;
            openPixelSizeVertexData[y * GRIDSIZE * NVERTEX + x * NVERTEX + 22] = 0.0f;
            openPixelSizeVertexData[y * GRIDSIZE * NVERTEX + x * NVERTEX + 23] = 1.0f;

            sizeX += step;
        }
        sizeX = -1.0f;
        sizeY -= step;
    }

    GLuint pixelSizeQuadVAO = 0,
        pixelSizeQuadVBO = 0;

    glGenVertexArrays(1, &pixelSizeQuadVAO);
    glBindVertexArray(pixelSizeQuadVAO);

    glGenBuffers(1, &pixelSizeQuadVBO);
    glBindBuffer(GL_ARRAY_BUFFER, pixelSizeQuadVBO);

    glBufferData(GL_ARRAY_BUFFER, sizeof(GLfloat) * GRIDSIZE * GRIDSIZE * NVERTEX, openPixelSizeVertexData, GL_STATIC_DRAW);

    // Position
    glVertexAttribPointer(
        0,
        4,
        GL_FLOAT,
        GL_FALSE,
        0,
        nullptr
    );
    glEnableVertexAttribArray(0);

    // Saves current state
    GLint defaultFbo;
    glGetIntegerv(GL_FRAMEBUFFER_BINDING, &defaultFbo);
    GLint viewport[4];
    glGetIntegerv(GL_VIEWPORT, viewport);

    // Main framebuffer
    GLuint pixelSizeTexture = 0;
    GLuint pixelSizeFramebuffer = 0;

    glGenTextures(1, &pixelSizeTexture);
    glBindTexture(GL_TEXTURE_2D_MULTISAMPLE, pixelSizeTexture);

    const GLsizei ONEPIXEL = 1;
    glTexImage2DMultisample(
        GL_TEXTURE_2D_MULTISAMPLE,
        _nAaSamples,
        GL_RGBA32F,
        ONEPIXEL,
        ONEPIXEL,
        true
    );

    glViewport(0, 0, ONEPIXEL, ONEPIXEL);

    glGenFramebuffers(1, &pixelSizeFramebuffer);
    glBindFramebuffer(GL_FRAMEBUFFER, pixelSizeFramebuffer);
    glFramebufferTexture2D(GL_FRAMEBUFFER, GL_COLOR_ATTACHMENT0, GL_TEXTURE_2D_MULTISAMPLE, pixelSizeTexture, 0);

    GLenum textureBuffers[1] = { GL_COLOR_ATTACHMENT0 };
    glDrawBuffers(1, textureBuffers);

    glClearColor(0.0f, 0.0f, 0.0f, 1.0f);
    glClear(GL_COLOR_BUFFER_BIT);

    GLenum status = glCheckFramebufferStatus(GL_FRAMEBUFFER);
    if (status != GL_FRAMEBUFFER_COMPLETE) {
        LERROR("MSAA Sampling pattern framebuffer is not complete");
        return;
    }

    std::unique_ptr<ghoul::opengl::ProgramObject> pixelSizeProgram = nullptr;
    try {
        pixelSizeProgram = ghoul::opengl::ProgramObject::Build(
            "OnePixel MSAA",
            "${SHADERS}/framebuffer/pixelSizeMSAA.vert",
            "${SHADERS}/framebuffer/pixelSizeMSAA.frag"
        );
    }
    catch (const ghoul::RuntimeError& e) {
        LERRORC(e.component, e.message);
    }

    pixelSizeProgram->activate();

    // Draw sub-pixel grid
    glEnable(GL_SAMPLE_SHADING);
    glBindVertexArray(pixelSizeQuadVAO);
    glDisable(GL_DEPTH_TEST);
    glDepthMask(false);
    glDrawArrays(GL_TRIANGLES, 0, GRIDSIZE * GRIDSIZE * 6);
    glBindVertexArray(0);
    glDepthMask(true);
    glEnable(GL_DEPTH_TEST);
    glDisable(GL_SAMPLE_SHADING);

    pixelSizeProgram->deactivate();

    // Now we render the Nx1 quad strip
    GLuint nOneStripFramebuffer = 0,
        nOneStripVAO = 0,
        nOneStripVBO = 0,
        nOneStripTexture = 0;

    sizeX = -1.0f;
    step = 2.0f / static_cast<GLfloat>(_nAaSamples);

    GLfloat * nOneStripVertexData = new GLfloat[_nAaSamples * (NVERTEX + 12)];

    for (int x = 0; x < _nAaSamples; ++x) {
        nOneStripVertexData[x * (NVERTEX + 12)] = sizeX;
        nOneStripVertexData[x * (NVERTEX + 12) + 1] = -1.0f;
        nOneStripVertexData[x * (NVERTEX + 12) + 2] = 0.0f;
        nOneStripVertexData[x * (NVERTEX + 12) + 3] = 1.0f;
        nOneStripVertexData[x * (NVERTEX + 12) + 4] = 0.0f;
        nOneStripVertexData[x * (NVERTEX + 12) + 5] = 0.0f;

        nOneStripVertexData[x * (NVERTEX + 12) + 6] = sizeX + step;
        nOneStripVertexData[x * (NVERTEX + 12) + 7] = 1.0f;
        nOneStripVertexData[x * (NVERTEX + 12) + 8] = 0.0f;
        nOneStripVertexData[x * (NVERTEX + 12) + 9] = 1.0f;
        nOneStripVertexData[x * (NVERTEX + 12) + 10] = 1.0f;
        nOneStripVertexData[x * (NVERTEX + 12) + 11] = 1.0f;

        nOneStripVertexData[x * (NVERTEX + 12) + 12] = sizeX;
        nOneStripVertexData[x * (NVERTEX + 12) + 13] = 1.0f;
        nOneStripVertexData[x * (NVERTEX + 12) + 14] = 0.0f;
        nOneStripVertexData[x * (NVERTEX + 12) + 15] = 1.0f;
        nOneStripVertexData[x * (NVERTEX + 12) + 16] = 1.0f;
        nOneStripVertexData[x * (NVERTEX + 12) + 17] = 0.0f;

        nOneStripVertexData[x * (NVERTEX + 12) + 18] = sizeX;
        nOneStripVertexData[x * (NVERTEX + 12) + 19] = -1.0f;
        nOneStripVertexData[x * (NVERTEX + 12) + 20] = 0.0f;
        nOneStripVertexData[x * (NVERTEX + 12) + 21] = 1.0f;
        nOneStripVertexData[x * (NVERTEX + 12) + 22] = 0.0f;
        nOneStripVertexData[x * (NVERTEX + 12) + 23] = 0.0f;

        nOneStripVertexData[x * (NVERTEX + 12) + 24] = sizeX + step;
        nOneStripVertexData[x * (NVERTEX + 12) + 25] = -1.0f;
        nOneStripVertexData[x * (NVERTEX + 12) + 26] = 0.0f;
        nOneStripVertexData[x * (NVERTEX + 12) + 27] = 1.0f;
        nOneStripVertexData[x * (NVERTEX + 12) + 28] = 0.0f;
        nOneStripVertexData[x * (NVERTEX + 12) + 29] = 1.0f;

        nOneStripVertexData[x * (NVERTEX + 12) + 30] = sizeX + step;
        nOneStripVertexData[x * (NVERTEX + 12) + 31] = 1.0f;
        nOneStripVertexData[x * (NVERTEX + 12) + 32] = 0.0f;
        nOneStripVertexData[x * (NVERTEX + 12) + 33] = 1.0f;
        nOneStripVertexData[x * (NVERTEX + 12) + 34] = 1.0f;
        nOneStripVertexData[x * (NVERTEX + 12) + 35] = 1.0f;

        sizeX += step;
    }

    glGenVertexArrays(1, &nOneStripVAO);
    glBindVertexArray(nOneStripVAO);
    glGenBuffers(1, &nOneStripVBO);
    glBindBuffer(GL_ARRAY_BUFFER, nOneStripVBO);
    glBufferData(GL_ARRAY_BUFFER, sizeof(GLfloat) * _nAaSamples * (NVERTEX + 12), nOneStripVertexData, GL_STATIC_DRAW);

    // position
    glVertexAttribPointer(
        0,
        4,
        GL_FLOAT,
        GL_FALSE,
        sizeof(GLfloat) * 6,
        nullptr
    );
    glEnableVertexAttribArray(0);

    // texture coords
    glVertexAttribPointer(
        1,
        2,
        GL_FLOAT,
        GL_FALSE,
        sizeof(GLfloat) * 6,
        reinterpret_cast<GLvoid*>(sizeof(GLfloat) * 4)
    );
    glEnableVertexAttribArray(1);
    delete[] nOneStripVertexData;

    // fbo texture buffer
    glGenTextures(1, &nOneStripTexture);
    glBindTexture(GL_TEXTURE_2D, nOneStripTexture);
    glTexImage2D(
        GL_TEXTURE_2D,
        0,
        GL_RGBA32F,
        _nAaSamples,
        ONEPIXEL,
        0,
        GL_RGBA,
        GL_FLOAT,
        nullptr
    );

    glTexParameteri(GL_TEXTURE_2D, GL_TEXTURE_MAG_FILTER, GL_LINEAR);
    glTexParameteri(GL_TEXTURE_2D, GL_TEXTURE_MIN_FILTER, GL_LINEAR);

    glGenFramebuffers(1, &nOneStripFramebuffer);
    glBindFramebuffer(GL_FRAMEBUFFER, nOneStripFramebuffer);
    glFramebufferTexture2D(
        GL_FRAMEBUFFER,
        GL_COLOR_ATTACHMENT0,
        GL_TEXTURE_2D,
        nOneStripTexture,
        0
    );

    status = glCheckFramebufferStatus(GL_FRAMEBUFFER);
    if (status != GL_FRAMEBUFFER_COMPLETE) {
        LERROR("nOneStrip framebuffer is not complete");
    }

    glViewport(0, 0, _nAaSamples, ONEPIXEL);

    std::unique_ptr<ghoul::opengl::ProgramObject> nOneStripProgram = nullptr;
    try {
        nOneStripProgram = ghoul::opengl::ProgramObject::Build(
            "OneStrip MSAA",
            "${SHADERS}/framebuffer/nOneStripMSAA.vert",
            "${SHADERS}/framebuffer/nOneStripMSAA.frag"
        );
    }
    catch (const ghoul::RuntimeError& e) {
        LERRORC(e.component, e.message);
    }

    nOneStripProgram->activate();

    ghoul::opengl::TextureUnit pixelSizeTextureUnit;
    pixelSizeTextureUnit.activate();
    glBindTexture(GL_TEXTURE_2D_MULTISAMPLE, pixelSizeTexture);
    nOneStripProgram->setUniform("pixelSizeTexture", pixelSizeTextureUnit);

    // render strip
    glDrawBuffers(1, textureBuffers);

    glClearColor(0.0f, 1.0f, 0.0f, 1.0f);
    glClear(GL_COLOR_BUFFER_BIT);
    glBindVertexArray(nOneStripVAO);
    glDisable(GL_DEPTH_TEST);
    glDepthMask(false);
    for (int sample = 0; sample < _nAaSamples; ++sample) {
        nOneStripProgram->setUniform("currentSample", sample);
        glDrawArrays(GL_TRIANGLES, sample * 6, 6);
    }
    /*nOneStripProgram->setUniform("currentSample", 0);
    glDrawArrays(GL_TRIANGLES, 0, 6 * _nAaSamples);*/
    glDepthMask(true);
    glEnable(GL_DEPTH_TEST);
    glBindVertexArray(0);

    saveTextureToMemory(GL_COLOR_ATTACHMENT0, _nAaSamples, 1, &_mSAAPattern);
    // Convert back to [-1, 1] range and then scales to the current viewport size:
    for (int d = 0; d < _nAaSamples; ++d) {
        _mSAAPattern[d * 3] = (2.0 * _mSAAPattern[d * 3] - 1.0) / static_cast<double>(viewport[2]);
        _mSAAPattern[(d * 3) + 1] = (2.0 * _mSAAPattern[(d * 3) + 1] - 1.0) / static_cast<double>(viewport[3]);
        _mSAAPattern[(d * 3) + 2] = 0.0;
    }
    
    nOneStripProgram->deactivate();

    // Restores default state
    glBindFramebuffer(GL_FRAMEBUFFER, defaultFbo);
    glViewport(viewport[0], viewport[1], viewport[2], viewport[3]);

    // Deletes unused buffers
    glDeleteFramebuffers(1, &pixelSizeFramebuffer);
    glDeleteTextures(1, &pixelSizeTexture);
    glDeleteBuffers(1, &pixelSizeQuadVBO);
    glDeleteVertexArrays(1, &pixelSizeQuadVAO);

    glDeleteFramebuffers(1, &nOneStripFramebuffer);
    glDeleteTextures(1, &nOneStripTexture);
    glDeleteBuffers(1, &nOneStripVBO);
    glDeleteVertexArrays(1, &nOneStripVAO);
}
    
=======
>>>>>>> e26e5c7f
void ABufferRenderer::render(float blackoutFactor, bool doPerformanceMeasurements) {
    PerfMeasure("ABufferRenderer::render");

    if (!_scene || !_camera) { 
        return;
    }

    _mainColorTextureUnit = std::make_unique<ghoul::opengl::TextureUnit>();
    _mainColorTextureUnit->activate();
    glBindTexture(GL_TEXTURE_2D_MULTISAMPLE, _mainColorTexture);

    _mainDepthTextureUnit = std::make_unique<ghoul::opengl::TextureUnit>();
    _mainDepthTextureUnit->activate();
    glBindTexture(GL_TEXTURE_2D_MULTISAMPLE, _mainDepthTexture);

    glClear(GL_COLOR_BUFFER_BIT | GL_DEPTH_BUFFER_BIT);

    GLint defaultFbo;
    glGetIntegerv(GL_FRAMEBUFFER_BINDING, &defaultFbo);
    glBindFramebuffer(GL_FRAMEBUFFER, _mainFramebuffer);
    glClear(GL_COLOR_BUFFER_BIT | GL_DEPTH_BUFFER_BIT);

    // Reset
    clear();
    glEnable(GL_DEPTH_TEST);
    glEnable(GL_BLEND);

    // Step 1: Render geometries to the fragment buffer

    // Bind head-pointer image for read-write
    glBindBufferBase(GL_ATOMIC_COUNTER_BUFFER, 0, _atomicCounterBuffer);
    glBindImageTexture(0, _anchorPointerTexture, 0, GL_FALSE, 0, GL_READ_WRITE, GL_R32UI);
    glBindImageTexture(1, _fragmentTexture, 0, GL_FALSE, 0, GL_READ_WRITE, GL_RGBA32UI);

    // Render the scene to the fragment buffer. Collect renderer tasks (active raycasters)
    int renderBinMask = static_cast<int>(Renderable::RenderBin::Background) |
        static_cast<int>(Renderable::RenderBin::Opaque) |
        static_cast<int>(Renderable::RenderBin::Transparent) |
        static_cast<int>(Renderable::RenderBin::Overlay);

    Time time = OsEng.timeManager().time();
    RenderData data {
        *_camera,
        psc(),
        time,
        doPerformanceMeasurements,
        renderBinMask,
        {}
    };
    RendererTasks tasks;
    _scene->render(data, tasks);
    _blackoutFactor = blackoutFactor;

    glBindFramebuffer(GL_FRAMEBUFFER, defaultFbo);


    // Step 2: Perform raycasting tasks requested by the scene
    for (const RaycasterTask& raycasterTask : tasks.raycasterTasks) {
        VolumeRaycaster* raycaster = raycasterTask.raycaster;
        ghoul::opengl::ProgramObject* program = _boundsPrograms[raycaster].get();
        if (program) {
            program->activate();
            program->setUniform("_exit_", false);
            raycaster->renderEntryPoints(raycasterTask.renderData, *program);
            program->setUniform("_exit_", true);
            raycaster->renderExitPoints(raycasterTask.renderData, *program);
            program->deactivate();
        }
        else {
            LWARNING("Raycaster is not attached when trying to perform raycaster task");
        }
    }


    // Step 3: Resolve the buffer
    _resolveProgram->activate();

    // TEMPORARY GAMMA CORRECTION.

    glm::vec3 cameraPos = data.camera.position().vec3();
    float maxComponent = std::max(
        std::max(std::abs(cameraPos.x), std::abs(cameraPos.y)), std::abs(cameraPos.z)
    );
    float logDistance = std::log(glm::length(cameraPos / maxComponent) * maxComponent)
        / std::log(10.f);

    const float minLogDist = 15;
    const float maxLogDist = 20;

    float t = (logDistance - minLogDist) / (maxLogDist - minLogDist);
    t = glm::clamp(t, 0.0f, 1.0f);
    const float gamma = 1.f * (1.f - t) + 2.2f * t;

    _resolveProgram->setUniform("gamma", gamma);

    // END TEMPORARY GAMMA CORRECTION.

    _resolveProgram->setUniform("mainColorTexture", _mainColorTextureUnit->unitNumber());
    _resolveProgram->setUniform("mainDepthTexture", _mainDepthTextureUnit->unitNumber());
    _resolveProgram->setUniform("blackoutFactor", _blackoutFactor);
    _resolveProgram->setUniform("nAaSamples", _nAaSamples);

    for (const RaycasterTask& raycasterTask : tasks.raycasterTasks) {
        preRaycast(raycasterTask);
    }

    glBindVertexArray(_screenQuad);
    glDrawArrays(GL_TRIANGLES, 0, 6);

    for (const RaycasterTask& raycasterTask : tasks.raycasterTasks) {
        postRaycast(raycasterTask);
    }

    _resolveProgram->deactivate();

    _mainColorTextureUnit = nullptr;
    _mainDepthTextureUnit = nullptr;
}


void ABufferRenderer::preRaycast(const RaycasterTask& raycasterTask) {
    VolumeRaycaster& raycaster = *raycasterTask.raycaster;
    const RaycastData& raycastData = _raycastData[&raycaster];
    const RenderData& renderData = raycasterTask.renderData;

    raycaster.preRaycast(raycastData, *_resolveProgram);

    glm::vec3 localCameraPosition;
    bool cameraIsInside = raycaster.cameraIsInside(renderData, localCameraPosition);
    int uniformIndex = raycastData.id + 1; // uniforms are indexed from 1 (not from 0)
    _resolveProgram->setUniform("insideRaycaster" + std::to_string(uniformIndex), cameraIsInside);
    if (cameraIsInside) {
        _resolveProgram->setUniform("cameraPosInRaycaster" + std::to_string(uniformIndex), localCameraPosition);
    }
}

void ABufferRenderer::postRaycast(const RaycasterTask& raycasterTask) {
    VolumeRaycaster& raycaster = *raycasterTask.raycaster;
    const RaycastData& raycastData = _raycastData[&raycaster];

    raycaster.postRaycast(raycastData, *_resolveProgram);
}

void ABufferRenderer::setScene(Scene* scene) {
    _scene = scene;
}

void ABufferRenderer::setCamera(Camera* camera) {
    _camera = camera;
}

void ABufferRenderer::setResolution(glm::ivec2 res) {
    if (res != _resolution) {
        _resolution = res;
        _dirtyResolution = true;
    }
}

void ABufferRenderer::setNAaSamples(const int nAaSamples) {
    _nAaSamples = nAaSamples;
    if (_nAaSamples == 0) {
        _nAaSamples = 1;
    }
    if (_nAaSamples > 8) {
        LERROR("Framebuffer renderer does not support more than 8 MSAA samples.");
        _nAaSamples = 8;
    }
    _dirtyResolution = true;
}

void ABufferRenderer::setHDRExposure(const float hdrExposure) {
    _hdrExposure = hdrExposure;
    if (_hdrExposure < 0.0) {
        LERROR("HDR Exposure constant must be greater than zero.");
        _hdrExposure = 1.0;
    }
}

void ABufferRenderer::setHDRBackground(const float hdrBackground) {
    _hdrBackground = hdrBackground;
    if (_hdrBackground < 0.0) {
        LERROR("HDR Background constant must be greater than zero.");
        _hdrBackground = 1.0;
    }
}


void ABufferRenderer::setGamma(const float gamma) {
    _gamma = gamma;
    if (_gamma < 0.0) {
        LERROR("Gamma value must be greater than zero.");
        _gamma = 2.2;
    }
}

float ABufferRenderer::hdrBackground() const {
    return _hdrBackground;
}

const int ABufferRenderer::nAaSamples() const {
    return _nAaSamples;
}

const double * ABufferRenderer::mSSAPattern() const {
    return _mSAAPattern;
}

void ABufferRenderer::clear() {
    glBindBuffer(GL_PIXEL_UNPACK_BUFFER, _anchorPointerTextureInitializer);
    glBindTexture(GL_TEXTURE_2D, _anchorPointerTexture);

    glTexImage2D(
        GL_TEXTURE_2D,
        0,
        GL_R32UI,
        _resolution.x,
        _resolution.y,
        0,
        GL_RED_INTEGER,
        GL_UNSIGNED_INT,
        nullptr
    );
    glBindBuffer(GL_PIXEL_UNPACK_BUFFER, 0);

    static const GLuint zero = 1;
    glBindBufferBase(GL_ATOMIC_COUNTER_BUFFER, 0, _atomicCounterBuffer);
    glBufferSubData(GL_ATOMIC_COUNTER_BUFFER, 0, sizeof(zero), &zero);
    glBindBufferBase(GL_ATOMIC_COUNTER_BUFFER, 0, 0);
}

void ABufferRenderer::updateResolution() {
    PerfMeasure("ABufferRenderer::updateResolution");

    int totalPixels = _resolution.x * _resolution.y;
    glBindTexture(GL_TEXTURE_2D, _anchorPointerTexture);
    glTexImage2D(
        GL_TEXTURE_2D,
        0,
        GL_R32UI,
        _resolution.x,
        _resolution.y,
        0,
        GL_RED_INTEGER,
        GL_UNSIGNED_INT,
        nullptr
    );

    glTexParameteri(GL_TEXTURE_2D, GL_TEXTURE_MIN_FILTER, GL_NEAREST);
    glTexParameteri(GL_TEXTURE_2D, GL_TEXTURE_MAG_FILTER, GL_NEAREST);

    glBindBuffer(GL_PIXEL_UNPACK_BUFFER, _anchorPointerTextureInitializer);
    glBufferData(
        GL_PIXEL_UNPACK_BUFFER,
        totalPixels * sizeof(GLuint),
        nullptr,
        GL_STATIC_DRAW
    );

    GLuint* data = reinterpret_cast<GLuint*>(
        glMapBuffer(GL_PIXEL_UNPACK_BUFFER, GL_WRITE_ONLY)
    );
    memset(data, 0x00, totalPixels * sizeof(GLuint));
    glUnmapBuffer(GL_PIXEL_UNPACK_BUFFER);
    glBindBuffer(GL_PIXEL_UNPACK_BUFFER, 0);

    glBindBuffer(GL_TEXTURE_BUFFER, _fragmentBuffer);
    glBufferData(
        GL_TEXTURE_BUFFER,
        MaxAverageLayers*totalPixels * sizeof(GLuint) * 4,
        nullptr,
        GL_DYNAMIC_COPY
    );

    glBindTexture(GL_TEXTURE_BUFFER, _fragmentTexture);
    glTexBuffer(GL_TEXTURE_BUFFER, GL_RGBA32UI, _fragmentBuffer);
    glBindTexture(GL_TEXTURE_BUFFER, 0);

    glBindImageTexture(1, _fragmentTexture, 0, GL_FALSE, 0, GL_WRITE_ONLY, GL_RGBA32UI);

    glBindTexture(GL_TEXTURE_2D_MULTISAMPLE, _mainColorTexture);

    glTexImage2DMultisample(
        GL_TEXTURE_2D_MULTISAMPLE,
        _nAaSamples,
        GL_RGBA,
        _resolution.x,
        _resolution.y,
        true
    );

    glBindTexture(GL_TEXTURE_2D_MULTISAMPLE, _mainDepthTexture);
    glTexImage2DMultisample(
        GL_TEXTURE_2D_MULTISAMPLE,
        _nAaSamples,
        GL_DEPTH_COMPONENT32F,
        _resolution.x,
        _resolution.y,
        true
    );

    _dirtyResolution = false;
}



void ABufferRenderer::updateResolveDictionary() {
    ghoul::Dictionary dict;
    ghoul::Dictionary raycastersDict;

    for (const auto& raycastPair : _raycastData) {
        ghoul::Dictionary innerDict;
        int id = raycastPair.second.id;
        std::string namespaceName = raycastPair.second.namespaceName;
        std::string raycastPath = raycastPair.first->getRaycastPath();

        innerDict.setValue("id", id);
        innerDict.setValue("namespace", namespaceName);
        innerDict.setValue("bitmask", 1 << id);
        innerDict.setValue("raycastPath", raycastPath);

        raycastersDict.setValue(std::to_string(id), innerDict);
    }

    dict.setValue("raycasters", raycastersDict);

    ghoul::Dictionary helperPathsDict;
    for (size_t i = 0; i < _helperPaths.size(); ++i) {
        helperPathsDict.setValue(std::to_string(i), _helperPaths[i]);
    }

    dict.setValue("helperPaths", helperPathsDict);
    dict.setValue("raycastingEnabled", _raycastData.size() > 0);
    dict.setValue("storeSorted", true);
    dict.setValue("nRaycasters", static_cast<unsigned long long>(_raycastData.size()));

    _resolveDictionary = dict;

    OsEng.renderEngine().setResolveData(dict);

    _dirtyResolveDictionary = false;
}

void ABufferRenderer::updateRaycastData() {
    PerfMeasure("ABufferRenderer::updateRaycastData");

    _raycastData.clear();
    _boundsPrograms.clear();
    _helperPaths.clear();

    const std::vector<VolumeRaycaster*>& raycasters =
        OsEng.renderEngine().raycasterManager().raycasters();

    std::map<std::string, int> namespaceIndices;
    int nextId = 0; // raycaster ids are positive integers starting at 0. (for raycasters, fragment type is id+1)
    int nextNamespaceIndex = 0;

    for (auto &raycaster : raycasters) {
        if (nextId > MaxRaycasters) {
            int nIgnored = MaxRaycasters - static_cast<int>(raycasters.size());
            LWARNING(
                "ABufferRenderer does not support more than 32 raycasters. " <<
                "Ignoring " << nIgnored << " raycasters"
            );
            break;
        }

        RaycastData data;
        data.id = nextId++;

        std::string helperPath = raycaster->getHelperPath();
        // Each new helper path generates a new namespace,
        // to avoid glsl name collisions between raycaster implementaitons.
        // Assign a new namespace or find an already created index.

        if (helperPath == "") {
            data.namespaceName = "NAMESPACE_" + std::to_string(nextNamespaceIndex++);
        } else {
            auto iter = namespaceIndices.find(helperPath);
            if (iter == namespaceIndices.end()) {
                int namespaceIndex = nextNamespaceIndex++;
                data.namespaceName = std::to_string(namespaceIndex);
                namespaceIndices[helperPath] = namespaceIndex;
                _helperPaths.push_back(helperPath);
            }
            else {
                data.namespaceName = "NAMESPACE_" + std::to_string(iter->second);
            }
        }

        _raycastData[raycaster] = data;
        std::string vsPath = raycaster->getBoundsVsPath();
        std::string fsPath = raycaster->getBoundsFsPath();
        ghoul::Dictionary dict;

        // set path to the current renderer's main fragment shader
        dict.setValue("rendererData", _rendererData);
        // parameterize the main fragment shader program with specific contents.
        // fsPath should point to a shader file defining a Fragment getFragment() function
        // instead of a void main() setting glFragColor, glFragDepth, etc.
        dict.setValue("fragmentPath", fsPath);
        dict.setValue("fragmentType", data.id + 1);
        try {
            _boundsPrograms[raycaster] = ghoul::opengl::ProgramObject::Build(
                "Volume " + std::to_string(data.id) + " bounds",
                vsPath,
                BoundsFragmentShaderPath,
                dict
            );
        }
        catch (ghoul::RuntimeError& error) {
            LERRORC(error.component, error.message);
        }
    }

    _dirtyRaycastData = false;
    _dirtyResolveDictionary = true;
}

void ABufferRenderer::updateRendererData() {
    PerfMeasure("ABufferRenderer::updateRendererData");

    ghoul::Dictionary dict;
    dict.setValue("fragmentRendererPath", std::string(RenderFragmentShaderPath));
    dict.setValue("maxLayers", MaxLayers);
    dict.setValue("maxTotalFragments", MaxLayers * _resolution.x * _resolution.y);

    _rendererData = dict;

    OsEng.renderEngine().setRendererData(dict);
    _dirtyRendererData = false;
}

void ABufferRenderer::saveTextureToMemory(const GLenum color_buffer_attachment,
    const int width, const int height, double ** memory) const {

    if (*memory != nullptr) {
        delete[] * memory;
    }

    *memory = new double[width*height * 3];

    if (color_buffer_attachment != GL_DEPTH_ATTACHMENT) {
        glReadBuffer(color_buffer_attachment);
        glReadPixels(0, 0, width, height, GL_RGB, GL_FLOAT, *memory);

    }
    else {
        glReadPixels(0, 0, width, height, GL_DEPTH_COMPONENT, GL_FLOAT, *memory);
    }

}

}<|MERGE_RESOLUTION|>--- conflicted
+++ resolved
@@ -241,7 +241,6 @@
     }
 }
 
-<<<<<<< HEAD
 void ABufferRenderer::updateMSAASamplingPattern() {
     LINFO("Updating MSAA Sampling Pattern");
 
@@ -565,8 +564,6 @@
     glDeleteVertexArrays(1, &nOneStripVAO);
 }
     
-=======
->>>>>>> e26e5c7f
 void ABufferRenderer::render(float blackoutFactor, bool doPerformanceMeasurements) {
     PerfMeasure("ABufferRenderer::render");
 
