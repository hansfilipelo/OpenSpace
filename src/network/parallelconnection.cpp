/*****************************************************************************************
 *                                                                                       *
 * OpenSpace                                                                             *
 *                                                                                       *
 * Copyright (c) 2014-2018                                                               *
 *                                                                                       *
 * Permission is hereby granted, free of charge, to any person obtaining a copy of this  *
 * software and associated documentation files (the "Software"), to deal in the Software *
 * without restriction, including without limitation the rights to use, copy, modify,    *
 * merge, publish, distribute, sublicense, and/or sell copies of the Software, and to    *
 * permit persons to whom the Software is furnished to do so, subject to the following   *
 * conditions:                                                                           *
 *                                                                                       *
 * The above copyright notice and this permission notice shall be included in all copies *
 * or substantial portions of the Software.                                              *
 *                                                                                       *
 * THE SOFTWARE IS PROVIDED "AS IS", WITHOUT WARRANTY OF ANY KIND, EXPRESS OR IMPLIED,   *
 * INCLUDING BUT NOT LIMITED TO THE WARRANTIES OF MERCHANTABILITY, FITNESS FOR A         *
 * PARTICULAR PURPOSE AND NONINFRINGEMENT. IN NO EVENT SHALL THE AUTHORS OR COPYRIGHT    *
 * HOLDERS BE LIABLE FOR ANY CLAIM, DAMAGES OR OTHER LIABILITY, WHETHER IN AN ACTION OF  *
 * CONTRACT, TORT OR OTHERWISE, ARISING FROM, OUT OF OR IN CONNECTION WITH THE SOFTWARE  *
 * OR THE USE OR OTHER DEALINGS IN THE SOFTWARE.                                         *
 ****************************************************************************************/

#include <openspace/network/parallelconnection.h>

#include <ghoul/fmt.h>
#include <ghoul/io/socket/tcpsocket.h>
#include <ghoul/logging/logmanager.h>

namespace {
<<<<<<< HEAD
    constexpr const uint32_t ProtocolVersion = 3;
    constexpr const char* _loggerCat = "ParallelConnection";
=======
const uint32_t ProtocolVersion = 4;
const char* _loggerCat = "ParallelConnection";
>>>>>>> a5f476ed
} // namespace

namespace openspace {

ParallelConnection::Message::Message(MessageType t, std::vector<char> c)
    : type(t)
    , content(std::move(c))
{}

ParallelConnection::DataMessage::DataMessage(datamessagestructures::Type t,
                                             std::vector<char> c)
    : type(t)
    , content(std::move(c))
{}

ParallelConnection::ConnectionLostError::ConnectionLostError()
    : ghoul::RuntimeError("Parallel connection lost", "ParallelConnection")
{}

ParallelConnection::ParallelConnection(std::unique_ptr<ghoul::io::TcpSocket> socket)
    : _socket(std::move(socket))
{}

bool ParallelConnection::isConnectedOrConnecting() const {
    return _socket->isConnected() || _socket->isConnecting();
}

void ParallelConnection::sendDataMessage(const DataMessage& dataMessage) {
    const uint32_t dataMessageTypeOut = static_cast<uint32_t>(dataMessage.type);

    std::vector<char> messageContent;
    messageContent.insert(
        messageContent.end(),
        reinterpret_cast<const char*>(&dataMessageTypeOut),
        reinterpret_cast<const char*>(&dataMessageTypeOut) + sizeof(uint32_t)
    );

    messageContent.insert(messageContent.end(),
        dataMessage.content.begin(),
        dataMessage.content.end()
    );

    sendMessage(Message(MessageType::Data, messageContent));
}

bool ParallelConnection::sendMessage(const Message& message) {
    const uint32_t messageTypeOut = static_cast<uint32_t>(message.type);
    const uint32_t messageSizeOut = static_cast<uint32_t>(message.content.size());

    std::vector<char> header;

    //insert header into buffer
    header.push_back('O');
    header.push_back('S');

    header.insert(header.end(),
        reinterpret_cast<const char*>(&ProtocolVersion),
        reinterpret_cast<const char*>(&ProtocolVersion) + sizeof(uint32_t)
    );

    header.insert(header.end(),
        reinterpret_cast<const char*>(&messageTypeOut),
        reinterpret_cast<const char*>(&messageTypeOut) + sizeof(uint32_t)
    );

    header.insert(header.end(),
        reinterpret_cast<const char*>(&messageSizeOut),
        reinterpret_cast<const char*>(&messageSizeOut) + sizeof(uint32_t)
    );

    if (!_socket->put<char>(header.data(), header.size())) {
        return false;
    }
    if (!_socket->put<char>(message.content.data(), message.content.size())) {
        return false;
    }
    return true;
}

void ParallelConnection::disconnect() {
    if (_socket) {
        _socket->disconnect();
    }
}

ghoul::io::TcpSocket* ParallelConnection::socket() {
    return _socket.get();
}

ParallelConnection::Message ParallelConnection::receiveMessage() {
    // Header consists of 'OS' + majorVersion + minorVersion + messageSize
    constexpr size_t HeaderSize = 2 * sizeof(char) + 3 * sizeof(uint32_t);

    // Create basic buffer for receiving first part of messages
    std::vector<char> headerBuffer(HeaderSize);
    std::vector<char> messageBuffer;

    // Receive the header data
    if (!_socket->get(headerBuffer.data(), HeaderSize)) {
        LERROR("Failed to read header from socket. Disconencting.");
        throw ConnectionLostError();
    }

    // Make sure that header matches this version of OpenSpace
    if (!(headerBuffer[0] == 'O' && headerBuffer[1] && 'S')) {
        LERROR("Expected to read message header 'OS' from socket.");
        throw ConnectionLostError();
    }

    uint32_t* ptr = reinterpret_cast<uint32_t*>(&headerBuffer[2]);

    const uint32_t protocolVersionIn = *(ptr++);
    const uint32_t messageTypeIn = *(ptr++);
    const uint32_t messageSizeIn = *(ptr++);

    if (protocolVersionIn != ProtocolVersion) {
        LERROR(fmt::format(
            "Protocol versions do not match. Remote version: {}, Local version: {}",
            protocolVersionIn,
            ProtocolVersion
        ));
        throw ConnectionLostError();
    }

    const size_t messageSize = messageSizeIn;

    // Receive the payload
    messageBuffer.resize(messageSize);
    if (!_socket->get(messageBuffer.data(), messageSize)) {
        LERROR("Failed to read message from socket. Disconencting.");
        throw ConnectionLostError();
    }

    // And delegate decoding depending on type
    return Message(static_cast<MessageType>(messageTypeIn), messageBuffer);
}

} // namespace openspace<|MERGE_RESOLUTION|>--- conflicted
+++ resolved
@@ -29,13 +29,8 @@
 #include <ghoul/logging/logmanager.h>
 
 namespace {
-<<<<<<< HEAD
-    constexpr const uint32_t ProtocolVersion = 3;
+    constexpr const uint32_t ProtocolVersion = 4;
     constexpr const char* _loggerCat = "ParallelConnection";
-=======
-const uint32_t ProtocolVersion = 4;
-const char* _loggerCat = "ParallelConnection";
->>>>>>> a5f476ed
 } // namespace
 
 namespace openspace {
