/*****************************************************************************************
 *                                                                                       *
 * OpenSpace                                                                             *
 *                                                                                       *
 * Copyright (c) 2014-2016                                                               *
 *                                                                                       *
 * Permission is hereby granted, free of charge, to any person obtaining a copy of this  *
 * software and associated documentation files (the "Software"), to deal in the Software *
 * without restriction, including without limitation the rights to use, copy, modify,    *
 * merge, publish, distribute, sublicense, and/or sell copies of the Software, and to    *
 * permit persons to whom the Software is furnished to do so, subject to the following   *
 * conditions:                                                                           *
 *                                                                                       *
 * The above copyright notice and this permission notice shall be included in all copies *
 * or substantial portions of the Software.                                              *
 *                                                                                       *
 * THE SOFTWARE IS PROVIDED "AS IS", WITHOUT WARRANTY OF ANY KIND, EXPRESS OR IMPLIED,   *
 * INCLUDING BUT NOT LIMITED TO THE WARRANTIES OF MERCHANTABILITY, FITNESS FOR A         *
 * PARTICULAR PURPOSE AND NONINFRINGEMENT. IN NO EVENT SHALL THE AUTHORS OR COPYRIGHT    *
 * HOLDERS BE LIABLE FOR ANY CLAIM, DAMAGES OR OTHER LIABILITY, WHETHER IN AN ACTION OF  *
 * CONTRACT, TORT OR OTHERWISE, ARISING FROM, OUT OF OR IN CONNECTION WITH THE SOFTWARE  *
 * OR THE USE OR OTHER DEALINGS IN THE SOFTWARE.                                         *
 ****************************************************************************************/

<<<<<<< HEAD
=======
#include <openspace/interaction/interactionhandler.h>

>>>>>>> a244defd
#include <openspace/engine/openspaceengine.h>
#include <openspace/interaction/interactionhandler.h>
#include <openspace/query/query.h>
#include <openspace/rendering/renderengine.h>
#include <openspace/util/time.h>
#include <openspace/util/keys.h>

#include <ghoul/filesystem/filesystem.h>
#include <ghoul/logging/logmanager.h>
#include <ghoul/misc/interpolator.h>

#include <glm/gtx/quaternion.hpp>

#include <fstream>

namespace {
    const std::string _loggerCat = "InteractionHandler";

    const std::string KeyFocus = "Focus";
    const std::string KeyPosition = "Position";
    const std::string KeyRotation = "Rotation";
}

#include "interactionhandler_lua.inl"

namespace openspace {
namespace interaction {

#ifdef USE_OLD_INTERACTIONHANDLER


InteractionHandler::InteractionHandler()
    : properties::PropertyOwner()
    , _camera(nullptr)
    , _focusNode(nullptr)
    , _deltaTime(0.0)
    //, _validKeyLua(false)
    , _controllerSensitivity(1.f)
    , _invertRoll(true)
    , _invertRotation(false)
    , _keyboardController(nullptr)
    , _mouseController(nullptr)
    , _origin("origin", "Origin", "")
    , _coordinateSystem("coordinateSystem", "Coordinate System", "")
    , _currentKeyframeTime(-1.0)
{
    setName("Interaction");
    
    _origin.onChange([this](){
        SceneGraphNode* node = sceneGraphNode(_origin.value());
        if (!node) {
            LWARNING("Could not find a node in scenegraph called '" << _origin.value() <<"'");
            return;
        }
        setFocusNode(node);
    });
    addProperty(_origin);
    
    _coordinateSystem.onChange([this](){
        OsEng.renderEngine().changeViewPoint(_coordinateSystem.value());
    });
    addProperty(_coordinateSystem);
}

InteractionHandler::~InteractionHandler() {
    delete _keyboardController;
    delete _mouseController;
    for (size_t i = 0; i < _controllers.size(); ++i)
        delete _controllers[i];
}

void InteractionHandler::setKeyboardController(KeyboardController* controller) {
    assert(controller);
    delete _keyboardController;
    _keyboardController = controller;
    _keyboardController->setHandler(this);
}

void InteractionHandler::setMouseController(MouseController* controller) {
    assert(controller);
    delete _mouseController;
    _mouseController = controller;
    _mouseController->setHandler(this);
}

void InteractionHandler::addController(Controller* controller) {
    assert(controller);
    _controllers.push_back(controller);
    controller->setHandler(this);
}

void InteractionHandler::lockControls() {
    _mutex.lock();
}

void InteractionHandler::unlockControls() {
    _mutex.unlock();
}

void InteractionHandler::update(double deltaTime) {
    _deltaTime = deltaTime;
    _mouseController->update(deltaTime);
    
    bool hasKeys = false;
    psc pos;
    glm::quat q;
    
    _keyframeMutex.lock();

    if (_keyframes.size() > 4){    //wait until enough samples are buffered
        hasKeys = true;
        
        openspace::network::datamessagestructures::PositionKeyframe p0, p1, p2, p3;
        
        p0 = _keyframes[0];
        p1 = _keyframes[1];
        p2 = _keyframes[2];
        p3 = _keyframes[3];

        //interval check
        if (_currentKeyframeTime < p1._timeStamp){
            _currentKeyframeTime = p1._timeStamp;
        }

        double t0 = p1._timeStamp;
        double t1 = p2._timeStamp;
        double fact = (_currentKeyframeTime - t0) / (t1 - t0);

        
        
        //glm::dvec4 v = positionInterpCR.interpolate(fact, _keyframes[0]._position.dvec4(), _keyframes[1]._position.dvec4(), _keyframes[2]._position.dvec4(), _keyframes[3]._position.dvec4());
        glm::dvec4 v = ghoul::interpolateLinear(fact, p1._position.dvec4(), p2._position.dvec4());
        
        pos = psc(v.x, v.y, v.z, v.w);
        q = ghoul::interpolateLinear(fact, p1._viewRotationQuat, p2._viewRotationQuat);
        
        //we're done with this sample interval
        if (_currentKeyframeTime >= p2._timeStamp){
            _keyframes.erase(_keyframes.begin());
            _currentKeyframeTime = p1._timeStamp;
        }
        
        _currentKeyframeTime += deltaTime;
        
    }
    
    _keyframeMutex.unlock();
    
    if (hasKeys) {
        _camera->setPosition(pos);
        _camera->setRotation(q);
    }

        


    
}

void InteractionHandler::setFocusNode(SceneGraphNode* node) {
    
    if (_focusNode == node){
        return;
    }

    _focusNode = node;

    //orient the camera to the new node
    psc focusPos = node->worldPosition();
    psc camToFocus = focusPos - _camera->position();
    glm::vec3 viewDir = glm::normalize(camToFocus.vec3());
    glm::vec3 cameraView = glm::normalize(_camera->viewDirectionWorldSpace());
    //set new focus position
    _camera->setFocusPosition(node->worldPosition());
    float dot = glm::dot(viewDir, cameraView);

    //static const float Epsilon = 0.001f;
    if (dot < 1.f && dot > -1.f) {
    //if (glm::length(viewDir - cameraView) < 0.001) {
    //if (viewDir != cameraView) {
        glm::vec3 rotAxis = glm::normalize(glm::cross(viewDir, cameraView));
        float angle = glm::angle(viewDir, cameraView);
        glm::quat q = glm::angleAxis(angle, rotAxis);

        //rotate view to target new focus
        _camera->rotate(q);
    }
}

const SceneGraphNode* const InteractionHandler::focusNode() const {
    return _focusNode;
}

void InteractionHandler::setCamera(Camera* camera) {
    assert(camera);
    _camera = camera;
}
const Camera* const InteractionHandler::camera() const {
    return _camera;
}

//void InteractionHandler::keyboardCallback(int key, int action) {
//    if (_keyboardController) {
//        auto start = ghoul::HighResClock::now();
//        _keyboardController->keyPressed(KeyAction(action), Key(key), KeyModifier::None);
//        auto end = ghoul::HighResClock::now();
//        LINFO("Keyboard timing: " << std::chrono::duration_cast<std::chrono::nanoseconds>(end - start).count() << "ns");
//    }
//}

void InteractionHandler::mouseButtonCallback(MouseButton button, MouseAction action) {
    if (_mouseController)
        _mouseController->button(button, action);
}

void InteractionHandler::mousePositionCallback(double x, double y) {
    if (_mouseController)
        // TODO Remap screen coordinates to [0,1]
        _mouseController->move(static_cast<float>(x), static_cast<float>(y));
}

void InteractionHandler::mouseScrollWheelCallback(double pos) {
    if (_mouseController)
        _mouseController->scrollWheel(static_cast<int>(pos));
}

void InteractionHandler::orbit(const float &dx, const float &dy, const float &dz, const float &dist){

    lockControls();
    
    glm::vec3 cameraUp = glm::normalize((glm::inverse(_camera->viewRotationMatrix()) * glm::vec4(_camera->lookUpVectorCameraSpace(), 0))).xyz();
    glm::vec3 cameraRight = glm::cross(glm::vec3(_camera->viewDirectionWorldSpace()), cameraUp);

    glm::mat4 transform;
    transform = glm::rotate(glm::radians(dx * 100.f), cameraUp) * transform;
    transform = glm::rotate(glm::radians(dy * 100.f), cameraRight) * transform;
    transform = glm::rotate(glm::radians(dz * 100.f), glm::vec3(_camera->viewDirectionWorldSpace())) * transform;

    //get "old" focus position 
        
    psc camPos = _camera->position();
    psc focusPos = _camera->focusPosition();
    float distToFocusNodeCenter = (focusPos - camPos).length().lengthf();
    float focusNodeBounds = _focusNode ? _focusNode->boundingSphere().lengthf() : 0.f;

    float speedFactor = distToFocusNodeCenter - 0.098*focusNodeBounds;
        
    float rotationSpeed = glm::min(0.00001f * speedFactor, 100.0f);
    float zoomSpeed = glm::min(0.0000001f * speedFactor, 1.0f);
    float rollSpeed = 100.0f;
    

    glm::mat4 transform;
    transform = glm::rotate(glm::radians(dx * rotationSpeed), cameraUp) * transform;
    transform = glm::rotate(glm::radians(dy * rotationSpeed), cameraRight) * transform;
    transform = glm::rotate(glm::radians(dz * rollSpeed), _camera->viewDirection()) * transform;

    
    
    
    //// get camera position 
    //psc relative = _camera->position();

    // get camera position (UNSYNCHRONIZED)
    psc relative = _camera->unsynchedPosition();

    //get relative vector
    psc relative_focus_coordinate = relative - focusPos;
    //rotate relative vector
    relative_focus_coordinate = glm::inverse(transform) * relative_focus_coordinate.vec4();
    
    //get new new position of focus node
    psc origin;
    if (_focusNode) {
        origin = _focusNode->worldPosition();
    }

    //new camera position
    relative = origin + relative_focus_coordinate; 	


    psc target = relative + relative_focus_coordinate * dist * zoomSpeed;

    //don't fly into objects
    if ((target - origin).length() < focusNodeBounds){
        //target = relative;
    }

    unlockControls();

    
    _camera->setFocusPosition(origin);
    _camera->setPosition(target);
    _camera->rotate(glm::quat_cast(transform));
    
}

//void InteractionHandler::distance(const float &d){
//
//    lockControls();
//
//    psc relative = _camera->position();
//    const psc origin = (_focusNode) ? _focusNode->worldPosition() : psc();
//    psc relative_origin_coordinate = relative - origin;
//    // addition 100% of bounds (fix later to something node specific?)
//    float bounds = 2.f * (_focusNode ? _focusNode->boundingSphere().lengthf() : 0.f);
//
//    psc target = relative + relative_origin_coordinate * d;// *fmaxf(bounds, (1.f - d));
//    //don't fly into objects
//    if ((target - origin).length() < bounds){
//        target = relative;
//    }
//    _camera->setPosition(target);
//    
//    unlockControls();
//}

void InteractionHandler::orbitDelta(const glm::quat& rotation)
{
    lockControls();

    // the camera position
    psc relative = _camera->position();

    // should be changed to something more dynamic =)
    psc origin;
    if (_focusNode) {
        origin = _focusNode->worldPosition();
    }

    psc relative_origin_coordinate = relative - origin;
    //glm::mat4 rotation_matrix = glm::mat4_cast(glm::inverse(rotation));
    //relative_origin_coordinate = relative_origin_coordinate.vec4() * glm::inverse(rotation);
    relative_origin_coordinate = glm::inverse(rotation) * relative_origin_coordinate.vec4();
    relative = relative_origin_coordinate + origin;
    glm::mat4 la = glm::lookAt(_camera->position().vec3(), origin.vec3(), glm::rotate(rotation, glm::vec3(_camera->lookUpVectorCameraSpace())));
    
    unlockControls();
    
    _camera->setPosition(relative);
    //camera_->rotate(rotation);
    //camera_->setRotation(glm::mat4_cast(rotation));

    
    _camera->setRotation(glm::quat_cast(la));
    //camera_->setLookUpVector();

    
}

//<<<<<<< HEAD
//void InteractionHandler::distance(const PowerScaledScalar &dist, size_t iterations) {
//    if (iterations > 5)
//        return;
//    //assert(this_);
//    lockControls();
//    
//    psc relative = _camera->position();
//    const psc origin = (_node) ? _node->worldPosition() : psc();
//
//    psc relative_origin_coordinate = relative - origin;
//    const glm::vec3 dir(relative_origin_coordinate.direction());
//    glm::vec3 newdir = dir * dist[0];
//=======
void InteractionHandler::rotateDelta(const glm::quat& rotation)
{
    _camera->rotate(rotation);
}

void InteractionHandler::distanceDelta(const PowerScaledScalar& distance, size_t iterations)
{
    if (iterations > 5)
        return;
    //assert(this_);
    lockControls();
        
    psc relative = _camera->position();
    const psc origin = (_focusNode) ? _focusNode->worldPosition() : psc();
    
    unlockControls();

    psc relative_origin_coordinate = relative - origin;
    const glm::vec3 dir(relative_origin_coordinate.direction());
    glm::vec3 newdir = dir * distance[0];

    relative_origin_coordinate = newdir;
    relative_origin_coordinate[3] = distance[1];
    relative = relative + relative_origin_coordinate;

    relative_origin_coordinate = relative - origin;
    if (relative_origin_coordinate.vec4().x == 0.f && relative_origin_coordinate.vec4().y == 0.f && relative_origin_coordinate.vec4().z == 0.f)
        // TODO: this shouldn't be allowed to happen; a mechanism to prevent the camera to coincide with the origin is necessary (ab)
        return;

    newdir = relative_origin_coordinate.direction();

    // update only if on the same side of the origin
    if (glm::angle(newdir, dir) < 90.0f) {
        _camera->setPosition(relative);
    }
    else {
        PowerScaledScalar d2 = distance;
        d2[0] *= 0.75f;
        d2[1] *= 0.85f;
        distanceDelta(d2, iterations + 1);
    }
}

void InteractionHandler::lookAt(const glm::quat& rotation)
{
}

void InteractionHandler::keyboardCallback(Key key, KeyModifier modifier, KeyAction action) {
    // TODO package in script
    const float speed = _controllerSensitivity;
    const float dt = static_cast<float>(_deltaTime);
    if (action == KeyAction::Press || action == KeyAction::Repeat) {
        if ((key == Key::Right) && (modifier == KeyModifier::NoModifier)) {
            glm::vec3 euler(0.0, speed * dt*0.4, 0.0);
            glm::quat rot = glm::quat(euler);
            rotateDelta(rot);
        }
        if ((key == Key::Left) && (modifier == KeyModifier::NoModifier)) {
            glm::vec3 euler(0.0, -speed * dt*0.4, 0.0);
            glm::quat rot = glm::quat(euler);
            rotateDelta(rot);
        }
        if ((key == Key::Down) && (modifier == KeyModifier::NoModifier)) {
            glm::vec3 euler(speed * dt*0.4, 0.0, 0.0);
            glm::quat rot = glm::quat(euler);
            rotateDelta(rot);
        }
        if ((key == Key::Up) && (modifier == KeyModifier::NoModifier)) {
            glm::vec3 euler(-speed * dt*0.4, 0.0, 0.0);
            glm::quat rot = glm::quat(euler);
            rotateDelta(rot);
        }
        if ((key == Key::KeypadSubtract) && (modifier == KeyModifier::NoModifier)) {
            glm::vec2 s = OsEng.renderEngine().camera()->scaling();
            s[1] -= 0.5f;
            OsEng.renderEngine().camera()->setScaling(s);
        }
        if ((key == Key::KeypadAdd) && (modifier == KeyModifier::NoModifier)) {
            glm::vec2 s = OsEng.renderEngine().camera()->scaling();
            s[1] += 0.5f;
            OsEng.renderEngine().camera()->setScaling(s);
        }

        // iterate over key bindings
        //_validKeyLua = true;
        auto ret = _keyLua.equal_range({ key, modifier });
        for (auto it = ret.first; it != ret.second; ++it) {
            //OsEng.scriptEngine()->runScript(it->second);
            OsEng.scriptEngine().queueScript(it->second);
            //if (!_validKeyLua) {
            //    break;
            //}
        }
    }
}

void InteractionHandler::resetKeyBindings() {
    _keyLua.clear();
    //_validKeyLua = false;
}

void InteractionHandler::bindKey(Key key, KeyModifier modifier, std::string lua) {
    _keyLua.insert({
        {key, modifier},
        lua
    });
}

scripting::LuaLibrary InteractionHandler::luaLibrary() {
    return {
        "",
        {
            {
                "clearKeys",
                &luascriptfunctions::clearKeys,
                "",
                "Clear all key bindings"
            },
            {
                "bindKey",
                &luascriptfunctions::bindKey,
                "string, string",
                "Binds a key by name to a lua string command"
            },
            {
                "dt",
                &luascriptfunctions::dt,
                "",
                "Get current frame time"
            },
            {
                "distance",
                &luascriptfunctions::distance,
                "number",
                "Change distance to origin",
                true
            },
            {
                "setInteractionSensitivity",
                &luascriptfunctions::setInteractionSensitivity,
                "number",
                "Sets the global interaction sensitivity"
            },
            {
                "interactionSensitivity",
                &luascriptfunctions::interactionSensitivity,
                "",
                "Gets the current global interaction sensitivity"
            },
            {
                "setInvertRoll",
                &luascriptfunctions::setInvertRoll,
                "bool",
                "Sets the setting if roll movements are inverted"
            },
            {
                "invertRoll",
                &luascriptfunctions::invertRoll,
                "",
                "Returns the status of roll movement inversion"
            },
            {
                "setInvertRotation",
                &luascriptfunctions::setInvertRotation,
                "bool",
                "Sets the setting if rotation movements are inverted"
            },
            {
                "invertRotation",
                &luascriptfunctions::invertRotation,
                "",
                "Returns the status of rotation movement inversion"
            }
            
        }
    };
}

void InteractionHandler::setRotation(const glm::quat& rotation)
{
    _camera->setRotation(rotation);
}

double InteractionHandler::deltaTime() const {
    return _deltaTime;
}

void InteractionHandler::setInteractionSensitivity(float sensitivity) {
    _controllerSensitivity = sensitivity;
}

float InteractionHandler::interactionSensitivity() const {
    return _controllerSensitivity;
}

void InteractionHandler::setInvertRoll(bool invert) {
    _invertRoll = invert;
}

bool InteractionHandler::invertRoll() const {
    return _invertRoll;
}

void InteractionHandler::setInvertRotation(bool invert) {
    _invertRotation = invert;
}

bool InteractionHandler::invertRotation() const {
    return _invertRotation;
}

    void InteractionHandler::addKeyframe(const network::datamessagestructures::PositionKeyframe &kf){
    _keyframeMutex.lock();

    //save a maximum of 10 samples (1 seconds of buffer)
    if (_keyframes.size() >= 10){
        _keyframes.erase(_keyframes.begin());
    }
    _keyframes.push_back(kf);

    _keyframeMutex.unlock();
}

void InteractionHandler::clearKeyframes(){
    _keyframeMutex.lock();
    _keyframes.clear();
    _keyframeMutex.unlock();
}

#else // USE_OLD_INTERACTIONHANDLER

// InteractionHandler
InteractionHandler::InteractionHandler()
    : _origin("origin", "Origin", "")
    , _coordinateSystem("coordinateSystem", "Coordinate System", "")
    , _rotationalFriction("rotationalFriction", "Rotational Friction", true)
    , _horizontalFriction("horizontalFriction", "Horizontal Friction", true)
    , _verticalFriction("verticalFriction", "Vertical Friction", true)
    , _sensitivity("sensitivity", "Sensitivity", 0.002, 0.0001, 0.02)
    , _rapidness("rapidness", "Rapidness", 1, 0.1, 60)
{
    setName("Interaction");

    _origin.onChange([this]() {
        SceneGraphNode* node = sceneGraphNode(_origin.value());
        if (!node) {
            LWARNING("Could not find a node in scenegraph called '" << _origin.value() << "'");
            return;
        }
        setFocusNode(node);
    });

    _coordinateSystem.onChange([this]() {
        OsEng.renderEngine().changeViewPoint(_coordinateSystem.value());
    });

    // Create the interactionModes
    _inputState = std::make_unique<InputState>();
    // Inject the same mouse states to both orbital and global interaction mode
    _mouseStates = std::make_unique<OrbitalInteractionMode::MouseStates>(0.002, 1);
    _interactionModes.insert(
        std::pair<std::string, std::shared_ptr<InteractionMode>>(
            "OrbitalInteractionMode",
            std::make_shared<OrbitalInteractionMode>(_mouseStates)
            ));
    _interactionModes.insert(
        std::pair<std::string, std::shared_ptr<InteractionMode>>(
            "GlobeBrowsingInteractionMode",
            std::make_shared<GlobeBrowsingInteractionMode>(_mouseStates)
            ));

    // Set the interactionMode
    _currentInteractionMode = _interactionModes["OrbitalInteractionMode"];

    // Define lambda functions for changed properties
    _rotationalFriction.onChange([&]() {
        _mouseStates->setRotationalFriction(_rotationalFriction);
    });
    _horizontalFriction.onChange([&]() {
        _mouseStates->setHorizontalFriction(_horizontalFriction);
    });
    _verticalFriction.onChange([&]() {
        _mouseStates->setVerticalFriction(_verticalFriction);
    });
    _sensitivity.onChange([&]() {
        _mouseStates->setSensitivity(_sensitivity);
    });
    _rapidness.onChange([&]() {
        _mouseStates->setVelocityScaleFactor(_rapidness);
    });

    // Add the properties
    addProperty(_origin);
    addProperty(_coordinateSystem);

    addProperty(_rotationalFriction);
    addProperty(_horizontalFriction);
    addProperty(_verticalFriction);
    addProperty(_sensitivity);
    addProperty(_rapidness);
}

InteractionHandler::~InteractionHandler() {

}

void InteractionHandler::setFocusNode(SceneGraphNode* node) {
    _currentInteractionMode->setFocusNode(node);
}

void InteractionHandler::setCamera(Camera* camera) {
    _camera = camera;
}

void InteractionHandler::resetCameraDirection() {
    LINFO("Setting camera direction to point at focus node.");

    glm::dquat rotation = _camera->rotationQuaternion();
    glm::dvec3 focusPosition = focusNode()->worldPosition().dvec3();
    glm::dvec3 cameraPosition = _camera->positionVec3();
    glm::dvec3 lookUpVector = _camera->lookUpVectorWorldSpace();

    glm::dvec3 directionToFocusNode = glm::normalize(focusPosition - cameraPosition);

    // To make sure the lookAt function won't fail
    static const double epsilon = 0.000001;
    if (glm::dot(lookUpVector, directionToFocusNode) > 1.0 - epsilon) {
        // Change the look up vector a little bit
        lookUpVector = glm::normalize(lookUpVector + glm::dvec3(epsilon));
    }

    // Create the rotation to look at  focus node
    dmat4 lookAtMat = lookAt(
        dvec3(0, 0, 0),
        directionToFocusNode,
        lookUpVector);
    dquat rotationLookAtFocusNode = normalize(quat_cast(inverse(lookAtMat)));

    // Update camera Rotation
    _camera->setRotation(rotationLookAtFocusNode);

    // Explicitly synch
    _camera->preSynchronization();
    _camera->postSynchronizationPreDraw();
}

void InteractionHandler::setInteractionMode(std::shared_ptr<InteractionMode> interactionMode) {
    // Focus node is passed over from the previous interaction mode
    SceneGraphNode* focusNode = _currentInteractionMode->focusNode();

    // Set the interaction mode
    _currentInteractionMode = interactionMode;

    // Update the focusnode for the new interaction mode
    _currentInteractionMode->setFocusNode(focusNode);
}

void InteractionHandler::setInteractionMode(const std::string& interactionModeKey) {
    if (_interactionModes.find(interactionModeKey) != _interactionModes.end()) {
        setInteractionMode(_interactionModes[interactionModeKey]);
        LINFO("Interaction mode set to '" << interactionModeKey << "'");
    }
    else {
        std::string listInteractionModes("");
        for (auto pair : _interactionModes) {
            listInteractionModes += "'" + pair.first + "', ";
        }
        LWARNING("'" << interactionModeKey <<
            "' is not a valid interaction mode. Candidates are " << listInteractionModes);
    }
}

void InteractionHandler::lockControls() {

}

void InteractionHandler::unlockControls() {

}

void InteractionHandler::update(double deltaTime) { 
    ghoul_assert(_inputState != nullptr, "InputState cannot be null!");
    ghoul_assert(_camera != nullptr, "Camera cannot be null!");

    if (_cameraUpdatedFromScript) {
        _cameraUpdatedFromScript = false;
    }
    else {
        _currentInteractionMode->update(*_camera, *_inputState, deltaTime);
    }
}

SceneGraphNode* const InteractionHandler::focusNode() const {
    return _currentInteractionMode->focusNode();
}

Camera* const InteractionHandler::camera() const {
    return _camera;
}

const InputState& InteractionHandler::inputState() const {
    return *_inputState;
}


void InteractionHandler::mouseButtonCallback(MouseButton button, MouseAction action) {
    _inputState->mouseButtonCallback(button, action);
}

void InteractionHandler::mousePositionCallback(double x, double y) {
    _inputState->mousePositionCallback(x, y);
}

void InteractionHandler::mouseScrollWheelCallback(double pos) {
    _inputState->mouseScrollWheelCallback(pos);
}

void InteractionHandler::keyboardCallback(Key key, KeyModifier modifier, KeyAction action) {
    _inputState->keyboardCallback(key, modifier, action);

    if (action == KeyAction::Press || action == KeyAction::Repeat) {
        // iterate over key bindings
        auto ret = _keyLua.equal_range({ key, modifier });
        for (auto it = ret.first; it != ret.second; ++it) {
            //OsEng.scriptEngine()->runScript(it->second);
            OsEng.scriptEngine().queueScript(it->second);
        }
    }
}

void InteractionHandler::setCameraStateFromDictionary(const ghoul::Dictionary& cameraDict) {
    bool readSuccessful = true;

    std::string focus;
    glm::dvec3 cameraPosition;
    glm::dvec4 cameraRotation; // Need to read the quaternion as a vector first.

    readSuccessful &= cameraDict.getValue(KeyFocus, focus);
    readSuccessful &= cameraDict.getValue(KeyPosition, cameraPosition);
    readSuccessful &= cameraDict.getValue(KeyRotation, cameraRotation);

    if (!readSuccessful) {
        throw ghoul::RuntimeError(
            "Position, Rotation and Focus need to be defined for camera dictionary.");
    }

    SceneGraphNode* node = sceneGraphNode(focus);
    if (!node) {
        throw ghoul::RuntimeError(
            "Could not find a node in scenegraph called '" + focus + "'");
    }

    // Set state
    setFocusNode(node);
    _camera->setPositionVec3(cameraPosition);
    _camera->setRotation(glm::dquat(
        cameraRotation.x, cameraRotation.y, cameraRotation.z, cameraRotation.w));

    // Explicitly synch
    _camera->preSynchronization();
    _camera->postSynchronizationPreDraw();
}

ghoul::Dictionary InteractionHandler::getCameraStateDictionary() {
    glm::dvec3 cameraPosition;
    glm::dquat quat;
    glm::dvec4 cameraRotation;

    cameraPosition = _camera->positionVec3();
    quat = _camera->rotationQuaternion();
    cameraRotation = glm::dvec4(quat.w, quat.x, quat.y, quat.z);

    ghoul::Dictionary cameraDict;
    cameraDict.setValue(KeyPosition, cameraPosition);
    cameraDict.setValue(KeyRotation, cameraRotation);
    cameraDict.setValue(KeyFocus, focusNode()->name());

    return cameraDict;
}

void InteractionHandler::saveCameraStateToFile(const std::string& filepath) {
    if (!filepath.empty()) {
        auto fullpath = absPath(filepath);
        LINFO("Saving camera position: " << filepath);

        ghoul::Dictionary cameraDict = getCameraStateDictionary();

        // TODO : Should get the camera state as a dictionary and save the dictionary to
        // a file in form of a lua state and not use ofstreams here.
        
        std::ofstream ofs(fullpath.c_str());
        
        glm::dvec3 p = _camera->positionVec3();
        glm::dquat q = _camera->rotationQuaternion();

        ofs << "return {" << std::endl;
        ofs << "    " << KeyFocus << " = " << "\"" << focusNode()->name() << "\"" << "," << std::endl;
        ofs << "    " << KeyPosition << " = {"
            << std::to_string(p.x) << ", "
            << std::to_string(p.y) << ", "
            << std::to_string(p.z) << "}," << std::endl;
        ofs << "    " << KeyRotation << " = {"
            << std::to_string(q.w) << ", "
            << std::to_string(q.x) << ", "
            << std::to_string(q.y) << ", "
            << std::to_string(q.z) << "}," << std::endl;
        ofs << "}"<< std::endl;

        ofs.close();
    }
}

void InteractionHandler::restoreCameraStateFromFile(const std::string& filepath) {
    LINFO("Reading camera state from file: " << filepath);
    if (!FileSys.fileExists(filepath))
        throw ghoul::FileNotFoundError(filepath, "CameraFilePath");

    ghoul::Dictionary cameraDict;
    try {
        ghoul::lua::loadDictionaryFromFile(filepath, cameraDict);
        setCameraStateFromDictionary(cameraDict);
        _cameraUpdatedFromScript = true;
    }
    catch (ghoul::RuntimeError& e) {
        LWARNING("Unable to set camera position");
        LWARNING(e.message);
    }
}

void InteractionHandler::resetKeyBindings() {
    _keyLua.clear();
}

void InteractionHandler::bindKey(Key key, KeyModifier modifier, std::string lua) {
    _keyLua.insert({
        { key, modifier },
        lua
    });
}
    
void InteractionHandler::writeKeyboardDocumentation(const std::string& type, const std::string& file)
{
    if (type == "text") {
        std::ofstream f(absPath(file));
        
        for (const auto& p : _keyLua) {
            f << std::to_string(p.first) << ": " <<
                p.second << std::endl;
        }
    }
    else {
        throw ghoul::RuntimeError(
            "Unsupported keyboard documentation type '" + type + "'",
            "InteractionHandler"
        );
    }
}

scripting::LuaLibrary InteractionHandler::luaLibrary() {
    return{
        "",
        {
            {
                "clearKeys",
                &luascriptfunctions::clearKeys,
                "",
                "Clear all key bindings"
            },
            {
                "bindKey",
                &luascriptfunctions::bindKey,
                "string, string",
                "Binds a key by name to a lua string command"
            },
            {
                "setInteractionMode",
                &luascriptfunctions::setInteractionMode,
                "string",
                "Set the interaction mode for the camera"
            },
            {
                "saveCameraStateToFile",
                &luascriptfunctions::saveCameraStateToFile,
                "string",
                "Save the current camera state to file"
            },
            {
                "restoreCameraStateFromFile",
                &luascriptfunctions::restoreCameraStateFromFile,
                "string",
                "Restore the camera state from file"
            },
            {
                "resetCameraDirection",
                &luascriptfunctions::resetCameraDirection,
                "void",
                "Reset the camera direction to point at the focus node"
            },
        }
    };
}

void InteractionHandler::addKeyframe(const network::datamessagestructures::PositionKeyframe &kf) {
    _inputState->addKeyframe(kf);
}

void InteractionHandler::clearKeyframes() {
    _inputState->clearKeyframes();
}

#endif // USE_OLD_INTERACTIONHANDLER

} // namespace interaction
} // namespace openspace<|MERGE_RESOLUTION|>--- conflicted
+++ resolved
@@ -22,11 +22,8 @@
  * OR THE USE OR OTHER DEALINGS IN THE SOFTWARE.                                         *
  ****************************************************************************************/
 
-<<<<<<< HEAD
-=======
 #include <openspace/interaction/interactionhandler.h>
 
->>>>>>> a244defd
 #include <openspace/engine/openspaceengine.h>
 #include <openspace/interaction/interactionhandler.h>
 #include <openspace/query/query.h>
