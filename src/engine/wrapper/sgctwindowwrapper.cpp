--- conflicted
+++ resolved
@@ -132,7 +132,6 @@
 glm::ivec2 SGCTWindowWrapper::currentSubwindowSize() const {
     auto window = sgct::Engine::instance()->getCurrentWindowPtr();
     switch (window->getStereoMode()) {
-<<<<<<< HEAD
         case sgct::SGCTWindow::Side_By_Side_Stereo:
         case sgct::SGCTWindow::Side_By_Side_Inverted_Stereo:
             return glm::ivec2(window->getXResolution() / 2, window->getYResolution());
@@ -141,22 +140,6 @@
             return glm::ivec2(window->getXResolution(), window->getYResolution() / 2);
         default:
             return glm::ivec2(window->getXResolution(), window->getYResolution());
-=======
-    case sgct::SGCTWindow::Side_By_Side_Stereo:
-    case sgct::SGCTWindow::Side_By_Side_Inverted_Stereo:
-        return glm::ivec2(
-            window->getXResolution() / 2,
-            window->getYResolution());
-    case sgct::SGCTWindow::Top_Bottom_Stereo:
-    case sgct::SGCTWindow::Top_Bottom_Inverted_Stereo:
-        return glm::ivec2(
-            window->getXResolution(),
-            window->getYResolution() / 2);
-    default:
-        return glm::ivec2(
-            window->getXResolution(),
-            window->getYResolution());
->>>>>>> a5f476ed
     }
 }
 
