/*****************************************************************************************
 *                                                                                       *
 * OpenSpace                                                                             *
 *                                                                                       *
 * Copyright (c) 2014                                                                    *
 *                                                                                       *
 * Permission is hereby granted, free of charge, to any person obtaining a copy of this  *
 * software and associated documentation files (the "Software"), to deal in the Software *
 * without restriction, including without limitation the rights to use, copy, modify,    *
 * merge, publish, distribute, sublicense, and/or sell copies of the Software, and to    *
 * permit persons to whom the Software is furnished to do so, subject to the following   *
 * conditions:                                                                           *
 *                                                                                       *
 * The above copyright notice and this permission notice shall be included in all copies *
 * or substantial portions of the Software.                                              *
 *                                                                                       *
 * THE SOFTWARE IS PROVIDED "AS IS", WITHOUT WARRANTY OF ANY KIND, EXPRESS OR IMPLIED,   *
 * INCLUDING BUT NOT LIMITED TO THE WARRANTIES OF MERCHANTABILITY, FITNESS FOR A         *
 * PARTICULAR PURPOSE AND NONINFRINGEMENT. IN NO EVENT SHALL THE AUTHORS OR COPYRIGHT    *
 * HOLDERS BE LIABLE FOR ANY CLAIM, DAMAGES OR OTHER LIABILITY, WHETHER IN AN ACTION OF  *
 * CONTRACT, TORT OR OTHERWISE, ARISING FROM, OUT OF OR IN CONNECTION WITH THE SOFTWARE  *
 * OR THE USE OR OTHER DEALINGS IN THE SOFTWARE.                                         *
 ****************************************************************************************/

#include <openspace/engine/openspaceengine.h>

// openspace
#include <openspace/interaction/interactionhandler.h>
#include <openspace/interaction/interactionhandler.h>
#include <openspace/interaction/keyboardcontroller.h>
#include <openspace/interaction/mousecontroller.h>
#include <openspace/rendering/renderengine.h>
#include <openspace/scripting/scriptengine.h>
#include <openspace/scenegraph/scenegraph.h>
#include <openspace/util/time.h>
#include <openspace/util/spicemanager.h>
#include <openspace/util/factorymanager.h>
#include <openspace/util/constants.h>
#include <openspace/util/spicemanager.h>
#include <openspace/util/syncbuffer.h>

// ghoul
#include <ghoul/filesystem/filesystem.h>
#include <ghoul/filesystem/cachemanager.h>
#include <ghoul/logging/logmanager.h>
#include <ghoul/logging/consolelog.h>
#include <ghoul/systemcapabilities/systemcapabilities.h>
#include <ghoul/lua/ghoul_lua.h>
#include <ghoul/lua/lua_helper.h>
#include <ghoul/cmdparser/commandlineparser.h>
#include <ghoul/cmdparser/singlecommand.h>

// sgct
#define SGCT_WINDOWS_INCLUDE
#include <sgct.h>

// std
#include <iostream>
#include <fstream>

using namespace openspace::scripting;
using namespace ghoul::filesystem;
using namespace ghoul::logging;
using namespace ghoul::cmdparser;

namespace {
    const std::string _loggerCat = "OpenSpaceEngine";
    const std::string _configurationFile = "openspace.cfg";
    const std::string _sgctDefaultConfigFile = "${SGCT}/single.xml";
	const std::string _defaultCacheLocation = "${BASE_PATH}/cache";
    
    const std::string _sgctConfigArgumentCommand = "-config";
    
    struct {
        std::string configurationName;
    } commandlineArgumentPlaceholders;
}


namespace openspace {

OpenSpaceEngine* OpenSpaceEngine::_engine = nullptr;

OpenSpaceEngine::OpenSpaceEngine(std::string programName)
	: _commandlineParser(programName, true)
    , _syncBuffer(nullptr)
{
	// initialize OpenSpace helpers
	SpiceManager::initialize();
	Time::initialize();
	FactoryManager::initialize();
	ghoul::systemcapabilities::SystemCapabilities::initialize();
}

OpenSpaceEngine::~OpenSpaceEngine() {
	ghoul::systemcapabilities::SystemCapabilities::deinitialize();
	FactoryManager::deinitialize();
	Time::deinitialize();
	SpiceManager::deinitialize();
}

OpenSpaceEngine& OpenSpaceEngine::ref() {
    assert(_engine);
    return *_engine;
}
   
void OpenSpaceEngine::clearAllWindows() {
	size_t n = sgct::Engine::instance()->getNumberOfWindows();
	for (size_t i = 0; i < n; ++i) {
		glClearColor(0, 0, 0, 0);
		glClear(GL_COLOR_BUFFER_BIT | GL_DEPTH_BUFFER_BIT);
		GLFWwindow* win = sgct::Engine::instance()->getWindowPtr(i)->getWindowHandle();
		glfwSwapBuffers(win);
	}
	
}

bool OpenSpaceEngine::gatherCommandlineArguments() {
    // TODO: Get commandline arguments from all modules

    CommandlineCommand* configurationFileCommand = new SingleCommand<std::string>(
          &commandlineArgumentPlaceholders.configurationName, "-config", "-c",
          "Provides the path to the OpenSpace configuration file");
    _commandlineParser.addCommand(configurationFileCommand);
    
    return true;
}

bool OpenSpaceEngine::findConfiguration(std::string& filename) {
	using ghoul::filesystem::Directory;

	Directory directory = FileSys.currentDirectory();
	std::string configurationName = _configurationFile;

	while (true) {
		std::string&& fullPath = FileSys.pathByAppendingComponent(directory,
																  configurationName);
		bool exists = FileSys.fileExists(fullPath);
		if (exists) {
			filename = fullPath;
			return true;
		}

		Directory nextDirectory = directory.parentDirectory(true);

		if (directory.path() == nextDirectory.path())
			// We have reached the root of the file system and did not find the file
			return false;
		directory = nextDirectory;
	}
}

bool OpenSpaceEngine::loadSpiceKernels() {
	// Load time kernel
	using constants::configurationmanager::keySpiceTimeKernel;
	std::string timeKernel;
	bool success = configurationManager().getValue(keySpiceTimeKernel, timeKernel);
	if (!success) {
		LERROR("Configuration file does not contain a '" << keySpiceTimeKernel << "'");
		return false;
	}
	SpiceManager::KernelIdentifier id =
		SpiceManager::ref().loadKernel(timeKernel);
	if (id == SpiceManager::KernelFailed) {
		LERROR("Error loading time kernel '" << timeKernel << "'");
		return false;
	}

	// Load SPICE leap second kernel
	using constants::configurationmanager::keySpiceLeapsecondKernel;
	std::string leapSecondKernel;
	success = configurationManager().getValue(keySpiceLeapsecondKernel, leapSecondKernel);
	if (!success) {
		LERROR("Configuration file does not have a '" << keySpiceLeapsecondKernel << "'");
		return false;
	}
	id = SpiceManager::ref().loadKernel(std::move(leapSecondKernel));
	if (id == SpiceManager::KernelFailed) {
		LERROR("Error loading leap second kernel '" << leapSecondKernel << "'");
		return false;
	}
	return true;
}

void OpenSpaceEngine::runStartupScripts() {
	ghoul::Dictionary scripts;
	configurationManager().getValue(
		constants::configurationmanager::keyStartupScript, scripts);
	for (size_t i = 1; i <= scripts.size(); ++i) {
		std::stringstream stream;
		stream << i;
		const std::string& key = stream.str();
		const bool hasKey = scripts.hasKeyAndValue<std::string>(key);
		if (!hasKey) {
			LERROR("The startup scripts have to be declared in a simple array format."
				" Startup scripts did not contain the key '" << key << "'");
			break;
		}

		std::string scriptPath;
		scripts.getValue(key, scriptPath);
		std::string&& absoluteScriptPath = absPath(scriptPath);
		_engine->scriptEngine().runScriptFile(absoluteScriptPath);
	}
}

void OpenSpaceEngine::loadFonts() {
	sgct_text::FontManager::FontPath local = sgct_text::FontManager::FontPath::FontPath_Local;

	ghoul::Dictionary fonts;
	configurationManager().getValue(constants::configurationmanager::keyFonts, fonts);

	for (auto key : fonts.keys()) {
		std::string font;
		fonts.getValue(key, font);
		font = absPath(font);

		LINFO("Registering font '" << font << "' with key '" << key << "'");
		sgct_text::FontManager::instance()->addFont(key, font, local);
	}
}

bool OpenSpaceEngine::create(int argc, char** argv,
                             std::vector<std::string>& sgctArguments)
{
    // TODO custom assert (ticket #5)
    assert(_engine == nullptr);

    // initialize Ghoul classes
    LogManager::initialize(LogManager::LogLevel::Debug, true);
    LogMgr.addLog(new ConsoleLog);
    ghoul::filesystem::FileSystem::initialize();
    
    // Sanity check of values
    if (argc < 1) {
        LFATAL("No arguments were passed to the function");
        return false;
    }
    
    // create other objects
    LDEBUG("Creating OpenSpaceEngine");
    _engine = new OpenSpaceEngine(std::string(argv[0]));
    
    // Query modules for commandline arguments
    const bool gatherSuccess = _engine->gatherCommandlineArguments();
    if (!gatherSuccess)
        return false;
    
    // Parse commandline arguments
    std::vector<std::string> remainingArguments;
    _engine->_commandlineParser.setCommandLine(argc, argv, &sgctArguments);
    const bool executeSuccess = _engine->_commandlineParser.execute();
    if (!executeSuccess)
        return false;
    
    
    // Find configuration
    std::string configurationFilePath = commandlineArgumentPlaceholders.configurationName;
    if (configurationFilePath.empty()) {
        LDEBUG("Finding configuration");
        const bool findConfigurationSuccess =
            OpenSpaceEngine::findConfiguration(configurationFilePath);
        if (!findConfigurationSuccess) {
            LFATAL("Could not find OpenSpace configuration file!");
            return false;
        }
    }
	LINFO("Configuration Path: '" << FileSys.absolutePath(configurationFilePath) << "'");

    // Loading configuration from disk
    LDEBUG("Loading configuration from disk");
	const bool configLoadSuccess = _engine->configurationManager().loadFromFile(
																configurationFilePath);
	if (!configLoadSuccess) {
		LFATAL("Loading of configuration file '" << configurationFilePath << "' failed");
		return false;
	}

	// Create directories that doesn't exsist
	auto tokens = FileSys.tokens();
	for (auto token : tokens) {
		if (!FileSys.directoryExists(token)) {
			std::string p = absPath(token);
			LDEBUG("Directory '" << p <<"' does not exsist, creating.");
			if(FileSys.createDirectory(p, true))
				LERROR("Directory '" << p <<"' could not be created");
		}
	}

	// Create the cachemanager
	FileSys.createCacheManager(absPath("${" + constants::configurationmanager::keyCache + "}"));

	_engine->_syncBuffer = new SyncBuffer(1024);

    // Determining SGCT configuration file
    LDEBUG("Determining SGCT configuration file");
    std::string sgctConfigurationPath = _sgctDefaultConfigFile;
    _engine->configurationManager().getValue(
        constants::configurationmanager::keyConfigSgct, sgctConfigurationPath);

    // Prepend the outgoing sgctArguments with the program name
    // as well as the configuration file that sgct is supposed to use
    sgctArguments.insert(sgctArguments.begin(), argv[0]);
    sgctArguments.insert(sgctArguments.begin() + 1, _sgctConfigArgumentCommand);
    sgctArguments.insert(sgctArguments.begin() + 2, absPath(sgctConfigurationPath));
    
    return true;
}

void OpenSpaceEngine::destroy() {
	delete _engine;
	FileSystem::deinitialize();
	LogManager::deinitialize();
}

bool OpenSpaceEngine::isInitialized() {
    return _engine != nullptr;
}

bool OpenSpaceEngine::initialize() {
    // clear the screen so the user don't have to see old buffer contents from the
    // graphics card
	clearAllWindows();

    // Detect and log OpenCL and OpenGL versions and available devices
    SysCap.addComponent(new ghoul::systemcapabilities::CPUCapabilitiesComponent);
    SysCap.addComponent(new ghoul::systemcapabilities::OpenGLCapabilitiesComponent);
    SysCap.detectCapabilities();
    SysCap.logCapabilities();
	
	// Load SPICE time kernel
	bool success = loadSpiceKernels();
	if (!success)
		return false;
<<<<<<< HEAD
	}

    FactoryManager::initialize();

    scriptEngine().initialize();
=======
>>>>>>> 0fc0ba92

	// Register Lua script functions
	LDEBUG("Registering Lua libraries");
	_scriptEngine.addLibrary(RenderEngine::luaLibrary());
	_scriptEngine.addLibrary(SceneGraph::luaLibrary());
	_scriptEngine.addLibrary(Time::luaLibrary());
	_scriptEngine.addLibrary(interaction::InteractionHandler::luaLibrary());
	_scriptEngine.addLibrary(LuaConsole::luaLibrary());

	// TODO: Maybe move all scenegraph and renderengine stuff to initializeGL
	scriptEngine().initialize();

	// Load scenegraph
    SceneGraph* sceneGraph = new SceneGraph;
    _renderEngine.setSceneGraph(sceneGraph);
	
    // initialize the RenderEngine
	_renderEngine.initialize();
	sceneGraph->initialize();

    std::string sceneDescriptionPath;
	success = configurationManager().getValue(
		constants::configurationmanager::keyConfigScene, sceneDescriptionPath);
	if (success)
	    sceneGraph->scheduleLoadSceneFile(sceneDescriptionPath);

    // Initialize OpenSpace input devices
    //DeviceIdentifier::init();
    //DeviceIdentifier::ref().scanDevices();

	_interactionHandler.setKeyboardController(new interaction::KeyboardControllerFixed);
	//_interactionHandler.setKeyboardController(new interaction::KeyboardControllerLua);
	_interactionHandler.setMouseController(new interaction::TrackballMouseController);

    // Run start up scripts
	runStartupScripts();

	// Load a light and a monospaced font
	loadFonts();

    return true;
}

ConfigurationManager& OpenSpaceEngine::configurationManager() {
    return _configurationManager;
}

interaction::InteractionHandler& OpenSpaceEngine::interactionHandler() {
    return _interactionHandler;
}

RenderEngine& OpenSpaceEngine::renderEngine() {
    return _renderEngine;
}

ScriptEngine& OpenSpaceEngine::scriptEngine() {
    return _scriptEngine;
}

LuaConsole& OpenSpaceEngine::console() {
	return _console;
}

bool OpenSpaceEngine::initializeGL()
{
    return _renderEngine.initializeGL();
}

void OpenSpaceEngine::preSynchronization() {
	FileSys.triggerFilesystemEvents();
    if (sgct::Engine::instance()->isMaster()) {
        const double dt = sgct::Engine::instance()->getDt();

        _interactionHandler.update(dt);
        _interactionHandler.lockControls();

		//Time::ref().advanceTime(dt);
    }
}

void OpenSpaceEngine::postSynchronizationPreDraw() {
    _renderEngine.postSynchronizationPreDraw();
}

void OpenSpaceEngine::render() {
    _renderEngine.render();

	// If currently writing a command, render it to screen
	sgct::SGCTWindow* w = sgct::Engine::instance()->getActiveWindowPtr();
	if (sgct::Engine::instance()->isMaster() && !w->isUsingFisheyeRendering() && _console.isVisible()) {
		_console.render();
	}
}


void OpenSpaceEngine::postDraw() {
    if (sgct::Engine::instance()->isMaster())
        _interactionHandler.unlockControls();

	_renderEngine.postDraw();
}

void OpenSpaceEngine::keyboardCallback(int key, int action) {
	if (sgct::Engine::instance()->isMaster()) {
		if (key == _console.commandInputButton() && (action == SGCT_PRESS || action == SGCT_REPEAT))
			_console.toggleVisibility();

		if (!_console.isVisible()) {
			_interactionHandler.keyboardCallback(key, action);
		}
		else {
			_console.keyboardCallback(key, action);
		}
	}
}

void OpenSpaceEngine::charCallback(unsigned int codepoint) {
	if (_console.isVisible()) {
		_console.charCallback(codepoint);
	}
}

void OpenSpaceEngine::mouseButtonCallback(int key, int action) {
    if (sgct::Engine::instance()->isMaster())
        _interactionHandler.mouseButtonCallback(key, action);
}

void OpenSpaceEngine::mousePositionCallback(int x, int y) {
    _interactionHandler.mousePositionCallback(x, y);
}

void OpenSpaceEngine::mouseScrollWheelCallback(int pos) {
    _interactionHandler.mouseScrollWheelCallback(pos);
}

void OpenSpaceEngine::encode()
{
	_renderEngine.serialize(_syncBuffer);
	_syncBuffer->write();
}

void OpenSpaceEngine::decode()
{
	_syncBuffer->read();
	_renderEngine.deserialize(_syncBuffer);
}

void OpenSpaceEngine::externalControlCallback(const char* receivedChars,
                                              int size, int clientId)
{
	if (size == 0)
		return;

	// The first byte determines the type of message
	const char type = receivedChars[0];
	switch (type) {
		case '0':  // LuaScript
		{
			std::string script = std::string(receivedChars + 1);
			LINFO("Received Lua Script: '" << script << "'");
			_scriptEngine.runScript(script);
		}
	}
}

}  // namespace openspace<|MERGE_RESOLUTION|>--- conflicted
+++ resolved
@@ -332,14 +332,6 @@
 	bool success = loadSpiceKernels();
 	if (!success)
 		return false;
-<<<<<<< HEAD
-	}
-
-    FactoryManager::initialize();
-
-    scriptEngine().initialize();
-=======
->>>>>>> 0fc0ba92
 
 	// Register Lua script functions
 	LDEBUG("Registering Lua libraries");
