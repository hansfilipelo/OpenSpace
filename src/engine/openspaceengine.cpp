/*****************************************************************************************
 *                                                                                       *
 * OpenSpace                                                                             *
 *                                                                                       *
 * Copyright (c) 2014                                                                    *
 *                                                                                       *
 * Permission is hereby granted, free of charge, to any person obtaining a copy of this  *
 * software and associated documentation files (the "Software"), to deal in the Software *
 * without restriction, including without limitation the rights to use, copy, modify,    *
 * merge, publish, distribute, sublicense, and/or sell copies of the Software, and to    *
 * permit persons to whom the Software is furnished to do so, subject to the following   *
 * conditions:                                                                           *
 *                                                                                       *
 * The above copyright notice and this permission notice shall be included in all copies *
 * or substantial portions of the Software.                                              *
 *                                                                                       *
 * THE SOFTWARE IS PROVIDED "AS IS", WITHOUT WARRANTY OF ANY KIND, EXPRESS OR IMPLIED,   *
 * INCLUDING BUT NOT LIMITED TO THE WARRANTIES OF MERCHANTABILITY, FITNESS FOR A         *
 * PARTICULAR PURPOSE AND NONINFRINGEMENT. IN NO EVENT SHALL THE AUTHORS OR COPYRIGHT    *
 * HOLDERS BE LIABLE FOR ANY CLAIM, DAMAGES OR OTHER LIABILITY, WHETHER IN AN ACTION OF  *
 * CONTRACT, TORT OR OTHERWISE, ARISING FROM, OUT OF OR IN CONNECTION WITH THE SOFTWARE  *
 * OR THE USE OR OTHER DEALINGS IN THE SOFTWARE.                                         *
 ****************************************************************************************/

#include <openspace/engine/openspaceengine.h>

// sgct header has to be included before all others due to Windows header
#include <sgct.h>

#include <openspace/interaction/deviceidentifier.h>
#include <openspace/interaction/interactionhandler.h>
#include <openspace/rendering/renderengine.h>
#include <openspace/util/time.h>
#include <openspace/util/spice.h>
#include <openspace/util/factorymanager.h>



#include <ghoul/filesystem/filesystem>
#include <ghoul/logging/logging>
#include <ghoul/misc/configurationmanager.h>
#include <ghoul/systemcapabilities/systemcapabilities.h>
#include <ghoul/lua/ghoul_lua.h>
#include <ghoul/lua/lua_helper.h>
#include <ghoul/cmdparser/commandlineparser.h>
#include <ghoul/cmdparser/commandlinecommand.h>

#include <ghoul/opencl/clcontext.h>
#include <ghoul/opencl/clprogram.h>
#include <ghoul/opencl/clkernel.h>
#include <ghoul/opencl/clworksize.h>
#include <ghoul/opencl/clcommandqueue.h>

using namespace ghoul::filesystem;
using namespace ghoul::logging;

namespace {
    const std::string _loggerCat = "OpenSpaceEngine";
}

namespace openspace {

OpenSpaceEngine* OpenSpaceEngine::_engine = nullptr;

OpenSpaceEngine::OpenSpaceEngine()
    : _configurationManager(nullptr)
    , _interactionHandler(nullptr)
    , _renderEngine(nullptr)
<<<<<<< HEAD
    //, _scriptEngine(nullptr)
{}
=======
    , _scriptEngine(nullptr)
	, _flare(nullptr)
	, _volumeRaycaster(nullptr)
	, _useVolumeRaycaster(true)
	, _useFlare(false)
{

}
>>>>>>> 503e8e76

OpenSpaceEngine::~OpenSpaceEngine() {
    delete _configurationManager;
    delete _interactionHandler;
    delete _renderEngine;
    
    // TODO deallocate scriptengine when starting to use it
    //delete _scriptEngine;

    Spice::deinit();
    Time::deinit();
    DeviceIdentifier::deinit();
    LogManager::deinitialize();
}

OpenSpaceEngine& OpenSpaceEngine::ref() {
    assert(_engine);
    return *_engine;
}

bool OpenSpaceEngine::registerPathsFromDictionary(const ghoul::Dictionary& dictionary) {
    auto path_keys = dictionary.keys();
    for(auto key: path_keys) {
        std::string p;
        if(dictionary.getValue(key, p)) {
            std::stringstream ss;
            ss << "${" << key << "}";
            LDEBUG(ss.str() << ": " << p);
            FileSys.registerPathToken(ss.str(), p);
        }
    }

    return true;
}
bool OpenSpaceEngine::registerBasePathFromConfigurationFile(const std::string& filename) {
    if( ! FileSys.fileExists(filename))
        return false;
    
    const std::string absolutePath = FileSys.absolutePath(filename);
    
    auto last = absolutePath.find_last_of("/");
    if(last == absolutePath.npos)
        return false;
    
    std::string basePath = absolutePath.substr(0, last);
    
    FileSys.registerPathToken("${BASE_PATH}", basePath);
    
    return true;
}

bool OpenSpaceEngine::findConfiguration(std::string& filename) {
    if (filename != "") {
        return FileSys.fileExists(filename);
    }
    std::string currentDirectory = FileSys.currentDirectory();
    size_t occurrences = std::count(currentDirectory.begin(), currentDirectory.end(), '/');
    
    std::string cfgname = "openspace.cfg";
    
    for (int i = 0; i < occurrences; ++i) {
        if(i > 0) {
            cfgname = "../" + cfgname;
        }
        
        if(FileSys.fileExists(cfgname))
            break;
    }
    if ( ! FileSys.fileExists(cfgname)) {
        return false;
    }
    
    filename = cfgname;
    
    return true;
}

void OpenSpaceEngine::create(int argc, char** argv, std::vector<std::string>& sgctArguments) {
    // TODO custom assert (ticket #5)
    assert(_engine == nullptr);
    
    // initialize ghoul logging
    LogManager::initialize(LogManager::LogLevel::Debug, true);
    LogMgr.addLog(new ConsoleLog);
    
    // TODO change so initialize is not called in the create function
    ghoul::filesystem::FileSystem::initialize();
    
    // TODO parse arguments if filename is specified, if not use default
    std::string configurationFilePath = "";
    
    LDEBUG("Finding configuration");
    if( ! OpenSpaceEngine::findConfiguration(configurationFilePath)) {
        LFATAL("Could not find OpenSpace configuration file!");
        assert(false);
    }
    
    LDEBUG("registering base path");
    if( ! OpenSpaceEngine::registerBasePathFromConfigurationFile(configurationFilePath)) {
        LFATAL("Could not register base path");
        assert(false);
    }
    
    ghoul::Dictionary configuration;
    ghoul::lua::loadDictionary(configurationFilePath, configuration);
    if(configuration.hasKey("paths")) {
        ghoul::Dictionary pathsDictionary;
        if(configuration.getValue("paths", pathsDictionary)) {
            OpenSpaceEngine::registerPathsFromDictionary(pathsDictionary);
        }
    }
    
    std::string sgctConfigurationPath = "${SGCT}/single.xml";
    if(configuration.hasKey("sgctConfig")) {
        configuration.getValue("sgctConfig", sgctConfigurationPath);
    }
    
    sgctArguments.push_back("OpenSpace");
    sgctArguments.push_back("-config");
    sgctArguments.push_back(absPath(sgctConfigurationPath));

    // create objects
    _engine = new OpenSpaceEngine;
    _engine->_renderEngine = new RenderEngine;
    _engine->_interactionHandler = new InteractionHandler;
    _engine->_configurationManager = new ghoul::ConfigurationManager;

}

void OpenSpaceEngine::destroy() {
    delete _engine;
}

bool OpenSpaceEngine::isInitialized() {
    return _engine != nullptr;
}

bool OpenSpaceEngine::initialize() {

    // Register the filepaths from static function enables easy testing
    //registerFilePaths();
    _context.createContextFromGLContext();

    // initialize the configurationmanager with the default configuration
    //_configurationManager->loadConfiguration(absPath("${SCRIPTS}/DefaultConfig.lua"));
    
    // Detect and log OpenCL and OpenGL versions and available devices
    ghoul::systemcapabilities::SystemCapabilities::initialize();
    SysCap.addComponent(new ghoul::systemcapabilities::CPUCapabilitiesComponent);
    SysCap.addComponent(new ghoul::systemcapabilities::OpenCLCapabilitiesComponent);
    SysCap.addComponent(new ghoul::systemcapabilities::OpenGLCapabilitiesComponent);
    SysCap.detectCapabilities();
    SysCap.logCapabilities();

    // initialize OpenSpace helpers
    Time::init();
    Spice::init();
    Spice::ref().loadDefaultKernels();
    FactoryManager::initialize();

    // TODO add scenegraph file name
    // initialize the RenderEngine, needs ${SCENEPATH} to be set
    _renderEngine->initialize();

    // Initialize OpenSPace input devices
    DeviceIdentifier::init();
    DeviceIdentifier::ref().scanDevices();

    _engine->_interactionHandler->connectDevices();

<<<<<<< HEAD
     //_flare = new Flare();
    
=======
    _volumeRaycaster = new VolumeRaycaster();
    _flare = new Flare();
>>>>>>> 503e8e76
    return true;
}

void OpenSpaceEngine::setRenderer(OpenSpaceEngine::Renderers renderer) {
	if (renderer == Renderers::VolumeRaycaster) {
		_useVolumeRaycaster = true;
		_useFlare = false;
	} else if (renderer == Renderers::Flare) {
		_useVolumeRaycaster = false;
		_useFlare = true;
	}
}

ghoul::ConfigurationManager& OpenSpaceEngine::configurationManager() {
    // TODO custom assert (ticket #5)
    assert(_configurationManager != nullptr);
    return *_configurationManager;
}
    
ghoul::opencl::CLContext& OpenSpaceEngine::clContext() {
    return _context;
}

InteractionHandler& OpenSpaceEngine::interactionHandler() {
    // TODO custom assert (ticket #5)
    assert(_configurationManager != nullptr);
    return *_interactionHandler;
}

RenderEngine& OpenSpaceEngine::renderEngine() {
    // TODO custom assert (ticket #5)
    assert(_configurationManager != nullptr);
    return *_renderEngine;
}

bool OpenSpaceEngine::initializeGL() {
    return _renderEngine->initializeGL();
}

void OpenSpaceEngine::preSynchronization() {
    if (sgct::Engine::instance()->isMaster()) {
        const double dt = sgct::Engine::instance()->getDt();
        
        if (_useFlare) _flare->preSync();
        if (_useVolumeRaycaster) _volumeRaycaster->preSync();

        _interactionHandler->update(dt);
        _interactionHandler->lockControls();
<<<<<<< HEAD

        //_flare->preSync();
=======
>>>>>>> 503e8e76
    }
}

void OpenSpaceEngine::postSynchronizationPreDraw() {
    _renderEngine->postSynchronizationPreDraw();
}

void OpenSpaceEngine::render() {
<<<<<<< HEAD
    //_flare->render();
=======
	if (_useVolumeRaycaster) _volumeRaycaster->render();
	if (_useFlare) _flare->render();

>>>>>>> 503e8e76
    _renderEngine->render();
}

void OpenSpaceEngine::postDraw() {
    if (sgct::Engine::instance()->isMaster()) {
        _interactionHandler->unlockControls();
<<<<<<< HEAD
        //_flare->postDraw();
=======
        if (_useFlare) _flare->postDraw();
>>>>>>> 503e8e76
    }
}

void OpenSpaceEngine::keyboardCallback(int key, int action) {
	if (sgct::Engine::instance()->isMaster()) {
		_interactionHandler->keyboardCallback(key, action);
<<<<<<< HEAD
		//_flare->keyboard(key, action);
=======
		if (_useFlare) _flare->keyboard(key, action);
>>>>>>> 503e8e76
	}
}

void OpenSpaceEngine::mouseButtonCallback(int key, int action) {
	if (sgct::Engine::instance()->isMaster()) {
		_interactionHandler->mouseButtonCallback(key, action);
<<<<<<< HEAD
		//_flare->mouse(key, action);
=======
		if (_useFlare) _flare->mouse(key, action);
		if (_useVolumeRaycaster) _volumeRaycaster->mouse(key, action);
>>>>>>> 503e8e76
	}
}

void OpenSpaceEngine::mousePositionCallback(int x, int y) {
    _interactionHandler->mousePositionCallback(x, y);
}

void OpenSpaceEngine::mouseScrollWheelCallback(int pos) {
    _interactionHandler->mouseScrollWheelCallback(pos);
}

void OpenSpaceEngine::encode() {
	//_flare->encode();
}

void OpenSpaceEngine::decode() {
	//_flare->decode();
}

} // namespace openspace<|MERGE_RESOLUTION|>--- conflicted
+++ resolved
@@ -25,19 +25,20 @@
 #include <openspace/engine/openspaceengine.h>
 
 // sgct header has to be included before all others due to Windows header
-#include <sgct.h>
+#include "sgct.h"
 
 #include <openspace/interaction/deviceidentifier.h>
 #include <openspace/interaction/interactionhandler.h>
 #include <openspace/rendering/renderengine.h>
 #include <openspace/util/time.h>
-#include <openspace/util/spice.h>
+#include <openspace/util//spice.h>
 #include <openspace/util/factorymanager.h>
 
 
 
-#include <ghoul/filesystem/filesystem>
-#include <ghoul/logging/logging>
+#include <ghoul/filesystem/filesystem.h>
+#include <ghoul/logging/logmanager.h>
+#include <ghoul/logging/consolelog.h>
 #include <ghoul/misc/configurationmanager.h>
 #include <ghoul/systemcapabilities/systemcapabilities.h>
 #include <ghoul/lua/ghoul_lua.h>
@@ -66,19 +67,8 @@
     : _configurationManager(nullptr)
     , _interactionHandler(nullptr)
     , _renderEngine(nullptr)
-<<<<<<< HEAD
     //, _scriptEngine(nullptr)
 {}
-=======
-    , _scriptEngine(nullptr)
-	, _flare(nullptr)
-	, _volumeRaycaster(nullptr)
-	, _useVolumeRaycaster(true)
-	, _useFlare(false)
-{
-
-}
->>>>>>> 503e8e76
 
 OpenSpaceEngine::~OpenSpaceEngine() {
     delete _configurationManager;
@@ -205,7 +195,6 @@
     _engine->_renderEngine = new RenderEngine;
     _engine->_interactionHandler = new InteractionHandler;
     _engine->_configurationManager = new ghoul::ConfigurationManager;
-
 }
 
 void OpenSpaceEngine::destroy() {
@@ -246,27 +235,11 @@
     // Initialize OpenSPace input devices
     DeviceIdentifier::init();
     DeviceIdentifier::ref().scanDevices();
-
     _engine->_interactionHandler->connectDevices();
 
-<<<<<<< HEAD
      //_flare = new Flare();
     
-=======
-    _volumeRaycaster = new VolumeRaycaster();
-    _flare = new Flare();
->>>>>>> 503e8e76
     return true;
-}
-
-void OpenSpaceEngine::setRenderer(OpenSpaceEngine::Renderers renderer) {
-	if (renderer == Renderers::VolumeRaycaster) {
-		_useVolumeRaycaster = true;
-		_useFlare = false;
-	} else if (renderer == Renderers::Flare) {
-		_useVolumeRaycaster = false;
-		_useFlare = true;
-	}
 }
 
 ghoul::ConfigurationManager& OpenSpaceEngine::configurationManager() {
@@ -299,16 +272,10 @@
     if (sgct::Engine::instance()->isMaster()) {
         const double dt = sgct::Engine::instance()->getDt();
         
-        if (_useFlare) _flare->preSync();
-        if (_useVolumeRaycaster) _volumeRaycaster->preSync();
-
         _interactionHandler->update(dt);
         _interactionHandler->lockControls();
-<<<<<<< HEAD
 
         //_flare->preSync();
-=======
->>>>>>> 503e8e76
     }
 }
 
@@ -317,47 +284,28 @@
 }
 
 void OpenSpaceEngine::render() {
-<<<<<<< HEAD
     //_flare->render();
-=======
-	if (_useVolumeRaycaster) _volumeRaycaster->render();
-	if (_useFlare) _flare->render();
-
->>>>>>> 503e8e76
     _renderEngine->render();
 }
 
 void OpenSpaceEngine::postDraw() {
     if (sgct::Engine::instance()->isMaster()) {
         _interactionHandler->unlockControls();
-<<<<<<< HEAD
         //_flare->postDraw();
-=======
-        if (_useFlare) _flare->postDraw();
->>>>>>> 503e8e76
     }
 }
 
 void OpenSpaceEngine::keyboardCallback(int key, int action) {
 	if (sgct::Engine::instance()->isMaster()) {
 		_interactionHandler->keyboardCallback(key, action);
-<<<<<<< HEAD
 		//_flare->keyboard(key, action);
-=======
-		if (_useFlare) _flare->keyboard(key, action);
->>>>>>> 503e8e76
 	}
 }
 
 void OpenSpaceEngine::mouseButtonCallback(int key, int action) {
 	if (sgct::Engine::instance()->isMaster()) {
 		_interactionHandler->mouseButtonCallback(key, action);
-<<<<<<< HEAD
 		//_flare->mouse(key, action);
-=======
-		if (_useFlare) _flare->mouse(key, action);
-		if (_useVolumeRaycaster) _volumeRaycaster->mouse(key, action);
->>>>>>> 503e8e76
 	}
 }
 
