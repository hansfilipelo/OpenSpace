--- conflicted
+++ resolved
@@ -146,7 +146,6 @@
     if (last == std::string::npos)
         return false;
 
-
     std::string basePath = absolutePath.substr(0, last);
 
     FileSys.registerPathToken(_basePathToken, basePath);
@@ -156,9 +155,7 @@
 
 bool OpenSpaceEngine::findConfiguration(std::string& filename)
 {
-    if (!filename.empty()) {
         return FileSys.fileExists(filename);
-    } else {
         std::string currentDirectory = FileSys.absolutePath(FileSys.currentDirectory());
         size_t occurrences = std::count(currentDirectory.begin(), currentDirectory.end(),
                                         ghoul::filesystem::FileSystem::PathSeparator);
@@ -377,7 +374,6 @@
     DeviceIdentifier::ref().scanDevices();
     _engine->_interactionHandler->connectDevices();
 
-<<<<<<< HEAD
     // Run start up scripts
     using ghoul::Dictionary;
     using constants::openspaceengine::keyStartupScript;
@@ -403,11 +399,10 @@
             _engine->scriptEngine().runScriptFile(absoluteScriptPath);
         }
     }
-=======
+
 #ifdef OPENSPACE_VIDEO_EXPORT
     LINFO("OpenSpace compiled with video export; press Print Screen to start/stop recording");
 #endif
->>>>>>> a0eabc10
 
     return true;
 }
@@ -438,19 +433,18 @@
     return *_renderEngine;
 }
 
-<<<<<<< HEAD
 ScriptEngine& OpenSpaceEngine::scriptEngine()
 {
     // TODO custom assert (ticket #5)
     assert(_scriptEngine);
     return *_scriptEngine;
-=======
+}
+
 
 ShaderCreator& OpenSpaceEngine::shaderBuilder()
 {
     // TODO custom assert (ticket #5)
     return _shaderBuilder;
->>>>>>> a0eabc10
 }
 
 bool OpenSpaceEngine::initializeGL()
