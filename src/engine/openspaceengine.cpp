/*****************************************************************************************
 *                                                                                       *
 * OpenSpace                                                                             *
 *                                                                                       *
 * Copyright (c) 2014-2018                                                               *
 *                                                                                       *
 * Permission is hereby granted, free of charge, to any person obtaining a copy of this  *
 * software and associated documentation files (the "Software"), to deal in the Software *
 * without restriction, including without limitation the rights to use, copy, modify,    *
 * merge, publish, distribute, sublicense, and/or sell copies of the Software, and to    *
 * permit persons to whom the Software is furnished to do so, subject to the following   *
 * conditions:                                                                           *
 *                                                                                       *
 * The above copyright notice and this permission notice shall be included in all copies *
 * or substantial portions of the Software.                                              *
 *                                                                                       *
 * THE SOFTWARE IS PROVIDED "AS IS", WITHOUT WARRANTY OF ANY KIND, EXPRESS OR IMPLIED,   *
 * INCLUDING BUT NOT LIMITED TO THE WARRANTIES OF MERCHANTABILITY, FITNESS FOR A         *
 * PARTICULAR PURPOSE AND NONINFRINGEMENT. IN NO EVENT SHALL THE AUTHORS OR COPYRIGHT    *
 * HOLDERS BE LIABLE FOR ANY CLAIM, DAMAGES OR OTHER LIABILITY, WHETHER IN AN ACTION OF  *
 * CONTRACT, TORT OR OTHERWISE, ARISING FROM, OUT OF OR IN CONNECTION WITH THE SOFTWARE  *
 * OR THE USE OR OTHER DEALINGS IN THE SOFTWARE.                                         *
 ****************************************************************************************/

#include <openspace/engine/openspaceengine.h>

#include <openspace/openspace.h>

#include <openspace/documentation/core_registration.h>
#include <openspace/documentation/documentationengine.h>
#include <openspace/engine/configuration.h>
#include <openspace/engine/globals.h>
#include <openspace/engine/globalscallbacks.h>
#include <openspace/engine/logfactory.h>
#include <openspace/engine/moduleengine.h>
#include <openspace/engine/syncengine.h>
#include <openspace/engine/virtualpropertymanager.h>
#include <openspace/engine/windowdelegate.h>
#include <openspace/interaction/keybindingmanager.h>
#include <openspace/interaction/navigationhandler.h>
#include <openspace/network/networkengine.h>
#include <openspace/network/parallelpeer.h>
#include <openspace/performance/performancemeasurement.h>
#include <openspace/performance/performancemanager.h>
#include <openspace/rendering/dashboard.h>
#include <openspace/rendering/dashboarditem.h>
#include <openspace/rendering/loadingscreen.h>
#include <openspace/rendering/luaconsole.h>
#include <openspace/rendering/renderable.h>
#include <openspace/scene/assetmanager.h>
#include <openspace/scene/assetloader.h>
#include <openspace/scene/scene.h>
#include <openspace/scene/rotation.h>
#include <openspace/scene/scale.h>
#include <openspace/scene/timeframe.h>
#include <openspace/scene/lightsource.h>
#include <openspace/scene/sceneinitializer.h>
#include <openspace/scene/translation.h>
#include <openspace/scripting/scriptscheduler.h>
#include <openspace/scripting/scriptengine.h>
#include <openspace/util/camera.h>
#include <openspace/util/factorymanager.h>
#include <openspace/util/spicemanager.h>
#include <openspace/util/task.h>
#include <openspace/util/timemanager.h>
#include <openspace/util/transformationmanager.h>
#include <ghoul/ghoul.h>
#include <ghoul/filesystem/filesystem.h>
#include <ghoul/font/fontmanager.h>
#include <ghoul/font/fontrenderer.h>
#include <ghoul/logging/consolelog.h>
#include <ghoul/logging/logmanager.h>
#include <ghoul/logging/visualstudiooutputlog.h>
#include <ghoul/opengl/debugcontext.h>
#include <ghoul/opengl/shaderpreprocessor.h>
#include <ghoul/opengl/texture.h>
#include <ghoul/systemcapabilities/generalcapabilitiescomponent.h>
#include <ghoul/systemcapabilities/openglcapabilitiescomponent.h>
#include <glbinding/glbinding.h>
#include <numeric>

// @TODO(abock): Replace this with callback in windowdelegate
#define GLFW_INCLUDE_NONE
#include <GLFW/glfw3.h>

#if defined(_MSC_VER) && defined(OPENSPACE_ENABLE_VLD)
#include <vld.h>
#endif

#ifdef __APPLE__
#include <openspace/interaction/touchbar.h>
#endif // __APPLE__

#include "openspaceengine_lua.inl"

namespace {
    constexpr const char* _loggerCat = "OpenSpaceEngine";
    constexpr const int CacheVersion = 1;
} // namespace

namespace openspace {

class Scene;

OpenSpaceEngine::OpenSpaceEngine()
    : _scene(nullptr)
    , _loadingScreen(nullptr)
{
    FactoryManager::initialize();
    FactoryManager::ref().addFactory(
        std::make_unique<ghoul::TemplateFactory<Renderable>>(),
        "Renderable"
    );
    FactoryManager::ref().addFactory(
        std::make_unique<ghoul::TemplateFactory<Translation>>(),
        "Translation"
    );
    FactoryManager::ref().addFactory(
        std::make_unique<ghoul::TemplateFactory<Rotation>>(),
        "Rotation"
    );
    FactoryManager::ref().addFactory(
        std::make_unique<ghoul::TemplateFactory<Scale>>(),
        "Scale"
    );
    FactoryManager::ref().addFactory(
        std::make_unique<ghoul::TemplateFactory<TimeFrame>>(),
        "TimeFrame"
    );
    FactoryManager::ref().addFactory(
        std::make_unique<ghoul::TemplateFactory<LightSource>>(),
        "LightSource"
    );
    FactoryManager::ref().addFactory(
        std::make_unique<ghoul::TemplateFactory<Task>>(),
        "Task"
    );
    FactoryManager::ref().addFactory(
        std::make_unique<ghoul::TemplateFactory<ResourceSynchronization>>(),
        "ResourceSynchronization"
    );
    FactoryManager::ref().addFactory(
        std::make_unique<ghoul::TemplateFactory<DashboardItem>>(),
        "DashboardItem"
    );

    SpiceManager::initialize();
    TransformationManager::initialize();
}

OpenSpaceEngine::~OpenSpaceEngine() {} // NOLINT

void deinitialize() {
}

void OpenSpaceEngine::initialize() {
    LTRACE("OpenSpaceEngine::initialize(begin)");

    // Registering Path tokens. If the BASE path is set, it is the only one that will
    // overwrite the default path of the cfg directory
    for (const std::pair<std::string, std::string>& path :
        global::configuration.pathTokens)
    {
        std::string fullKey = ghoul::filesystem::FileSystem::TokenOpeningBraces +
            path.first +
            ghoul::filesystem::FileSystem::TokenClosingBraces;
        LDEBUG(fmt::format("Registering path {}: {}", fullKey, path.second));

        const bool override = (fullKey == "${BASE}");
        if (override) {
            LINFO(fmt::format("Overriding base path with '{}'", path.second));
        }

        using Override = ghoul::filesystem::FileSystem::Override;
        FileSys.registerPathToken(
            std::move(fullKey),
            std::move(path.second),
            Override(override)
        );
    }

    global::initialize();


    std::string cacheFolder = absPath("${CACHE}");
    if (global::configuration.usePerSceneCache) {
        std::string scene = global::configuration.asset;
        cacheFolder += "-" + ghoul::filesystem::File(scene).baseName();

        LINFO(fmt::format("Old cache: {}", absPath("${CACHE}")));
        LINFO(fmt::format("New cache: {}", cacheFolder));
        FileSys.registerPathToken(
            "${CACHE}",
            cacheFolder,
            ghoul::filesystem::FileSystem::Override::Yes
        );
    }

    // Create directories that doesn't exist
    for (const std::string& token : FileSys.tokens()) {
        if (!FileSys.directoryExists(token)) {
            std::string p = absPath(token);
            FileSys.createDirectory(p, ghoul::filesystem::FileSystem::Recursive::Yes);
        }
    }

    try {
        FileSys.createCacheManager(cacheFolder, CacheVersion);
    }
    catch (const ghoul::RuntimeError& e) {
        LFATAL("Could not create Cache Manager");
        LFATALC(e.component, e.message);
    }



    // Initialize the requested logs from the configuration file
    // We previously initialized the LogManager with a console log to provide some logging
    // until we know which logs should be added
    if (ghoul::logging::LogManager::isInitialized()) {
        ghoul::logging::LogManager::deinitialize();
    }

    ghoul::logging::LogLevel level = ghoul::logging::levelFromString(
        global::configuration.logging.level
    );
    bool immediateFlush = global::configuration.logging.forceImmediateFlush;

    using ImmediateFlush = ghoul::logging::LogManager::ImmediateFlush;
    ghoul::logging::LogManager::initialize(level, ImmediateFlush(immediateFlush));
    LogMgr.addLog(std::make_unique<ghoul::logging::ConsoleLog>());

    for (const ghoul::Dictionary& log : global::configuration.logging.logs) {
        try {
            LogMgr.addLog(createLog(log));
        }
        catch (const documentation::SpecificationError& e) {
            LERROR("Failed loading of log");
            for (const documentation::TestResult::Offense& o : e.result.offenses) {
                LERRORC(o.offender, ghoul::to_string(o.reason));
            }
            for (const documentation::TestResult::Warning& w : e.result.warnings) {
                LWARNINGC(w.offender, ghoul::to_string(w.reason));
            }
            throw;
        }
    }

#ifdef WIN32
    if (IsDebuggerPresent()) {
        LogMgr.addLog(std::make_unique<ghoul::logging::VisualStudioOutputLog>());
    }
#endif // WIN32

#ifndef GHOUL_LOGGING_ENABLE_TRACE
    LogLevel level = ghoul::logging::levelFromString(_configuration->logging.level);

    if (level == ghoul::logging::LogLevel::Trace) {
        LWARNING(
            "Desired logging level is set to 'Trace' but application was " <<
            "compiled without Trace support"
        );
    }
#endif // GHOUL_LOGGING_ENABLE_TRACE



    LINFOC("OpenSpace Version", std::string(OPENSPACE_VERSION_STRING_FULL));
    LINFOC("Commit", std::string(OPENSPACE_GIT_FULL));

    // Register modules
    global::moduleEngine.initialize(global::configuration.moduleConfigurations);

    // After registering the modules, the documentations for the available classes
    // can be added as well
    for (OpenSpaceModule* m : global::moduleEngine.modules()) {
        for (const documentation::Documentation& doc : m->documentations()) {
            DocEng.addDocumentation(doc);
        }
    }
    DocEng.addDocumentation(configuration::Configuration::Documentation);

    // Register the provided shader directories
    ghoul::opengl::ShaderPreprocessor::addIncludePath(absPath("${SHADERS}"));

    // Register Lua script functions
    LDEBUG("Registering Lua libraries");
    registerCoreClasses(global::scriptEngine);

    global::scriptEngine.addLibrary(global::openSpaceEngine._assetManager->luaLibrary());

    for (OpenSpaceModule* module : global::moduleEngine.modules()) {
        global::scriptEngine.addLibrary(module->luaLibrary());

        for (scripting::LuaLibrary& l : module->luaLibraries()) {
            global::scriptEngine.addLibrary(l);
        }
    }

    global::scriptEngine.initialize();

    writeStaticDocumentation();

    _shutdown.waitTime = global::configuration.shutdownCountdown;

    global::navigationHandler.initialize();

    global::renderEngine.initialize();

    for (const std::function<void()>& func : global::callback::initialize) {
        func();
    }

    // Set up asset loader
    std::unique_ptr<SynchronizationWatcher> w =
        std::make_unique<SynchronizationWatcher>();
    SynchronizationWatcher* rawWatcher = w.get();

    global::openSpaceEngine._assetManager = std::make_unique<AssetManager>(
        std::make_unique<AssetLoader>(
            *global::scriptEngine.luaState(),
            rawWatcher,
            FileSys.absPath("${ASSETS}")
        ),
        std::move(w)
    );

    global::openSpaceEngine._assetManager->initialize();
    scheduleLoadSingleAsset(global::configuration.asset);

    LTRACE("OpenSpaceEngine::initialize(end)");
}

void OpenSpaceEngine::initializeGL() {
    LTRACE("OpenSpaceEngine::initializeGL(begin)");

    //glbinding::Binding::useCurrentContext();
    glbinding::Binding::initialize(glfwGetProcAddress);

    // clear the screen so the user doesn't have to see old buffer contents left on the
    // graphics card
    LDEBUG("Clearing all Windows");
    global::windowDelegate.clearAllWindows(glm::vec4(0.f, 0.f, 0.f, 1.f));

    LDEBUG("Adding system components");
    // Detect and log OpenCL and OpenGL versions and available devices
    SysCap.addComponent(
        std::make_unique<ghoul::systemcapabilities::GeneralCapabilitiesComponent>()
    );
    SysCap.addComponent(
        std::make_unique<ghoul::systemcapabilities::OpenGLCapabilitiesComponent>()
    );

    // @BUG:  This will call OpenGL functions, should it should be in the initializeGL
    LDEBUG("Detecting capabilities");
    SysCap.detectCapabilities();

    using Verbosity = ghoul::systemcapabilities::SystemCapabilitiesComponent::Verbosity;
    Verbosity verbosity = ghoul::from_string<Verbosity>(
        global::configuration.logging.capabilitiesVerbosity
        );
    SysCap.logCapabilities(verbosity);


    // Check the required OpenGL versions of the registered modules
    ghoul::systemcapabilities::Version version =
        global::moduleEngine.requiredOpenGLVersion();
    LINFO(fmt::format("Required OpenGL version: {}", ghoul::to_string(version)));

    if (OpenGLCap.openGLVersion() < version) {
        throw ghoul::RuntimeError(
            "An included module required a higher OpenGL version than is supported on "
            "this system",
            "OpenSpaceEngine"
        );
    }

    {
        // Check the available OpenGL extensions against the required extensions
        using OCC = ghoul::systemcapabilities::OpenGLCapabilitiesComponent;
        for (OpenSpaceModule* m : global::moduleEngine.modules()) {
            for (const std::string& ext : m->requiredOpenGLExtensions()) {
                if (!SysCap.component<OCC>().isExtensionSupported(ext)) {
                    LFATAL(fmt::format(
                        "Module {} required OpenGL extension {} which is not available "
                        "on this system. Some functionality related to this module will "
                        "probably not work.", m->guiName(), ext
                    ));
                }
            }
        }
    }

    loadFonts();

    _loadingScreen = std::make_unique<LoadingScreen>(
        LoadingScreen::ShowMessage(global::configuration.loadingScreen.isShowingMessages),
        LoadingScreen::ShowNodeNames(
            global::configuration.loadingScreen.isShowingNodeNames
        ),
        LoadingScreen::ShowProgressbar(
            global::configuration.loadingScreen.isShowingProgressbar
        )
        );

    _loadingScreen->render();





    LTRACE("OpenSpaceEngine::initializeGL::Console::initialize(begin)");
    try {
        global::luaConsole.initialize();
    }
    catch (ghoul::RuntimeError& e) {
        LERROR("Error initializing Console with error:");
        LERRORC(e.component, e.message);
    }
    LTRACE("OpenSpaceEngine::initializeGL::Console::initialize(end)");

    LTRACE("OpenSpaceEngine::initializeGL::DebugContext(begin)");
    bool debugActive = global::configuration.openGLDebugContext.isActive;

    // Debug output is not available before 4.3
    const ghoul::systemcapabilities::Version minVersion = { 4, 3, 0 };
    if (debugActive && OpenGLCap.openGLVersion() < minVersion) {
        LINFO("OpenGL Debug context requested, but insufficient version available");
        debugActive = false;
    }

    if (debugActive) {
        using namespace ghoul::opengl::debug;

        bool synchronous = global::configuration.openGLDebugContext.isSynchronous;
        setDebugOutput(DebugOutput(debugActive), SynchronousOutput(synchronous));

        for (const configuration::Configuration::OpenGLDebugContext::IdentifierFilter&f :
            global::configuration.openGLDebugContext.identifierFilters)
        {
            setDebugMessageControl(
                ghoul::from_string<Source>(f.source),
                ghoul::from_string<Type>(f.type),
                { f.identifier },
                Enabled::No
            );

        }

        for (const std::string& sev :
            global::configuration.openGLDebugContext.severityFilters)
        {
            setDebugMessageControl(
                Source::DontCare,
                Type::DontCare,
                ghoul::from_string<Severity>(sev),
                Enabled::No
            );
        }

        auto callback = [](Source source, Type type, Severity severity,
            unsigned int id, std::string message) -> void
        {
            const std::string s = ghoul::to_string(source);
            const std::string t = ghoul::to_string(type);

            const std::string category =
                "OpenGL (" + s + ") [" + t + "] {" + std::to_string(id) + "}";
            switch (severity) {
                case Severity::High:
                    LERRORC(category, message);
                    break;
                case Severity::Medium:
                    LWARNINGC(category, message);
                    break;
                case Severity::Low:
                    LINFOC(category, message);
                    break;
                case Severity::Notification:
                    LDEBUGC(category, message);
                    break;
                default:
                    throw ghoul::MissingCaseException();
            }
        };
        ghoul::opengl::debug::setDebugCallback(callback);
    }
    LTRACE("OpenSpaceEngine::initializeGL::DebugContext(end)");

    // The ordering of the KeyCheckOpenGLState and KeyLogEachOpenGLCall are important as
    // the callback mask in glbinding is stateful for each context, and since
    // KeyLogEachOpenGLCall is more specific, we want it to be able to overwrite the
    // state from KeyCheckOpenGLState
    if (global::configuration.isCheckingOpenGLState) {
        using namespace glbinding;

        // Infinite loop -- welcome to the danger zone
        setCallbackMaskExcept(CallbackMask::After, { "glGetError" });
        setAfterCallback([](const FunctionCall& f) {
            const GLenum error = glGetError();
            switch (error) {
                case GL_NO_ERROR:
                    break;
                case GL_INVALID_ENUM:
                    LERRORC(
                        "OpenGL Invalid State",
                        fmt::format("Function {}: GL_INVALID_ENUM", f.function->name())
                    );
                    break;
                case GL_INVALID_VALUE:
                    LERRORC(
                        "OpenGL Invalid State",
                        fmt::format("Function {}: GL_INVALID_VALUE", f.function->name())
                    );
                    break;
                case GL_INVALID_OPERATION:
                    LERRORC(
                        "OpenGL Invalid State",
                        fmt::format(
                            "Function {}: GL_INVALID_OPERATION", f.function->name()
                        ));
                    break;
                case GL_INVALID_FRAMEBUFFER_OPERATION:
                    LERRORC(
                        "OpenGL Invalid State",
                        fmt::format(
                            "Function {}: GL_INVALID_FRAMEBUFFER_OPERATION",
                            f.function->name()
                        )
                    );
                    break;
                case GL_OUT_OF_MEMORY:
                    LERRORC(
                        "OpenGL Invalid State",
                        fmt::format("Function {}: GL_OUT_OF_MEMORY", f.function->name())
                    );
                    break;
                default:
                    LERRORC(
                        "OpenGL Invalid State",
                        fmt::format("Unknown error code: {0:x}", static_cast<int>(error))
                    );
            }
        });
    }

    if (global::configuration.isLoggingOpenGLCalls) {
        using namespace ghoul::logging;
        LogLevel level = levelFromString(global::configuration.logging.level);
        if (level > LogLevel::Trace) {
            LWARNING(
                "Logging OpenGL calls is enabled, but the selected log level does "
                "not include TRACE, so no OpenGL logs will be printed");
        }
        else {
            using namespace glbinding;

            setCallbackMask(CallbackMask::After | CallbackMask::ParametersAndReturnValue);
            glbinding::setAfterCallback([](const glbinding::FunctionCall& call) {
                std::string arguments = std::accumulate(
                    call.parameters.begin(),
                    call.parameters.end(),
                    std::string("("),
                    [](std::string a, const std::unique_ptr<AbstractValue>& v) {
                        std::stringstream s;
                        s << v;
                        return a + s.str() + ", ";
                    }
                );
                // Remove the final ", "
                arguments = arguments.substr(0, arguments.size() - 2) + ")";

                std::string returnValue;
                std::stringstream s;
                if (call.returnValue) {
                    s << call.returnValue;
                    returnValue = " -> " + s.str();
                }

                LTRACEC(
                    "OpenGL",
                    call.function->name() + std::move(arguments) + std::move(returnValue)
                );
            });
        }
    }

    LDEBUG("Initializing Rendering Engine");
    global::renderEngine.initializeGL();

    global::moduleEngine.initializeGL();

    for (const std::function<void()>& func : global::callback::initializeGL) {
        func();
    }

    LINFO("Finished initializing OpenGL");

    LTRACE("OpenSpaceEngine::initializeGL(end)");
}

void OpenSpaceEngine::scheduleLoadSingleAsset(std::string assetPath) {
    _hasScheduledAssetLoading = true;
    _scheduledAssetPathToLoad = std::move(assetPath);
}

void OpenSpaceEngine::loadSingleAsset(const std::string& assetPath) {
    LTRACE("OpenSpaceEngine::loadSingleAsset(begin)");

    global::windowDelegate.setBarrier(false);
    global::windowDelegate.setSynchronization(false);
    defer {
        global::windowDelegate.setSynchronization(true);
        global::windowDelegate.setBarrier(true);
    };

    if (assetPath.empty()) {
        return;
    }
    if (_scene) {
        global::syncEngine.removeSyncables(global::timeManager.getSyncables());
        if (_scene && _scene->camera()) {
            global::syncEngine.removeSyncables(_scene->camera()->getSyncables());
        }
        global::renderEngine.setScene(nullptr);
        global::renderEngine.setCamera(nullptr);
        global::navigationHandler.setCamera(nullptr);
        _scene->clear();
        global::rootPropertyOwner.removePropertySubOwner(_scene.get());
    }

    std::unique_ptr<SceneInitializer> sceneInitializer;
    if (global::configuration.useMultithreadedInitialization) {
        unsigned int nAvailableThreads = std::thread::hardware_concurrency();
        unsigned int nThreads = nAvailableThreads == 0 ? 2 : nAvailableThreads - 1;
        sceneInitializer = std::make_unique<MultiThreadedSceneInitializer>(nThreads);
    } else {
        sceneInitializer = std::make_unique<SingleThreadedSceneInitializer>();
    }

    _scene = std::make_unique<Scene>(std::move(sceneInitializer));
    global::rootPropertyOwner.addPropertySubOwner(_scene.get());
    _scene->setCamera(std::make_unique<Camera>());
    Camera* camera = _scene->camera();
    camera->setParent(_scene->root());

    global::renderEngine.setCamera(camera);
    global::navigationHandler.setCamera(camera);
    global::navigationHandler.setFocusNode(camera->parent());

    global::renderEngine.setScene(_scene.get());

    _assetManager->removeAll();
    _assetManager->add(assetPath);

    _loadingScreen->setPhase(LoadingScreen::Phase::Construction);
    _loadingScreen->postMessage("Loading assets");

    _assetManager->update();

    _loadingScreen->setPhase(LoadingScreen::Phase::Synchronization);
    _loadingScreen->postMessage("Synchronizing assets");

    std::vector<std::shared_ptr<const Asset>> allAssets =
        _assetManager->rootAsset()->subTreeAssets();

    std::unordered_set<std::shared_ptr<ResourceSynchronization>> resourceSyncs;
    for (const std::shared_ptr<const Asset>& a : allAssets) {
        std::vector<std::shared_ptr<ResourceSynchronization>> syncs =
            a->ownSynchronizations();

        for (const std::shared_ptr<ResourceSynchronization>& s : syncs) {
            if (s->state() == ResourceSynchronization::State::Syncing) {
                LoadingScreen::ProgressInfo progressInfo;
                progressInfo.progress = s->progress();

                resourceSyncs.insert(s);
                _loadingScreen->updateItem(
                    s->name(),
                    s->name(),
                    LoadingScreen::ItemStatus::Started,
                    progressInfo
                );
            }
        }
    }
    _loadingScreen->setItemNumber(static_cast<int>(resourceSyncs.size()));

    bool loading = true;
    while (loading) {
        _loadingScreen->render();
        _assetManager->update();

        loading = false;
        auto it = resourceSyncs.begin();
        while (it != resourceSyncs.end()) {
            if ((*it)->state() == ResourceSynchronization::State::Syncing) {
                LoadingScreen::ProgressInfo progressInfo;
                progressInfo.progress = (*it)->progress();

                if ((*it)->nTotalBytesIsKnown()) {
                    progressInfo.currentSize = static_cast<float>((*it)->nSynchronizedBytes());
                    progressInfo.totalSize = static_cast<float>((*it)->nTotalBytes());
                }

                loading = true;
                _loadingScreen->updateItem(
                    (*it)->name(),
                    (*it)->name(),
                    LoadingScreen::ItemStatus::Started,
                    progressInfo
                );
                ++it;
            } else {
                LoadingScreen::ProgressInfo progressInfo;
                progressInfo.progress = 1.f;

                _loadingScreen->tickItem();
                _loadingScreen->updateItem(
                    (*it)->name(),
                    (*it)->name(),
                    LoadingScreen::ItemStatus::Finished,
                    progressInfo
                );
                it = resourceSyncs.erase(it);
            }
        }
    }

    _loadingScreen->setPhase(LoadingScreen::Phase::Initialization);

    _loadingScreen->postMessage("Initializing scene");
    while (_scene->isInitializing()) {
        _loadingScreen->render();
    }

    _loadingScreen->postMessage("Initializing OpenGL");
    _loadingScreen->finalize();

    _loadingScreen = nullptr;

    global::renderEngine.updateScene();

    global::renderEngine.setGlobalBlackOutFactor(0.f);
    global::renderEngine.startFading(1, 3.f);

    global::syncEngine.addSyncables(global::timeManager.getSyncables());
    if (_scene && _scene->camera()) {
        global::syncEngine.addSyncables(_scene->camera()->getSyncables());
    }

#ifdef __APPLE__
    showTouchbar();
#endif // APPLE

    runGlobalCustomizationScripts();

    writeSceneDocumentation();

    LTRACE("OpenSpaceEngine::loadSingleAsset(end)");
}

void OpenSpaceEngine::deinitialize() {
    LTRACE("OpenSpaceEngine::deinitialize(begin)");

    // We want to render an image informing the user that we are shutting down
    global::renderEngine.renderEndscreen();
    global::windowDelegate.swapBuffer();

    for (const std::function<void()>& func : global::callback::deinitializeGL) {
        func();
    }

    for (const std::function<void()>& func : global::callback::deinitialize) {
        func();
    }

<<<<<<< HEAD
    _engine->assetManager().deinitialize();
    _engine->_scene = nullptr;

    _navigationHandler->deinitialize();
    _renderEngine->deinitialize();

    LTRACE("OpenSpaceEngine::deinitialize(end)");
}

void OpenSpaceEngine::writeStaticDocumentation() {
    // If a LuaDocumentationFile was specified, generate it now
    if (!_configuration->documentation.lua.empty()) {
        _scriptEngine->writeDocumentation(absPath(_configuration->documentation.lua));
    }

    // If a general documentation was specified, generate it now
    if (!_configuration->documentation.documentation.empty()) {
        DocEng.writeDocumentation(absPath(_configuration->documentation.documentation));
    }

    if (!_configuration->documentation.factory.empty()) {
        FactoryManager::ref().writeDocumentation(
            absPath(_configuration->documentation.factory)
        );
    }
}

void OpenSpaceEngine::gatherCommandlineArguments() {
    commandlineArgumentPlaceholders.configurationName = "";
    _commandlineParser->addCommand(std::make_unique<SingleCommand<std::string>>(
        commandlineArgumentPlaceholders.configurationName, "--config", "-c",
        "Provides the path to the OpenSpace configuration file."
    ));

    commandlineArgumentPlaceholders.sgctConfigurationName = "";
    _commandlineParser->addCommand(std::make_unique<SingleCommand<std::string>>(
        commandlineArgumentPlaceholders.sgctConfigurationName, "--sgct", "-s",
        "Provides the path to the SGCT configuration file, overriding the value set in "
        "the OpenSpace configuration file."
    ));

    commandlineArgumentPlaceholders.sceneName = "";
    _commandlineParser->addCommand(std::make_unique<SingleCommand<std::string>>(
        commandlineArgumentPlaceholders.sceneName, "--scene", "", "Provides the path to "
        "the scene file, overriding the value set in the OpenSpace configuration file."
    ));

    commandlineArgumentPlaceholders.cacheFolder = "";
    _commandlineParser->addCommand(std::make_unique<SingleCommand<std::string>>(
        commandlineArgumentPlaceholders.cacheFolder, "--cacheDir", "", "Provides the "
        "path to a cache file, overriding the value set in the OpenSpace configuration "
        "file."
    ));

    commandlineArgumentPlaceholders.configurationOverwrite = "";
    _commandlineParser->addCommand(std::make_unique<SingleCommand<std::string>>(
        commandlineArgumentPlaceholders.configurationOverwrite, "--lua", "-l",
        "Provides the ability to pass arbitrary Lua code to the application that will be "
        "evaluated after the configuration file has been loaded but before the other "
        "commandline arguments are triggered. This can be used to manipulate the "
        "configuration file without editing the file on disk, for example in a "
        "planetarium environment. Please not that the Lua script must not contain any - "
        "or they will be interpreted as a new command. Similar, in Bash, ${...} will be "
        "evaluated before it is passed to OpenSpace."
    ));
}

void OpenSpaceEngine::runGlobalCustomizationScripts() {
    LINFO("Running Global initialization scripts");
    ghoul::lua::LuaState state;
    OsEng.scriptEngine().initializeLuaState(state);

    for (const std::string& script : _configuration->globalCustomizationScripts) {
        std::string s = absPath(script);
        if (FileSys.fileExists(s)) {
            try {
                LINFO(fmt::format("Running global customization script: {}", s));
                ghoul::lua::runScriptFile(state, s);
            } catch (const ghoul::RuntimeError& e) {
                LERRORC(e.component, e.message);
            }
        }
        else {
            LDEBUG(fmt::format("Ignoring non-existing script file: {}", s));
        }
    }
}

void OpenSpaceEngine::loadFonts() {
    _fontManager = std::make_unique<ghoul::fontrendering::FontManager>(FontAtlasSize);
    _fontManager->initialize();

    for (const std::pair<std::string, std::string>& font : _configuration->fonts) {
        std::string key = font.first;
        std::string fontName = absPath(font.second);

        if (!FileSys.fileExists(fontName)) {
            LERROR(fmt::format("Could not find font '{}' for key '{}'", fontName, key));
            continue;
        }

        LDEBUG(fmt::format("Registering font '{}' with key '{}'", fontName, key));
        bool success = _fontManager->registerFontPath(key, fontName);

        if (!success) {
            LERROR(fmt::format(
                "Error registering font '{}' with key '{}'", fontName, key
            ));
        }
    }

    try {
        bool initSuccess = ghoul::fontrendering::FontRenderer::initialize();
        if (!initSuccess) {
            LERROR("Error initializing default font renderer");
        }
    }
    catch (const ghoul::RuntimeError& err) {
        LERRORC(err.component, err.message);
    }
}

void OpenSpaceEngine::configureLogging(bool consoleLog) {
    // We previously initialized the LogManager with a console log to provide some logging
    // until we know which logs should be added
    LogManager::deinitialize();

    LogLevel level = ghoul::logging::levelFromString(_configuration->logging.level);
    bool immediateFlush = _configuration->logging.forceImmediateFlush;

    using ImmediateFlush = ghoul::logging::LogManager::ImmediateFlush;
    LogManager::initialize(
        level,
        ImmediateFlush(immediateFlush)
    );
    if (consoleLog) {
        LogMgr.addLog(std::make_unique<ConsoleLog>());
    }

    for (const ghoul::Dictionary& log : _configuration->logging.logs) {
        try {
            LogMgr.addLog(createLog(log));
        }
        catch (const documentation::SpecificationError& e) {
            LERROR("Failed loading of log");
            for (const documentation::TestResult::Offense& o : e.result.offenses) {
                LERRORC(o.offender, ghoul::to_string(o.reason));
            }
            for (const documentation::TestResult::Warning& w : e.result.warnings) {
                LWARNINGC(w.offender, ghoul::to_string(w.reason));
            }
            throw;
        }
    }

#ifdef WIN32
    if (IsDebuggerPresent()) {
        LogMgr.addLog(std::make_unique<VisualStudioOutputLog>());
    }
#endif // WIN32

#ifndef GHOUL_LOGGING_ENABLE_TRACE
    LogLevel level = ghoul::logging::levelFromString(_configuration->logging.level);

    if (level == ghoul::logging::LogLevel::Trace) {
        LWARNING(
            "Desired logging level is set to 'Trace' but application was " <<
            "compiled without Trace support"
        );
    }
#endif // GHOUL_LOGGING_ENABLE_TRACE
}

void OpenSpaceEngine::writeSceneDocumentation() {
    // Write keyboard documentation.
    if (!_configuration->documentation.keyboard.empty()) {
        keyBindingManager().writeDocumentation(
            absPath(_configuration->documentation.keyboard)
        );
    }

    if (!_configuration->documentation.license.empty()) {
        _scene->writeSceneLicenseDocumentation(
            absPath(_configuration->documentation.license)
        );
    }

    if (!_configuration->documentation.sceneProperty.empty()) {
        _scene->writeDocumentation(absPath(_configuration->documentation.sceneProperty));
    }

    if (!_configuration->documentation.property.empty()) {
        _rootPropertyOwner->writeDocumentation(
            absPath(_configuration->documentation.property)
        );
    }
}

void OpenSpaceEngine::initializeGL() {
    LTRACE("OpenSpaceEngine::initializeGL(begin)");

    LTRACE("OpenSpaceEngine::initializeGL::Console::initialize(begin)");
    try {
        _engine->_console->initialize();
    }
    catch (ghoul::RuntimeError& e) {
        LERROR("Error initializing Console with error:");
        LERRORC(e.component, e.message);
    }
    LTRACE("OpenSpaceEngine::initializeGL::Console::initialize(end)");

    LTRACE("OpenSpaceEngine::initializeGL::DebugContext(begin)");
    bool debugActive = _configuration->openGLDebugContext.isActive;
=======
    global::openSpaceEngine.assetManager().deinitialize();
    global::openSpaceEngine._scene = nullptr;
>>>>>>> 9f1c4e84

    global::navigationHandler.deinitialize();

    LTRACE("deinitialize(begin)");
    if (global::parallelPeer.status() != ParallelConnection::Status::Disconnected) {
        global::parallelPeer.disconnect();
    }
    if (global::renderEngine.scene() && global::renderEngine.scene()->camera()) {
        global::syncEngine.removeSyncables(
            global::renderEngine.scene()->camera()->getSyncables()
        );
    }

    global::deinitializeGL();
    global::deinitialize();

    FactoryManager::deinitialize();
    TransformationManager::deinitialize();
    SpiceManager::deinitialize();

    ghoul::fontrendering::FontRenderer::deinitialize();

    ghoul::logging::LogManager::deinitialize();

    ghoul::deinitialize();
    LTRACE("deinitialize(end)");


    LTRACE("OpenSpaceEngine::deinitialize(end)");
}

void OpenSpaceEngine::writeStaticDocumentation() {
    // If a LuaDocumentationFile was specified, generate it now
    if (!global::configuration.documentation.lua.empty()) {
        global::scriptEngine.writeDocumentation(
            absPath(global::configuration.documentation.lua)
        );
    }

    // If a general documentation was specified, generate it now
    if (!global::configuration.documentation.documentation.empty()) {
        DocEng.writeDocumentation(
            absPath(global::configuration.documentation.documentation)
        );
    }

    if (!global::configuration.documentation.factory.empty()) {
        FactoryManager::ref().writeDocumentation(
            absPath(global::configuration.documentation.factory)
        );
    }
}

void OpenSpaceEngine::runGlobalCustomizationScripts() {
    LINFO("Running Global initialization scripts");
    ghoul::lua::LuaState state;
    global::scriptEngine.initializeLuaState(state);

    for (const std::string& script : global::configuration.globalCustomizationScripts) {
        std::string s = absPath(script);
        if (FileSys.fileExists(s)) {
            try {
                LINFO(fmt::format("Running global customization script: {}", s));
                ghoul::lua::runScriptFile(state, s);
            } catch (const ghoul::RuntimeError& e) {
                LERRORC(e.component, e.message);
            }
        }
        else {
            LDEBUG(fmt::format("Ignoring non-existing script file: {}", s));
        }
    }
}

void OpenSpaceEngine::loadFonts() {
    global::fontManager.initialize();

    for (const std::pair<std::string, std::string>& font : global::configuration.fonts) {
        std::string key = font.first;
        std::string fontName = absPath(font.second);

        if (!FileSys.fileExists(fontName)) {
            LERROR(fmt::format("Could not find font '{}' for key '{}'", fontName, key));
            continue;
        }

        LDEBUG(fmt::format("Registering font '{}' with key '{}'", fontName, key));
        bool success = global::fontManager.registerFontPath(key, fontName);

        if (!success) {
            LERROR(fmt::format(
                "Error registering font '{}' with key '{}'", fontName, key
            ));
        }
    }

    try {
        bool initSuccess = ghoul::fontrendering::FontRenderer::initialize();
        if (!initSuccess) {
            LERROR("Error initializing default font renderer");
        }
    }
    catch (const ghoul::RuntimeError& err) {
        LERRORC(err.component, err.message);
    }
}

void OpenSpaceEngine::writeSceneDocumentation() {
    // Write keyboard documentation.
    if (!global::configuration.documentation.keyboard.empty()) {
        global::keybindingManager.writeDocumentation(
            absPath(global::configuration.documentation.keyboard)
        );
    }

    if (!global::configuration.documentation.license.empty()) {
        _scene->writeSceneLicenseDocumentation(
            absPath(global::configuration.documentation.license)
        );
    }

    if (!global::configuration.documentation.sceneProperty.empty()) {
        _scene->writeDocumentation(
            absPath(global::configuration.documentation.sceneProperty)
        );
    }

    if (!global::configuration.documentation.property.empty()) {
        global::rootPropertyOwner.writeDocumentation(
            absPath(global::configuration.documentation.property)
        );
    }
}

void OpenSpaceEngine::preSynchronization() {
    LTRACE("OpenSpaceEngine::preSynchronization(begin)");

    std::unique_ptr<performance::PerformanceMeasurement> perf;
    if (global::performanceManager.isEnabled()) {
        perf = std::make_unique<performance::PerformanceMeasurement>(
            "OpenSpaceEngine::preSynchronization"
        );
    }

    FileSys.triggerFilesystemEvents();

    if (_hasScheduledAssetLoading) {
        LINFO(fmt::format("Loading asset: {}", _scheduledAssetPathToLoad));
        loadSingleAsset(_scheduledAssetPathToLoad);
        _hasScheduledAssetLoading = false;
        _scheduledAssetPathToLoad.clear();
    }

    if (_isFirstRenderingFirstFrame) {
        global::windowDelegate.setSynchronization(false);
    }

    bool master = global::windowDelegate.isMaster();

    global::syncEngine.preSynchronization(SyncEngine::IsMaster(master));
    if (master) {
        double dt = global::windowDelegate.averageDeltaTime();
        global::timeManager.preSynchronization(dt);

        using Iter = std::vector<std::string>::const_iterator;
        std::pair<Iter, Iter> scheduledScripts = global::scriptScheduler.progressTo(
            global::timeManager.time().j2000Seconds()
        );
        for (Iter it = scheduledScripts.first; it != scheduledScripts.second; ++it) {
            global::scriptEngine.queueScript(
                *it,
                scripting::ScriptEngine::RemoteScripting::Yes
            );
        }

        global::renderEngine.updateScene();
        //_navigationHandler->updateCamera(dt);

        if (_scene) {
            Camera* camera = _scene->camera();
            if (camera) {
                global::navigationHandler.updateCamera(dt);
                camera->invalidateCache();
            }
        }
        global::parallelPeer.preSynchronization();
    }

    for (const std::function<void()>& func : global::callback::preSync) {
        func();
    }
    LTRACE("OpenSpaceEngine::preSynchronization(end)");
}

void OpenSpaceEngine::postSynchronizationPreDraw() {
    LTRACE("OpenSpaceEngine::postSynchronizationPreDraw(begin)");

    std::unique_ptr<performance::PerformanceMeasurement> perf;
    if (global::performanceManager.isEnabled()) {
        perf = std::make_unique<performance::PerformanceMeasurement>(
            "OpenSpaceEngine::postSynchronizationPreDraw"
        );
    }

    bool master = global::windowDelegate.isMaster();
    global::syncEngine.postSynchronization(SyncEngine::IsMaster(master));

    // This probably doesn't have to be done here every frame, but doing it earlier gives
    // weird results when using side_by_side stereo --- abock
    using FR = ghoul::fontrendering::FontRenderer;
    FR::defaultRenderer().setFramebufferSize(global::renderEngine.fontResolution());

    FR::defaultProjectionRenderer().setFramebufferSize(
        global::renderEngine.renderingResolution()
    );

    if (_shutdown.inShutdown) {
        if (_shutdown.timer <= 0.f) {
            global::windowDelegate.terminate();
            return;
        }
        _shutdown.timer -= static_cast<float>(global::windowDelegate.averageDeltaTime());
    }


    const bool updated = _assetManager->update();
    if (updated) {
        writeSceneDocumentation();
    }

    global::renderEngine.updateScene();
    global::renderEngine.updateFade();
    global::renderEngine.updateRenderer();
    global::renderEngine.updateScreenSpaceRenderables();
    global::renderEngine.updateShaderPrograms();

    if (!master) {
        _scene->camera()->invalidateCache();
    }

    for (const std::function<void()>& func : global::callback::postSyncPreDraw) {
        func();
    }

    // Testing this every frame has minimal impact on the performance --- abock
    // Debug build: 1-2 us ; Release build: <= 1 us
    using ghoul::logging::LogManager;
    int warningCounter = LogMgr.messageCounter(ghoul::logging::LogLevel::Warning);
    int errorCounter = LogMgr.messageCounter(ghoul::logging::LogLevel::Error);
    int fatalCounter = LogMgr.messageCounter(ghoul::logging::LogLevel::Fatal);

    if (warningCounter > 0) {
        LWARNINGC("Logging", fmt::format("Number of Warnings: {}", warningCounter));
    }
    if (errorCounter > 0) {
        LWARNINGC("Logging", fmt::format("Number of Errors: {}", errorCounter));
    }
    if (fatalCounter > 0) {
        LWARNINGC("Logging", fmt::format("Number of Fatals: {}", fatalCounter));
    }

    LogMgr.resetMessageCounters();

    LTRACE("OpenSpaceEngine::postSynchronizationPreDraw(end)");
}

void OpenSpaceEngine::render(const glm::mat4& sceneMatrix, const glm::mat4& viewMatrix,
                             const glm::mat4& projectionMatrix)
{
    LTRACE("OpenSpaceEngine::render(begin)");

    std::unique_ptr<performance::PerformanceMeasurement> perf;
    if (global::performanceManager.isEnabled()) {
        perf = std::make_unique<performance::PerformanceMeasurement>(
            "OpenSpaceEngine::render"
        );
    }

    const bool isGuiWindow =
        global::windowDelegate.hasGuiWindow() ?
        global::windowDelegate.isGuiWindow() :
        true;

    if (isGuiWindow) {
        global::luaConsole.update();
    }

    global::renderEngine.render(sceneMatrix, viewMatrix, projectionMatrix);

    for (const std::function<void()>& func : global::callback::render) {
        func();
    }

    LTRACE("OpenSpaceEngine::render(end)");
}

void OpenSpaceEngine::drawOverlays() {
    LTRACE("OpenSpaceEngine::drawOverlays(begin)");

    std::unique_ptr<performance::PerformanceMeasurement> perf;
    if (global::performanceManager.isEnabled()) {
        perf = std::make_unique<performance::PerformanceMeasurement>(
            "OpenSpaceEngine::drawOverlays"
        );
    }

    const bool isGuiWindow =
        global::windowDelegate.hasGuiWindow() ?
        global::windowDelegate.isGuiWindow() :
        true;

    if (isGuiWindow) {
        global::renderEngine.renderOverlays(_shutdown);
        global::luaConsole.render();
    }

    for (const std::function<void()>& func : global::callback::draw2D) {
        func();
    }

    LTRACE("OpenSpaceEngine::drawOverlays(end)");
}

void OpenSpaceEngine::postDraw() {
    LTRACE("OpenSpaceEngine::postDraw(begin)");

    std::unique_ptr<performance::PerformanceMeasurement> perf;
    if (global::performanceManager.isEnabled()) {
        perf = std::make_unique<performance::PerformanceMeasurement>(
            "OpenSpaceEngine::postDraw"
        );
    }

    global::renderEngine.postDraw();

    for (const std::function<void()>& func : global::callback::postDraw) {
        func();
    }

    if (_isFirstRenderingFirstFrame) {
        global::windowDelegate.setSynchronization(true);
        _isFirstRenderingFirstFrame = false;
    }

    LTRACE("OpenSpaceEngine::postDraw(end)");
}

void OpenSpaceEngine::keyboardCallback(Key key, KeyModifier mod, KeyAction action) {
    using F = std::function<bool (Key, KeyModifier, KeyAction)>;
    for (const F& func : global::callback::keyboard) {
        const bool isConsumed = func(key, mod, action);
        if (isConsumed) {
            return;
        }
    }

    if (!global::configuration.isConsoleDisabled) {
        bool isConsoleConsumed = global::luaConsole.keyboardCallback(key, mod, action);
        if (isConsoleConsumed) {
            return;
        }
    }

    global::navigationHandler.keyboardCallback(key, mod, action);
    global::keybindingManager.keyboardCallback(key, mod, action);
}

void OpenSpaceEngine::charCallback(unsigned int codepoint, KeyModifier modifier) {
    using F = std::function<bool (unsigned int, KeyModifier)>;
    for (const F& func : global::callback::character) {
        bool isConsumed = func(codepoint, modifier);
        if (isConsumed) {
            return;
        }
    }

    global::luaConsole.charCallback(codepoint, modifier);
}

void OpenSpaceEngine::mouseButtonCallback(MouseButton button, MouseAction action) {
    using F = std::function<bool (MouseButton, MouseAction)>;
    for (const F& func : global::callback::mouseButton) {
        bool isConsumed = func(button, action);
        if (isConsumed) {
            // If the mouse was released, we still want to forward it to the navigation
            // handler in order to reliably terminate a rotation or zoom. Accidentally
            // moving the cursor over a UI window is easy to miss and leads to weird
            // continuing movement
            if (action == MouseAction::Release) {
                break;
            }
            else {
                return;
            }
        }
    }

    // Check if the user clicked on one of the 'buttons' the RenderEngine is drawing
    if (action == MouseAction::Press) {
        bool isConsumed = global::renderEngine.mouseActivationCallback(
            global::windowDelegate.mousePosition()
        );

        if (isConsumed) {
            return;
        }
    }

    global::navigationHandler.mouseButtonCallback(button, action);
}

void OpenSpaceEngine::mousePositionCallback(double x, double y) {
    using F = std::function<void (double, double)>;
    for (const F& func : global::callback::mousePosition) {
        func(x, y);
    }

    global::navigationHandler.mousePositionCallback(x, y);
}

void OpenSpaceEngine::mouseScrollWheelCallback(double posX, double posY) {
    using F = std::function<bool (double, double)>;
    for (const F& func : global::callback::mouseScrollWheel) {
        bool isConsumed = func(posX, posY);
        if (isConsumed) {
            return;
        }
    }

    global::navigationHandler.mouseScrollWheelCallback(posY);
}

void OpenSpaceEngine::encode() {
    global::syncEngine.encodeSyncables();
    global::networkEngine.publishStatusMessage();
    global::networkEngine.sendMessages();
}

void OpenSpaceEngine::decode() {
    global::syncEngine.decodeSyncables();
}

void OpenSpaceEngine::externalControlCallback(const char* receivedChars, int size,
                                              int /*clientId*/)
{
    // Not currently used anymore;  should be replaced with a non-SGCT relient socket

    if (size == 0) {
        return;
    }

    global::networkEngine.handleMessage(std::string(receivedChars, size));
}

void OpenSpaceEngine::toggleShutdownMode() {
    if (_shutdown.inShutdown) {
        // If we are already in shutdown mode, we want to disable it
        _shutdown.inShutdown = false;
    }
    else {
        // Else, we have to enable it
        _shutdown.timer = _shutdown.waitTime;
        _shutdown.inShutdown = true;
    }
}

scripting::LuaLibrary OpenSpaceEngine::luaLibrary() {
    return {
        "",
        {
            {
                "toggleShutdown",
                &luascriptfunctions::toggleShutdown,
                {},
                "",
                "Toggles the shutdown mode that will close the application after the "
                "count down timer is reached"
            },
            {
                "writeDocumentation",
                &luascriptfunctions::writeDocumentation,
                {},
                "",
                "Writes out documentation files"
            },
            {
                "downloadFile",
                &luascriptfunctions::downloadFile,
                {},
                "",
                "Downloads a file from Lua scope"
            },
            {
                "addVirtualProperty",
                &luascriptfunctions::addVirtualProperty,
                {},
                "type, name, identifier,"
                "[description, value, minimumValue, maximumValue]",
                "Adds a virtual property that will set a group of properties"
            },
            {
                "removeVirtualProperty",
                &luascriptfunctions::removeVirtualProperty,
                {},
                "string",
                "Removes a previously added virtual property"
            },
            {
                "removeAllVirtualProperties",
                &luascriptfunctions::removeAllVirtualProperties,
                {},
                "",
                "Remove all registered virtual properties"
            },
            {
                "addTag",
                &luascriptfunctions::addTag,
                {},
                "string, string",
                "Adds a tag (second argument) to a scene graph node (first argument)"
            },
            {
                "removeTag",
                &luascriptfunctions::removeTag,
                {},
                "string, string",
                "Removes a tag (second argument) from a scene graph node (first argument)"
            },
            {
                "isMaster",
                &luascriptfunctions::isMaster,
                {},
                "",
                "Returns whether the current OpenSpace instance is the master node of a "
                "cluster configuration. If this instance is not part of a cluster, this "
                "function also returns 'true'."
            },
            {
                "clusterId",
                &luascriptfunctions::clusterId,
                {},
                "Returns the zero-based identifier for this OpenSpace instance in a "
                "cluster configuration. If this instance is not part of a cluster, this "
                "identifier is always 0."
            }
        },
        {
            absPath("${SCRIPTS}/core_scripts.lua")
        }
    };
}

LoadingScreen& OpenSpaceEngine::loadingScreen() {
    ghoul_assert(_loadingScreen, "Loading Screen must not be nullptr");
    return *_loadingScreen;
}

AssetManager& OpenSpaceEngine::assetManager() {
    ghoul_assert(_assetManager, "Asset Manager must not be nullptr");
    return *_assetManager;
}

}  // namespace openspace<|MERGE_RESOLUTION|>--- conflicted
+++ resolved
@@ -775,224 +775,8 @@
         func();
     }
 
-<<<<<<< HEAD
-    _engine->assetManager().deinitialize();
-    _engine->_scene = nullptr;
-
-    _navigationHandler->deinitialize();
-    _renderEngine->deinitialize();
-
-    LTRACE("OpenSpaceEngine::deinitialize(end)");
-}
-
-void OpenSpaceEngine::writeStaticDocumentation() {
-    // If a LuaDocumentationFile was specified, generate it now
-    if (!_configuration->documentation.lua.empty()) {
-        _scriptEngine->writeDocumentation(absPath(_configuration->documentation.lua));
-    }
-
-    // If a general documentation was specified, generate it now
-    if (!_configuration->documentation.documentation.empty()) {
-        DocEng.writeDocumentation(absPath(_configuration->documentation.documentation));
-    }
-
-    if (!_configuration->documentation.factory.empty()) {
-        FactoryManager::ref().writeDocumentation(
-            absPath(_configuration->documentation.factory)
-        );
-    }
-}
-
-void OpenSpaceEngine::gatherCommandlineArguments() {
-    commandlineArgumentPlaceholders.configurationName = "";
-    _commandlineParser->addCommand(std::make_unique<SingleCommand<std::string>>(
-        commandlineArgumentPlaceholders.configurationName, "--config", "-c",
-        "Provides the path to the OpenSpace configuration file."
-    ));
-
-    commandlineArgumentPlaceholders.sgctConfigurationName = "";
-    _commandlineParser->addCommand(std::make_unique<SingleCommand<std::string>>(
-        commandlineArgumentPlaceholders.sgctConfigurationName, "--sgct", "-s",
-        "Provides the path to the SGCT configuration file, overriding the value set in "
-        "the OpenSpace configuration file."
-    ));
-
-    commandlineArgumentPlaceholders.sceneName = "";
-    _commandlineParser->addCommand(std::make_unique<SingleCommand<std::string>>(
-        commandlineArgumentPlaceholders.sceneName, "--scene", "", "Provides the path to "
-        "the scene file, overriding the value set in the OpenSpace configuration file."
-    ));
-
-    commandlineArgumentPlaceholders.cacheFolder = "";
-    _commandlineParser->addCommand(std::make_unique<SingleCommand<std::string>>(
-        commandlineArgumentPlaceholders.cacheFolder, "--cacheDir", "", "Provides the "
-        "path to a cache file, overriding the value set in the OpenSpace configuration "
-        "file."
-    ));
-
-    commandlineArgumentPlaceholders.configurationOverwrite = "";
-    _commandlineParser->addCommand(std::make_unique<SingleCommand<std::string>>(
-        commandlineArgumentPlaceholders.configurationOverwrite, "--lua", "-l",
-        "Provides the ability to pass arbitrary Lua code to the application that will be "
-        "evaluated after the configuration file has been loaded but before the other "
-        "commandline arguments are triggered. This can be used to manipulate the "
-        "configuration file without editing the file on disk, for example in a "
-        "planetarium environment. Please not that the Lua script must not contain any - "
-        "or they will be interpreted as a new command. Similar, in Bash, ${...} will be "
-        "evaluated before it is passed to OpenSpace."
-    ));
-}
-
-void OpenSpaceEngine::runGlobalCustomizationScripts() {
-    LINFO("Running Global initialization scripts");
-    ghoul::lua::LuaState state;
-    OsEng.scriptEngine().initializeLuaState(state);
-
-    for (const std::string& script : _configuration->globalCustomizationScripts) {
-        std::string s = absPath(script);
-        if (FileSys.fileExists(s)) {
-            try {
-                LINFO(fmt::format("Running global customization script: {}", s));
-                ghoul::lua::runScriptFile(state, s);
-            } catch (const ghoul::RuntimeError& e) {
-                LERRORC(e.component, e.message);
-            }
-        }
-        else {
-            LDEBUG(fmt::format("Ignoring non-existing script file: {}", s));
-        }
-    }
-}
-
-void OpenSpaceEngine::loadFonts() {
-    _fontManager = std::make_unique<ghoul::fontrendering::FontManager>(FontAtlasSize);
-    _fontManager->initialize();
-
-    for (const std::pair<std::string, std::string>& font : _configuration->fonts) {
-        std::string key = font.first;
-        std::string fontName = absPath(font.second);
-
-        if (!FileSys.fileExists(fontName)) {
-            LERROR(fmt::format("Could not find font '{}' for key '{}'", fontName, key));
-            continue;
-        }
-
-        LDEBUG(fmt::format("Registering font '{}' with key '{}'", fontName, key));
-        bool success = _fontManager->registerFontPath(key, fontName);
-
-        if (!success) {
-            LERROR(fmt::format(
-                "Error registering font '{}' with key '{}'", fontName, key
-            ));
-        }
-    }
-
-    try {
-        bool initSuccess = ghoul::fontrendering::FontRenderer::initialize();
-        if (!initSuccess) {
-            LERROR("Error initializing default font renderer");
-        }
-    }
-    catch (const ghoul::RuntimeError& err) {
-        LERRORC(err.component, err.message);
-    }
-}
-
-void OpenSpaceEngine::configureLogging(bool consoleLog) {
-    // We previously initialized the LogManager with a console log to provide some logging
-    // until we know which logs should be added
-    LogManager::deinitialize();
-
-    LogLevel level = ghoul::logging::levelFromString(_configuration->logging.level);
-    bool immediateFlush = _configuration->logging.forceImmediateFlush;
-
-    using ImmediateFlush = ghoul::logging::LogManager::ImmediateFlush;
-    LogManager::initialize(
-        level,
-        ImmediateFlush(immediateFlush)
-    );
-    if (consoleLog) {
-        LogMgr.addLog(std::make_unique<ConsoleLog>());
-    }
-
-    for (const ghoul::Dictionary& log : _configuration->logging.logs) {
-        try {
-            LogMgr.addLog(createLog(log));
-        }
-        catch (const documentation::SpecificationError& e) {
-            LERROR("Failed loading of log");
-            for (const documentation::TestResult::Offense& o : e.result.offenses) {
-                LERRORC(o.offender, ghoul::to_string(o.reason));
-            }
-            for (const documentation::TestResult::Warning& w : e.result.warnings) {
-                LWARNINGC(w.offender, ghoul::to_string(w.reason));
-            }
-            throw;
-        }
-    }
-
-#ifdef WIN32
-    if (IsDebuggerPresent()) {
-        LogMgr.addLog(std::make_unique<VisualStudioOutputLog>());
-    }
-#endif // WIN32
-
-#ifndef GHOUL_LOGGING_ENABLE_TRACE
-    LogLevel level = ghoul::logging::levelFromString(_configuration->logging.level);
-
-    if (level == ghoul::logging::LogLevel::Trace) {
-        LWARNING(
-            "Desired logging level is set to 'Trace' but application was " <<
-            "compiled without Trace support"
-        );
-    }
-#endif // GHOUL_LOGGING_ENABLE_TRACE
-}
-
-void OpenSpaceEngine::writeSceneDocumentation() {
-    // Write keyboard documentation.
-    if (!_configuration->documentation.keyboard.empty()) {
-        keyBindingManager().writeDocumentation(
-            absPath(_configuration->documentation.keyboard)
-        );
-    }
-
-    if (!_configuration->documentation.license.empty()) {
-        _scene->writeSceneLicenseDocumentation(
-            absPath(_configuration->documentation.license)
-        );
-    }
-
-    if (!_configuration->documentation.sceneProperty.empty()) {
-        _scene->writeDocumentation(absPath(_configuration->documentation.sceneProperty));
-    }
-
-    if (!_configuration->documentation.property.empty()) {
-        _rootPropertyOwner->writeDocumentation(
-            absPath(_configuration->documentation.property)
-        );
-    }
-}
-
-void OpenSpaceEngine::initializeGL() {
-    LTRACE("OpenSpaceEngine::initializeGL(begin)");
-
-    LTRACE("OpenSpaceEngine::initializeGL::Console::initialize(begin)");
-    try {
-        _engine->_console->initialize();
-    }
-    catch (ghoul::RuntimeError& e) {
-        LERROR("Error initializing Console with error:");
-        LERRORC(e.component, e.message);
-    }
-    LTRACE("OpenSpaceEngine::initializeGL::Console::initialize(end)");
-
-    LTRACE("OpenSpaceEngine::initializeGL::DebugContext(begin)");
-    bool debugActive = _configuration->openGLDebugContext.isActive;
-=======
     global::openSpaceEngine.assetManager().deinitialize();
     global::openSpaceEngine._scene = nullptr;
->>>>>>> 9f1c4e84
 
     global::navigationHandler.deinitialize();
 
