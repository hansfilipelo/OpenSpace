/*****************************************************************************************
 *                                                                                       *
 * OpenSpace                                                                             *
 *                                                                                       *
 * Copyright (c) 2014-2018                                                               *
 *                                                                                       *
 * Permission is hereby granted, free of charge, to any person obtaining a copy of this  *
 * software and associated documentation files (the "Software"), to deal in the Software *
 * without restriction, including without limitation the rights to use, copy, modify,    *
 * merge, publish, distribute, sublicense, and/or sell copies of the Software, and to    *
 * permit persons to whom the Software is furnished to do so, subject to the following   *
 * conditions:                                                                           *
 *                                                                                       *
 * The above copyright notice and this permission notice shall be included in all copies *
 * or substantial portions of the Software.                                              *
 *                                                                                       *
 * THE SOFTWARE IS PROVIDED "AS IS", WITHOUT WARRANTY OF ANY KIND, EXPRESS OR IMPLIED,   *
 * INCLUDING BUT NOT LIMITED TO THE WARRANTIES OF MERCHANTABILITY, FITNESS FOR A         *
 * PARTICULAR PURPOSE AND NONINFRINGEMENT. IN NO EVENT SHALL THE AUTHORS OR COPYRIGHT    *
 * HOLDERS BE LIABLE FOR ANY CLAIM, DAMAGES OR OTHER LIABILITY, WHETHER IN AN ACTION OF  *
 * CONTRACT, TORT OR OTHERWISE, ARISING FROM, OUT OF OR IN CONNECTION WITH THE SOFTWARE  *
 * OR THE USE OR OTHER DEALINGS IN THE SOFTWARE.                                         *
 ****************************************************************************************/

#include <openspace/engine/moduleengine.h>

#include <openspace/moduleregistration.h>
#include <openspace/scripting/lualibrary.h>
#include <openspace/util/openspacemodule.h>
#include <ghoul/logging/logmanager.h>

#include "moduleengine_lua.inl"

namespace {
    constexpr const char* _loggerCat = "ModuleEngine";
} // namespace

namespace openspace {

ModuleEngine::ModuleEngine() : properties::PropertyOwner({ "Modules" }) {}

void ModuleEngine::initialize(
                     const std::map<std::string, ghoul::Dictionary>& moduleConfigurations)
{
    for (OpenSpaceModule* m : AllModules()) {
        const std::string& identifier = m->identifier();
        auto it = moduleConfigurations.find(identifier);
        ghoul::Dictionary configuration;
        if (it != moduleConfigurations.end()) {
            configuration = it->second;
        }
        registerModule(std::unique_ptr<OpenSpaceModule>(m), configuration);
    }
}

void ModuleEngine::initializeGL() {
    LDEBUG("Initializing OpenGL of modules");
    for (std::unique_ptr<OpenSpaceModule>& m : _modules) {
        LDEBUG(fmt::format("Initializing OpenGL of module '{}'", m->identifier()));
        m->initializeGL();
    }
    LDEBUG("Finished initializing OpenGL of modules");
}

void ModuleEngine::deinitialize() {
    LDEBUG("Deinitializing modules");
    for (std::unique_ptr<OpenSpaceModule>& m : _modules) {
        LDEBUG(fmt::format("Deinitializing module '{}'", m->identifier()));
        m->deinitialize();
    }

    LDEBUG("Finished deinitializing modules");

    for (std::unique_ptr<OpenSpaceModule>& m : _modules) {
        LDEBUG(fmt::format("Destroying module '{}'", m->identifier()));
        m = nullptr;
    }

    LDEBUG("Finished destroying modules");
    _modules.clear();
}

void ModuleEngine::deinitializeGL() {
    LDEBUG("Deinitializing OpenGL of modules");
    for (std::unique_ptr<OpenSpaceModule>& m : _modules) {
        LDEBUG(fmt::format("Deinitializing OpenGL of module '{}'", m->identifier()));
        m->deinitializeGL();

    }
    LDEBUG("Finished deinitializing OpenGL of modules");
}

void ModuleEngine::registerModule(std::unique_ptr<OpenSpaceModule> mod,
                                  const ghoul::Dictionary& configuration)
{
    ghoul_assert(mod, "Module must not be nullptr");

    auto it = std::find_if(
        _modules.begin(),
        _modules.end(),
        [&mod](std::unique_ptr<OpenSpaceModule>& rhs) {
            return rhs->identifier() == mod->identifier();
        }
    );
    if (it != _modules.end()) {
        throw ghoul::RuntimeError(
            "Module name '" + mod->identifier() + "' was registered before",
            "ModuleEngine"
        );
    }

<<<<<<< HEAD
    LDEBUG(fmt::format("Registering module '{}'", m->identifier()));
    m->initialize(this, configuration);
    addPropertySubOwner(m.get());

    LDEBUG(fmt::format("Registered module '{}'", m->identifier()));

    _modules.push_back(std::move(m));
=======
    LDEBUG(fmt::format("Registering module '{}'", mod->identifier()));
    mod->initialize(this, configuration);
    addPropertySubOwner(mod.get());
    LDEBUG(fmt::format("Registered module '{}'", mod->identifier()));
    _modules.push_back(std::move(mod));
>>>>>>> 57b8ab6e
}

std::vector<OpenSpaceModule*> ModuleEngine::modules() const {
    std::vector<OpenSpaceModule*> result;
    result.reserve(_modules.size());
    for (const std::unique_ptr<OpenSpaceModule>& m : _modules) {
        result.push_back(m.get());
    }
    return result;
}

ghoul::systemcapabilities::Version ModuleEngine::requiredOpenGLVersion() const {
    ghoul::systemcapabilities::Version version = { 0, 0, 0 };

    for (const std::unique_ptr<OpenSpaceModule>& m : _modules) {
        version = std::max(version, m->requiredOpenGLVersion());
    }

    return version;
}

scripting::LuaLibrary ModuleEngine::luaLibrary() {
    return {
        "modules",
        {
            {
                "isLoaded",
                &luascriptfunctions::isLoaded,
                {},
                "string",
                "Checks whether a specific module is loaded"
            }
        }
    };
}

} // namespace openspace<|MERGE_RESOLUTION|>--- conflicted
+++ resolved
@@ -109,21 +109,11 @@
         );
     }
 
-<<<<<<< HEAD
-    LDEBUG(fmt::format("Registering module '{}'", m->identifier()));
-    m->initialize(this, configuration);
-    addPropertySubOwner(m.get());
-
-    LDEBUG(fmt::format("Registered module '{}'", m->identifier()));
-
-    _modules.push_back(std::move(m));
-=======
     LDEBUG(fmt::format("Registering module '{}'", mod->identifier()));
     mod->initialize(this, configuration);
     addPropertySubOwner(mod.get());
     LDEBUG(fmt::format("Registered module '{}'", mod->identifier()));
     _modules.push_back(std::move(mod));
->>>>>>> 57b8ab6e
 }
 
 std::vector<OpenSpaceModule*> ModuleEngine::modules() const {
