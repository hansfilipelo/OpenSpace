/*****************************************************************************************
 *                                                                                       *
 * OpenSpace                                                                             *
 *                                                                                       *
 * Copyright (c) 2014-2017                                                               *
 *                                                                                       *
 * Permission is hereby granted, free of charge, to any person obtaining a copy of this  *
 * software and associated documentation files (the "Software"), to deal in the Software *
 * without restriction, including without limitation the rights to use, copy, modify,    *
 * merge, publish, distribute, sublicense, and/or sell copies of the Software, and to    *
 * permit persons to whom the Software is furnished to do so, subject to the following   *
 * conditions:                                                                           *
 *                                                                                       *
 * The above copyright notice and this permission notice shall be included in all copies *
 * or substantial portions of the Software.                                              *
 *                                                                                       *
 * THE SOFTWARE IS PROVIDED "AS IS", WITHOUT WARRANTY OF ANY KIND, EXPRESS OR IMPLIED,   *
 * INCLUDING BUT NOT LIMITED TO THE WARRANTIES OF MERCHANTABILITY, FITNESS FOR A         *
 * PARTICULAR PURPOSE AND NONINFRINGEMENT. IN NO EVENT SHALL THE AUTHORS OR COPYRIGHT    *
 * HOLDERS BE LIABLE FOR ANY CLAIM, DAMAGES OR OTHER LIABILITY, WHETHER IN AN ACTION OF  *
 * CONTRACT, TORT OR OTHERWISE, ARISING FROM, OUT OF OR IN CONNECTION WITH THE SOFTWARE  *
 * OR THE USE OR OTHER DEALINGS IN THE SOFTWARE.                                         *
 ****************************************************************************************/

#include "mainwindow.h"

#include "shortcutwidget.h"
#include "syncwidget.h"

#include <openspace/engine/configurationmanager.h>
#include <openspace/engine/openspaceengine.h>
#include <openspace/engine/logfactory.h>

#include <ghoul/filesystem/filesystem.h>
#include <ghoul/logging/log.h>
#include <ghoul/logging/logmanager.h>
#include <ghoul/logging/consolelog.h>
#include <ghoul/logging/htmllog.h>
#include <ghoul/logging/visualstudiooutputlog.h>

#include <QApplication>
#include <QComboBox>
#include <QDir>
#include <QGridLayout>
#include <QHBoxLayout>
#include <QLabel>
#include <QProcess>
#include <QPushButton>
#include <QThread>

namespace {
    const QSize WindowSize = QSize(640, 480);

    const QString NewsURL = "http://openspaceproject.com/news.txt";

    const std::string _configurationFile = "openspace.cfg";

#ifdef WIN32
    const QString OpenSpaceExecutable = "OpenSpace.exe";
#else
    const QString OpenSpaceExecutable = "./OpenSpace";
#endif

    class QLog : public ghoul::logging::Log {
    public:
        void log(
            ghoul::logging::LogLevel level,
            const std::string& category,
            const std::string& message
        ) {
            //qDebug() << QString::fromStdString(category) << ": " << QString::fromStdString(message);
        }
    };
}

MainWindow::MainWindow()
    : QWidget(nullptr)
    , _newsReply(nullptr)
    , _informationWidget(nullptr)
    , _scenes(nullptr)
    , _shortcutWidget(nullptr)
    , _syncWidget(nullptr)
{
    setObjectName("MainWindow");
    setFixedSize(WindowSize);
    //setContentsMargins(0, 0, 0, 0);
    
    QGridLayout* layout = new QGridLayout;
    layout->setContentsMargins(0, 0, 0, 0);
    
    QLabel* image = new QLabel;
    //image->setContentsMargins(0, 0, 0, 0);
    image->setObjectName("Image");
    QPixmap p = QPixmap(":/images/header.png");
    image->setPixmap(p.scaledToWidth(WindowSize.width()));
    layout->addWidget(image, 0, 0, 1, 2);

    
    _informationWidget = new QTextEdit(this);
    _informationWidget->setReadOnly(true);
    //_informationWidget->setEnabled(false);
    layout->addWidget(_informationWidget, 1, 0, 2, 1);
    layout->setRowStretch(1, 10);
    layout->setColumnStretch(0, 4);
    layout->setColumnStretch(1, 5);

    QWidget* container = new QWidget;
    {
        QGridLayout* innerLayout = new QGridLayout;
        
        //QLabel* shortcutLabel = new QLabel("Keyboard Shortcuts:");
        //innerLayout->addWidget(shortcutLabel, 0, 0);
        //QPushButton* shortcutButton = new QPushButton("Open...");
        //QObject::connect(shortcutButton, SIGNAL(clicked(bool)),
        //                 this, SLOT(shortcutButtonPressed())
        //                 );
        //innerLayout->addWidget(shortcutButton, 0, 1);

        innerLayout->setRowStretch(1, 10);

        QLabel* configurationSelectionLabel = new QLabel("Configuration:");
        innerLayout->addWidget(configurationSelectionLabel, 2, 0);
        _configurations = new QComboBox;
        innerLayout->addWidget(_configurations, 2, 1);
        
        QLabel* sceneSelectionLabel = new QLabel("Scenes:");
        innerLayout->addWidget(sceneSelectionLabel, 3, 0);
        _scenes = new QComboBox;
        innerLayout->addWidget(_scenes, 3, 1);
        
        container->setLayout(innerLayout);
    }
    layout->addWidget(container, 1, 1);
    
    container = new QWidget;
    {
        QBoxLayout* innerLayout = new QHBoxLayout;
        
        QPushButton* cancelButton = new QPushButton("Exit");
        QObject::connect(
            cancelButton, SIGNAL(clicked(bool)),
            QApplication::instance(), SLOT(quit())
        );
        innerLayout->addWidget(cancelButton);
        
        QPushButton* syncButton = new QPushButton("Sync");
        QObject::connect(
            syncButton, SIGNAL(clicked(bool)),
            this, SLOT(syncButtonPressed())
        );
        innerLayout->addWidget(syncButton);
        
        QPushButton* startButton = new QPushButton("Start");
        QObject::connect(
            startButton, SIGNAL(clicked(bool)),
            this, SLOT(startButtonPressed())
        );
        innerLayout->addWidget(startButton);
        
        container->setLayout(innerLayout);
    }
    layout->addWidget(container, 2, 1);
    
    setLayout(layout);
    
    initialize();
}

MainWindow::~MainWindow() {
    delete _informationWidget;
}


void MainWindow::configureLogging() {
    const std::string KeyLogLevel =
    openspace::ConfigurationManager::KeyLauncher + '.' + openspace::ConfigurationManager::PartLogLevel;
    const std::string KeyLogImmediateFlush =
    openspace::ConfigurationManager::KeyLauncher + '.' + openspace::ConfigurationManager::PartImmediateFlush;
    const std::string KeyLogs =
    openspace::ConfigurationManager::KeyLauncher + '.' + openspace::ConfigurationManager::PartLogs;

<<<<<<< HEAD
    std::string logLevel = "None";
    bool immediateFlush = false;

    if (_configuration->hasKeyAndValue<std::string>(KeyLogLevel)) {
        _configuration->getValue(KeyLogLevel, logLevel);
        _configuration->getValue(KeyLogImmediateFlush, immediateFlush);
    }

    ghoul::logging::LogLevel level = ghoul::logging::levelFromString(logLevel);
    using ImmediateFlush = ghoul::logging::LogManager::ImmediateFlush;

    ghoul::logging::LogManager::initialize(
                      level,
=======
    ghoul::logging::LogLevel ghoulLogLevel;
    std::string logLevel = "None";
    bool immediateFlush = false;

    if (_optionParser->isSet("d")) {
        ghoulLogLevel = static_cast<ghoul::logging::LogLevel>(_optionParser->value("d").toInt());
    } else {
        if (_configuration->hasKeyAndValue<std::string>(KeyLogLevel)) {
            _configuration->getValue(KeyLogLevel, logLevel);
            _configuration->getValue(KeyLogImmediateFlush, immediateFlush);
        }
        ghoulLogLevel = ghoul::logging::levelFromString(logLevel);
    }
    printf("%d", ghoulLogLevel);

    using ImmediateFlush = ghoul::logging::LogManager::ImmediateFlush;

    ghoul::logging::LogManager::initialize(
                      ghoulLogLevel,
>>>>>>> 3a5635d2
                      immediateFlush ? ImmediateFlush::Yes : ImmediateFlush::No
                      );
    LogMgr.addLog(std::make_unique<ghoul::logging::ConsoleLog>());
    // TODO: This can crash the system in cases where the logfile can't be created ---abock
    LogMgr.addLog(std::make_unique< ghoul::logging::HTMLLog >("LauncherLog.html", ghoul::logging::HTMLLog::Append::No));
    LogMgr.addLog(std::make_unique< QLog >());

    if (_configuration->hasKeyAndValue<ghoul::Dictionary>(KeyLogs)) {
        ghoul::Dictionary logs;
        _configuration->getValue(KeyLogs, logs);

        for (size_t i = 1; i <= logs.size(); ++i) {
            ghoul::Dictionary logInfo;
            logs.getValue(std::to_string(i), logInfo);

            try {
                LogMgr.addLog(openspace::createLog(logInfo));
            }
            catch (const ghoul::RuntimeError& e) {
                LERRORC(e.component, e.message);
            }
        }
    }

#ifdef WIN32
    if (IsDebuggerPresent()) {
        LogMgr.addLog(std::make_unique<ghoul::logging::VisualStudioOutputLog>());
    }
#endif // WIN32

#ifndef GHOUL_LOGGING_ENABLE_TRACE
<<<<<<< HEAD
    std::string logLevel;
    _configuration->getValue(KeyLogLevel, logLevel);
    LogLevel level = ghoul::logging::levelFromString(logLevel);

    if (level == ghoul::logging::LogLevel::Trace) {
=======
    if (ghoulLogLevel == ghoul::logging::LogLevel::Trace) {
>>>>>>> 3a5635d2
        LWARNING("Desired logging level is set to 'Trace' but application was " <<
                 "compiled without Trace support");
    }
#endif // GHOUL_LOGGING_ENABLE_TRACE

<<<<<<< HEAD
//    printf("%d", _optionParser->value("d").toInt());
//    ghoul::logging::LogManager::initialize(static_cast<ghoul::logging::LogLevel>(_optionParser->value("d").toInt()));
//    LogMgr.addLog( std::make_unique< ghoul::logging::ConsoleLog >() );


=======
>>>>>>> 3a5635d2
}

void MainWindow::initialize() {
    // ParseOptions
    generateOptions();

    // Get the news information
    QNetworkRequest request;
    request.setUrl(QUrl(NewsURL));
    
    _newsReply = _networkManager.get(request);
    QObject::connect(_newsReply, SIGNAL(finished()),
            this, SLOT(newsReadyRead())
    );
    QObject::connect(_newsReply, SIGNAL(error(QNetworkReply::NetworkError)),
            this, SLOT(newsNetworkError())
    );

    _shortcutWidget = new ShortcutWidget(this, Qt::Popup | Qt::Dialog);
    _shortcutWidget->setWindowModality(Qt::WindowModal);
    _shortcutWidget->hide();

    _syncWidget = new SyncWidget(this, Qt::Popup | Qt::Dialog);
    _syncWidget->setWindowModality(Qt::WindowModal);
    _syncWidget->hide();

    std::string configurationFile = _configurationFile;

    _configuration = new openspace::ConfigurationManager;
    configurationFile = _configuration->findConfiguration( configurationFile );
    _configuration->loadFromFile(configurationFile);

    configureLogging();

    // Load all available scenes
    QString modulesDirectory = QString::fromStdString(absPath("${SCENE}"));
    QDir d(modulesDirectory);
    d.setFilter(QDir::Files);
    QFileInfoList list = d.entryInfoList();
    _scenes->addItem("Use Default");
    for (const QFileInfo& i : list) {
        QString file = i.fileName();
        file = file.replace(".scene", "");
        _sceneFiles.insert(file, i.absoluteFilePath());
        _scenes->addItem(file);
    }
    _scenes->setCurrentText("Use Default");
    _syncWidget->setSceneFiles(_sceneFiles);

    // Load all available configuration files
    QString configurationDirectory = QString::fromStdString(absPath("${SGCT}"));
    d = QDir(configurationDirectory);
    d.setFilter(QDir::Files);
    list = d.entryInfoList();
    _configurations->addItem("Use Default");
    for (const QFileInfo& i : list) {
        QString file = i.fileName();
        file = file.replace(".xml", "");
        _configurationFiles.insert(file, i.absoluteFilePath());
        _configurations->addItem(file);
    }
    _configurations->setCurrentText("Use Default");
}

void MainWindow::shortcutButtonPressed() {
    _shortcutWidget->show();
}

void MainWindow::syncButtonPressed() {
    _syncWidget->show();
}

void MainWindow::startButtonPressed() {
    QString exec = OpenSpaceExecutable;
    if (_sceneFiles.contains(_scenes->currentText()))
        exec += " -scene \"" + _sceneFiles[_scenes->currentText()] + "\"";

    if (_configurationFiles.contains(_configurations->currentText()))
        exec += " -sgct \"" + _configurationFiles[_configurations->currentText()] + "\"";

    LINFOC("MainWindow", "Executing: " << exec.toStdString());
    QProcess::startDetached(exec);
}

void MainWindow::newsNetworkError() {
    QString error = _newsReply->errorString();
    _informationWidget->setText(error);
    _newsReply->deleteLater();
}

void MainWindow::newsReadyRead() {
    QByteArray arrayData = _newsReply->readAll();
    QString news = QString::fromLatin1(arrayData);
    _informationWidget->setText(news);
    _newsReply->deleteLater();
}

void MainWindow::generateOptions() {

    _optionParser = new QCommandLineParser;
    _optionParser->setApplicationDescription("OpenSpace Launcher");
    _optionParser->addHelpOption();
    _optionParser->addVersionOption();

    _optionParser->addOptions({
        { { "d", "debug" },
        QCoreApplication::translate("main", "Debug output level"),
<<<<<<< HEAD
        QCoreApplication::translate("main", "0, 1, 2, 3, 4, 5, 6"),
=======
        QCoreApplication::translate("main", "0, 1, 2, 3, 4, 5, 6, 7"),
>>>>>>> 3a5635d2
        QCoreApplication::translate("main", "1"),
        }
    });
    _optionParser->process(*QApplication::instance());
}<|MERGE_RESOLUTION|>--- conflicted
+++ resolved
@@ -179,21 +179,6 @@
     const std::string KeyLogs =
     openspace::ConfigurationManager::KeyLauncher + '.' + openspace::ConfigurationManager::PartLogs;
 
-<<<<<<< HEAD
-    std::string logLevel = "None";
-    bool immediateFlush = false;
-
-    if (_configuration->hasKeyAndValue<std::string>(KeyLogLevel)) {
-        _configuration->getValue(KeyLogLevel, logLevel);
-        _configuration->getValue(KeyLogImmediateFlush, immediateFlush);
-    }
-
-    ghoul::logging::LogLevel level = ghoul::logging::levelFromString(logLevel);
-    using ImmediateFlush = ghoul::logging::LogManager::ImmediateFlush;
-
-    ghoul::logging::LogManager::initialize(
-                      level,
-=======
     ghoul::logging::LogLevel ghoulLogLevel;
     std::string logLevel = "None";
     bool immediateFlush = false;
@@ -213,7 +198,6 @@
 
     ghoul::logging::LogManager::initialize(
                       ghoulLogLevel,
->>>>>>> 3a5635d2
                       immediateFlush ? ImmediateFlush::Yes : ImmediateFlush::No
                       );
     LogMgr.addLog(std::make_unique<ghoul::logging::ConsoleLog>());
@@ -245,28 +229,12 @@
 #endif // WIN32
 
 #ifndef GHOUL_LOGGING_ENABLE_TRACE
-<<<<<<< HEAD
-    std::string logLevel;
-    _configuration->getValue(KeyLogLevel, logLevel);
-    LogLevel level = ghoul::logging::levelFromString(logLevel);
-
-    if (level == ghoul::logging::LogLevel::Trace) {
-=======
     if (ghoulLogLevel == ghoul::logging::LogLevel::Trace) {
->>>>>>> 3a5635d2
         LWARNING("Desired logging level is set to 'Trace' but application was " <<
                  "compiled without Trace support");
     }
 #endif // GHOUL_LOGGING_ENABLE_TRACE
 
-<<<<<<< HEAD
-//    printf("%d", _optionParser->value("d").toInt());
-//    ghoul::logging::LogManager::initialize(static_cast<ghoul::logging::LogLevel>(_optionParser->value("d").toInt()));
-//    LogMgr.addLog( std::make_unique< ghoul::logging::ConsoleLog >() );
-
-
-=======
->>>>>>> 3a5635d2
 }
 
 void MainWindow::initialize() {
@@ -374,11 +342,7 @@
     _optionParser->addOptions({
         { { "d", "debug" },
         QCoreApplication::translate("main", "Debug output level"),
-<<<<<<< HEAD
-        QCoreApplication::translate("main", "0, 1, 2, 3, 4, 5, 6"),
-=======
         QCoreApplication::translate("main", "0, 1, 2, 3, 4, 5, 6, 7"),
->>>>>>> 3a5635d2
         QCoreApplication::translate("main", "1"),
         }
     });
