--- conflicted
+++ resolved
@@ -51,19 +51,10 @@
 #include <QTimer>
 #include <QVBoxLayout>
 
-<<<<<<< HEAD
-#include <modules/sync/libtorrent/entry.hpp>
-#include <modules/sync/libtorrent/bencode.hpp>
-#include <modules/sync/libtorrent/session.hpp>
-#include <modules/sync/libtorrent/alert_types.hpp>
-#include <modules/sync/libtorrent/torrent_info.hpp>
-=======
 #include <libtorrent/entry.hpp>
-//#include <libtorrent/bencode.hpp>
 #include <libtorrent/session.hpp>
 #include <libtorrent/alert_types.hpp>
 #include <libtorrent/torrent_info.hpp>
->>>>>>> 3f6e5e6a
 
 #include <fstream>
 #include <mutex>
@@ -319,6 +310,8 @@
         }
         _filesDownloading.insert(requestId);
 
+        /*
+        TODO: Adapt to new http request api!
         _downloadManager->downloadRequestFilesAsync(
             identifier,
             path,
@@ -329,7 +322,7 @@
                 std::lock_guard<std::mutex> g(_filesDownloadingMutex);
                 _filesDownloading.erase(requestId);
             }
-        );
+        );*/
     }
 }
 
