--- conflicted
+++ resolved
@@ -2,7 +2,7 @@
 build/
 ext/SGCT
 .DS_Store
-<<<<<<< HEAD
+*.swp
 
 # CMake stuff
 CMakeCache.txt
@@ -18,7 +18,4 @@
 # Doxygen stuff
 html/
 latex/
-Doxyfile
-=======
-*.swp
->>>>>>> 76271186
+Doxyfile