# Build and editor thing
/build/
/build-ninja/
/build-xcode/
/build-make/
*~
*.dir
*.idea/
.build-vs/
.cproject
.project
.vs/
.vscode
CMakeCache.txt
CMakeFiles
cmake-build-*
cmake_install.cmake
install_manifest.txt
Makefile

# OS specific things
.DS_Store
Thumbs.db

# OpenSpace-generated folders and files
/bin/
/cache/
/cache_gdal/
/documentation/
/logs/
/screenshots/
/sync/
# Customization is not supposed to be committed
customization.lua
<<<<<<< HEAD
COMMIT.md
screenshots
cache_gdal/
tests/*.rawvolume
=======
# The COMMIT info is generated everytime CMake is run
COMMIT.md
>>>>>>> 8ff4a63b
<|MERGE_RESOLUTION|>--- conflicted
+++ resolved
@@ -32,12 +32,8 @@
 /sync/
 # Customization is not supposed to be committed
 customization.lua
-<<<<<<< HEAD
+# The COMMIT info is generated everytime CMake is run
 COMMIT.md
 screenshots
 cache_gdal/
-tests/*.rawvolume
-=======
-# The COMMIT info is generated everytime CMake is run
-COMMIT.md
->>>>>>> 8ff4a63b
+tests/*.rawvolume