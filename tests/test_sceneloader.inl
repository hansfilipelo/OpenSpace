--- conflicted
+++ resolved
@@ -22,12 +22,9 @@
  * OR THE USE OR OTHER DEALINGS IN THE SOFTWARE.                                         *
  ****************************************************************************************/
 
-<<<<<<< HEAD
 #include "gtest/gtest.h"
-
 #include <openspace/scene/assetloader.h>
-=======
->>>>>>> 52b257a6
+
 #include <openspace/scene/sceneloader.h>
 #include <openspace/scene/scenegraphnode.h>
 #include <openspace/documentation/documentation.h>
