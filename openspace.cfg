-- The configuration has an implict
-- require('scripts/configuration_helper.lua')
-- which defines helper functions useful to customize the configuration

return {
    -- Determines which SGCT configuration file is loaded, that is, if there rendering
    -- occurs in a single window, a fisheye projection, or a dome cluster system

    -- A regular 1280x720 window
    SGCTConfig = sgct.config.single{tracked=true},

    -- A regular 1920x1080 window
    -- SGCTConfig = sgct.config.single{1920, 1080, tracked=true},

    -- A windowed 1920x1080 fullscreen
    -- SGCTConfig = sgct.config.single{1920, 1080, border=false, windowPos={0,0}, shared=true, name="WV_OBS_SPOUT1", tracked=true},

    -- A 1k fisheye rendering
    -- SGCTConfig = sgct.config.fisheye{1024, 1024},

    -- A 4k fisheye rendering in a 1024x1024 window
    -- SGCTConfig = sgct.config.fisheye{1024, 1024, res={4096, 4096}, quality="2k", tilt=27},

    -- Streaming OpenSpace via Spout to OBS
    -- SGCTConfig = sgct.config.single{2560, 1440, shared=true, name="WV_OBS_SPOUT1", tracked=true},

    -- SGCTConfig = "${CONFIG}/spout_output.xml",

    -- Stereo Configurations
    -- SGCTConfig = "${CONFIG}/stereo.xml",
    -- SGCTConfig = "${CONFIG}/side-by-side-stereo.xml",
    -- SGCTConfig = "${CONFIG}/openvr_oculusRiftCv1.xml",
    -- SGCTConfig = "${CONFIG}/openvr_htcVive.xml",

    -- Sets the scene that is to be loaded by OpenSpace. A scene file is a description
    -- of all entities that will be visible during an instance of OpenSpace

    -- Asset = "default",
    -- Asset = "default_full",
    -- Asset = "newhorizons",
    -- Asset = "rosetta",
    -- Asset = "osirisrex",
    -- Asset = "voyager",
<<<<<<< HEAD
    -- Asset = "starmatrix",
=======
    Asset = "Sun-Earth-Day/sun_earth_event",
>>>>>>> 5b5cb1f9

    -- These scripts are executed after the initialization of each scene, thus making
    -- it possible to have global overrides to default values or execute other scripts
    -- regardless of the scene that is loaded
    GlobalCustomizationScripts = {
        "${SCRIPTS}/customization.lua"
    },

    Paths = {
        DATA = "${BASE}/data",
        ASSETS = "${DATA}/assets",
        FONTS = "${DATA}/fonts",
        TASKS = "${DATA}/tasks",
        SYNC = "${BASE}/sync",
        SCREENSHOTS = "${BASE}/screenshots",
        WEB = "${DATA}/web",

        CACHE = "${BASE}/cache",
        CONFIG = "${BASE}/config",
        DOCUMENTATION = "${BASE}/documentation",
        LOGS = "${BASE}/logs",
        MODULES = "${BASE}/modules",
        SCRIPTS = "${BASE}/scripts",
        SHADERS = "${BASE}/shaders"
    },
    Fonts = {
        Mono = "${FONTS}/Bitstream-Vera-Sans-Mono/VeraMono.ttf",
        Light = "${FONTS}/Roboto/Roboto-Regular.ttf",
        Console = "${FONTS}/Inconsolata/Inconsolata-Regular.ttf",
        Loading = "${FONTS}/Roboto/Roboto-Regular.ttf"
    },
    Logging = {
        LogDir = "${LOGS}",
        -- LogLevel = "Trace",
        LogLevel = "Debug",
        ImmediateFlush = true,
        Logs = {
            { Type = "html", File = "${LOGS}/log.html", Append = false }
        },
        CapabilitiesVerbosity = "Full"
    },
    ScriptLog = "${LOGS}/ScriptLog.txt",

    Launcher = {
        LogLevel = "None"
    },
    LuaDocumentation = "${DOCUMENTATION}/LuaScripting.html",
    PropertyDocumentation = "${DOCUMENTATION}/Properties.html",
    ScenePropertyDocumentation = "${DOCUMENTATION}/SceneProperties.html",
    KeyboardShortcuts = "${DOCUMENTATION}/KeyboardMapping.html",
    Documentation = "${DOCUMENTATION}/Documentation.html",
    FactoryDocumentation = "${DOCUMENTATION}/FactoryDocumentation.html",

    LicenseDocumentation = "${DOCUMENTATION}/License.html",

    UseMultithreadedInitialization = true,
    LoadingScreen = {
        ShowMessage = true,
        ShowNodeNames = true,
        ShowProgressbar = true
    },
    CheckOpenGLState = false,
    LogEachOpenGLCall = false,

    ShutdownCountdown = 3,
    ScreenshotUseDate = true,
    -- OnScreenTextScaling = "framebuffer",
    -- PerSceneCache = true,
    -- DisableRenderingOnMaster = true,
    -- DisableSceneOnMaster = true,
    ModuleConfigurations = {
        Sync = {
            SynchronizationRoot = "${SYNC}",
            HttpSynchronizationRepositories = {
                "data.openspaceproject.com/request"
            }
        }
    },
    RenderingMethod = "Framebuffer",
    OpenGLDebugContext = {
       Activate = false,
       FilterIdentifier = {
           { Type = "Other", Source = "API", Identifier = 131185 },
           { Type = "Performance", Source = "API", Identifier = 131186 }, --Buffer performance warning: "copied/moved from VIDEO memory to HOST memory"
           { Type = "Deprecated", Source = "API", Identifier = 7} -- API_ID_LINE_WIDTH deprecated behavior warning has been generated
       },
--      FilterSeverity = { }
    },
    --RenderingMethod = "ABuffer" -- alternative: "Framebuffer",

    ServerPasskey = "secret!",
    ClientAddressWhitelist = "127.0.0.1 localhost",
    WebHelperLocation = "${BASE}/bin/Release/openspace_web_helper",
    -- CefWebGuiUrl = "file://${BASE_PATH}/gui/index.html#/onscreen/"
    CefWebGuiUrl = "http://localhost:8080/#/onscreen/"
}<|MERGE_RESOLUTION|>--- conflicted
+++ resolved
@@ -27,7 +27,7 @@
     -- SGCTConfig = "${CONFIG}/spout_output.xml",
 
     -- Stereo Configurations
-    -- SGCTConfig = "${CONFIG}/stereo.xml",
+    SGCTConfig = "${CONFIG}/stereo.xml",
     -- SGCTConfig = "${CONFIG}/side-by-side-stereo.xml",
     -- SGCTConfig = "${CONFIG}/openvr_oculusRiftCv1.xml",
     -- SGCTConfig = "${CONFIG}/openvr_htcVive.xml",
@@ -35,17 +35,14 @@
     -- Sets the scene that is to be loaded by OpenSpace. A scene file is a description
     -- of all entities that will be visible during an instance of OpenSpace
 
-    -- Asset = "default",
+    Asset = "default",
     -- Asset = "default_full",
     -- Asset = "newhorizons",
     -- Asset = "rosetta",
     -- Asset = "osirisrex",
     -- Asset = "voyager",
-<<<<<<< HEAD
     -- Asset = "starmatrix",
-=======
-    Asset = "Sun-Earth-Day/sun_earth_event",
->>>>>>> 5b5cb1f9
+    -- Asset = "Sun-Earth-Day/sun_earth_event",
 
     -- These scripts are executed after the initialization of each scene, thus making
     -- it possible to have global overrides to default values or execute other scripts
