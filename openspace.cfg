return {
    -- Determines which SGCT configuration file is loaded, that is, if there rendering
    -- occurs in a single window, a fisheye projection, or a dome cluster system
    SGCTConfig = "${SGCT}/single.xml",
    --SGCTConfig = "${SGCT}/single_fisheye.xml",
    --SGCTConfig = "${SGCT}/two_nodes.xml",

    -- Sets the scene that is to be loaded by OpenSpace. A scene file is a description
    -- of all entities that will be visible during an instance of OpenSpace
    --Scene = "${SCENE}/default.scene",

    Scene = "${SCENE}/globebrowsing.scene",
    -- Scene = "${SCENE}/rosetta.scene",
    -- Scene = "${SCENE}/dawn.scene",
    -- Scene = "${SCENE}/newhorizons.scene",
<<<<<<< HEAD
    Scene = "${SCENE}/osirisrex.scene",
=======
    -- Scene = "${SCENE}/osirisrex.scene",
>>>>>>> b6a13fa0

    Paths = {
        SGCT = "${BASE_PATH}/config/sgct",
        SCRIPTS = "${BASE_PATH}/scripts",
        SHADERS = "${BASE_PATH}/shaders",
        OPENSPACE_DATA = "${BASE_PATH}/data",
        SCENE = "${OPENSPACE_DATA}/scene",
        SPICE = "${OPENSPACE_DATA}/spice",
        MODULES = "${BASE_PATH}/modules",
        TESTDIR = "${BASE_PATH}/tests",
        CONFIG = "${BASE_PATH}/config",
        CACHE = "${BASE_PATH}/cache",
        FONTS = "${OPENSPACE_DATA}/fonts",
    },
    Fonts = {
        Mono = "${FONTS}/Droid_Sans_Mono/DroidSansMono.ttf",
        Light = "${FONTS}/Roboto/Roboto-Regular.ttf"
    },
    Logging = {
        LogLevel = "Debug",
        ImmediateFlush = false,
        Logs = {
            { Type = "HTML", FileName = "${BASE_PATH}/log.html", Append = false }
        },
        CapabilitiesVerbosity = "Full"
    },
    LuaDocumentationFile = {
        Type = "text",
        File = "${BASE_PATH}/LuaScripting.txt"
    },
    PropertyDocumentationFile = {
        Type = "text",
        File = "${BASE_PATH}/Properties.txt"
    },
    ScriptLogFile = {
        Type = "text",
        File = "${BASE_PATH}/ScriptLog.txt"
    },
    KeyboardShortcuts = {
        Type = "text",
        File = "${BASE_PATH}/KeyboardMapping.txt"
    },
    ShutdownCountdown = 3,
    DownloadRequestURL = "http://130.236.132.168/request.cgi",
    RenderingMethod = "Framebuffer"
    --RenderingMethod = "ABuffer" -- alternative: "Framebuffer"

}<|MERGE_RESOLUTION|>--- conflicted
+++ resolved
@@ -13,11 +13,7 @@
     -- Scene = "${SCENE}/rosetta.scene",
     -- Scene = "${SCENE}/dawn.scene",
     -- Scene = "${SCENE}/newhorizons.scene",
-<<<<<<< HEAD
-    Scene = "${SCENE}/osirisrex.scene",
-=======
     -- Scene = "${SCENE}/osirisrex.scene",
->>>>>>> b6a13fa0
 
     Paths = {
         SGCT = "${BASE_PATH}/config/sgct",
