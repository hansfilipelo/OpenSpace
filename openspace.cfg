-- The configuration has an implict
-- require('scripts/configuration_helper.lua')
-- which defines helper functions useful to customize the configuration

return {
    -- Determines which SGCT configuration file is loaded, that is, if there rendering
    -- occurs in a single window, a fisheye projection, or a dome cluster system

    -- A regular 1280x720 window
    SGCTConfig = sgct.config.single{},

    -- A regular 1920x1080 window
<<<<<<< HEAD
    -- SGCTConfig = sgct.config.single{1920, 1080}, 
    
    -- A windowed 1920x1080 fullscreen
    -- SGCTConfig = sgct.config.single{1920, 1080, border=false, windowPos={0,0}, shared=true, name="WV_OBS_SPOUT1"},
=======
    -- SGCTConfig = sgct.config.single{1920, 1080},
>>>>>>> 3ca71107

    -- A 1k fisheye rendering
    -- SGCTConfig = sgct.config.fisheye{1024, 1024},

    -- A 4k fisheye rendering in a 1024x1024 window
    -- SGCTConfig = sgct.config.fisheye{1024, 1024, res={4096, 4096}, quality="2k", tilt=27},

    -- Streaming OpenSpace via Spout to OBS
    -- SGCTConfig = sgct.config.single{2560, 1440, shared=true, name="WV_OBS_SPOUT1"},


    --SGCTConfig = "${CONFIG}/openvr_oculusRiftCv1.xml",
    --SGCTConfig = "${CONFIG}/openvr_htcVive.xml",

    -- Sets the scene that is to be loaded by OpenSpace. A scene file is a description
    -- of all entities that will be visible during an instance of OpenSpace
    Scene = "${SCENE}/default.scene",
    -- Scene = "${SCENE}/globebrowsing.scene",
    -- Scene = "${SCENE}/rosetta.scene",
    -- Scene = "${SCENE}/dawn.scene",
    -- Scene = "${SCENE}/newhorizons.scene",
    -- Scene = "${SCENE}/osirisrex.scene",

    Task = "${TASKS}/default.task",

    Paths = {
        SCRIPTS = "${BASE_PATH}/scripts",
        SHADERS = "${BASE_PATH}/shaders",
        OPENSPACE_DATA = "${BASE_PATH}/data",
        SCENE = "${OPENSPACE_DATA}/scene",
        TASKS = "${OPENSPACE_DATA}/tasks",
        SPICE = "${OPENSPACE_DATA}/spice",
        MODULES = "${BASE_PATH}/modules",
        TESTDIR = "${BASE_PATH}/tests",
        CONFIG = "${BASE_PATH}/config",
        CACHE = "${BASE_PATH}/cache",
        FONTS = "${OPENSPACE_DATA}/fonts",
        DOCUMENTATION = "${BASE_PATH}/documentation",
        LOGS = "${BASE_PATH}/logs"
    },
    Fonts = {
        Mono = "${FONTS}/Droid_Sans_Mono/DroidSansMono.ttf",
        Light = "${FONTS}/Roboto/Roboto-Regular.ttf",
        Console = "${FONTS}/Inconsolata/Inconsolata-Regular.ttf"
    },
    Logging = {
        LogDir = "${LOGS}",
        -- LogLevel = "Trace",
        LogLevel = "Debug",
        ImmediateFlush = true,
        Logs = {
            { Type = "html", File = "${LOGS}/log.html", Append = false }
        },
        CapabilitiesVerbosity = "Full"
    },

    Launcher = {
        LogLevel = "None"
    },

    LuaDocumentation = "${DOCUMENTATION}/LuaScripting.html",
    PropertyDocumentation = "${DOCUMENTATION}/Properties.html",
    ScriptLog = "${LOGS}/ScriptLog.txt",
    KeyboardShortcuts = "${DOCUMENTATION}/KeyboardMapping.html",
    Documentation = "${DOCUMENTATION}/Documentation.html",
    FactoryDocumentation = "${DOCUMENTATION}/FactoryDocumentation.html",

    -- CheckOpenGLState = true,
    -- LogEachOpenGLCall = true,

    ShutdownCountdown = 3,
    -- OnScreenTextScaling = "framebuffer",
    -- PerSceneCache = true,
    -- DisableRenderingOnMaster = true,
    -- DisableSceneOnMaster = true,
    DownloadRequestURL = "http://data.openspaceproject.com/request.cgi",
    RenderingMethod = "Framebuffer",
    OpenGLDebugContext = {
       Activate = true,
       FilterIdentifier = {
           { Type = "Other", Source = "API", Identifier = 131185 },
           { Type = "Performance", Source = "API", Identifier = 131186 }, --Buffer performance warning: "copied/moved from VIDEO memory to HOST memory"
           { Type = "Deprecated", Source = "API", Identifier = 7} -- API_ID_LINE_WIDTH deprecated behavior warning has been generated
       },
--      FilterSeverity = { }

    }
    -- RenderingMethod = "ABuffer" -- alternative: "Framebuffer"
}<|MERGE_RESOLUTION|>--- conflicted
+++ resolved
@@ -10,14 +10,10 @@
     SGCTConfig = sgct.config.single{},
 
     -- A regular 1920x1080 window
-<<<<<<< HEAD
     -- SGCTConfig = sgct.config.single{1920, 1080}, 
     
     -- A windowed 1920x1080 fullscreen
     -- SGCTConfig = sgct.config.single{1920, 1080, border=false, windowPos={0,0}, shared=true, name="WV_OBS_SPOUT1"},
-=======
-    -- SGCTConfig = sgct.config.single{1920, 1080},
->>>>>>> 3ca71107
 
     -- A 1k fisheye rendering
     -- SGCTConfig = sgct.config.fisheye{1024, 1024},
