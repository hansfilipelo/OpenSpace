--- conflicted
+++ resolved
@@ -10,11 +10,7 @@
     SGCTConfig = sgct.config.single{tracked=true},
 
     -- A regular 1920x1080 window
-<<<<<<< HEAD
-    -- SGCTConfig = sgct.config.single{1920, 1080},
-=======
     -- SGCTConfig = sgct.config.single{1920, 1080, tracked=true},
->>>>>>> 53806369
 
     -- A windowed 1920x1080 fullscreen
     -- SGCTConfig = sgct.config.single{1920, 1080, border=false, windowPos={0,0}, shared=true, name="WV_OBS_SPOUT1", tracked=true},
@@ -136,9 +132,5 @@
     ClientAddressWhitelist = "127.0.0.1 localhost",
     WebHelperLocation = "${BASE}/bin/Release/openspace_web_helper",
     -- CefWebGuiUrl = "file://${BASE_PATH}/gui/index.html#/onscreen/"
-<<<<<<< HEAD
     CefWebGuiUrl = "http://localhost:8080/#/ontouch/"
-=======
-    CefWebGuiUrl = "http://localhost:8080/#/onscreen/"
->>>>>>> 53806369
 }