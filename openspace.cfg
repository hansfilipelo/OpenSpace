--- conflicted
+++ resolved
@@ -155,11 +155,4 @@
 ClientAddressWhitelist = {
     "127.0.0.1",
     "localhost"
-<<<<<<< HEAD
-}
-WebHelperLocation = "${BASE}/bin/Release/openspace_web_helper"
--- CefWebGuiUrl = "file://${BASE_PATH}/gui/index.html#/onscreen/"
-CefWebGuiUrl = "http://localhost:8080/#/ontouch/"
-=======
-}
->>>>>>> 57b8ab6e
+}