--- conflicted
+++ resolved
@@ -31,7 +31,6 @@
 #include <openspace/rendering/renderengine.h>
 #include <openspace/util/spicemanager.h>
 #include <openspace/scene/scenegraphnode.h>
-#include <modules/planetbrowsing/rendering/gridgeometry.h>
 
 // ghoul includes
 #include <ghoul/misc/assert.h>
@@ -51,7 +50,6 @@
 
 namespace openspace {
 
-<<<<<<< HEAD
 	Planet::Planet(const ghoul::Dictionary& dictionary)
 		: DistanceSwitch()
 		, _rotation("rotation", "Rotation", 0, 0, 360)
@@ -65,11 +63,7 @@
 		dictionary.getValue(keyBody, _target);
 		if (_target != "")
 			setBody(_target);
-=======
-	new GridGeometry(4, 4, Geometry::Positions::Yes, Geometry::TextureCoordinates::Yes, Geometry::Normals::Yes);
 
-}
->>>>>>> 109cd463
 
 		// Mainly for debugging purposes @AA
 		addProperty(_rotation);
