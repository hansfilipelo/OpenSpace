/*****************************************************************************************
 *                                                                                       *
 * OpenSpace                                                                             *
 *                                                                                       *
 * Copyright (c) 2014-2016                                                               *
 *                                                                                       *
 * Permission is hereby granted, free of charge, to any person obtaining a copy of this  *
 * software and associated documentation files (the "Software"), to deal in the Software *
 * without restriction, including without limitation the rights to use, copy, modify,    *
 * merge, publish, distribute, sublicense, and/or sell copies of the Software, and to    *
 * permit persons to whom the Software is furnished to do so, subject to the following   *
 * conditions:                                                                           *
 *                                                                                       *
 * The above copyright notice and this permission notice shall be included in all copies *
 * or substantial portions of the Software.                                              *
 *                                                                                       *
 * THE SOFTWARE IS PROVIDED "AS IS", WITHOUT WARRANTY OF ANY KIND, EXPRESS OR IMPLIED,   *
 * INCLUDING BUT NOT LIMITED TO THE WARRANTIES OF MERCHANTABILITY, FITNESS FOR A         *
 * PARTICULAR PURPOSE AND NONINFRINGEMENT. IN NO EVENT SHALL THE AUTHORS OR COPYRIGHT    *
 * HOLDERS BE LIABLE FOR ANY CLAIM, DAMAGES OR OTHER LIABILITY, WHETHER IN AN ACTION OF  *
 * CONTRACT, TORT OR OTHERWISE, ARISING FROM, OUT OF OR IN CONNECTION WITH THE SOFTWARE  *
 * OR THE USE OR OTHER DEALINGS IN THE SOFTWARE.                                         *
 ****************************************************************************************/

#include <modules/onscreengui/include/guiiswacomponent.h>
#include <modules/onscreengui/include/renderproperties.h>

#include <openspace/engine/openspaceengine.h>
#include <openspace/rendering/renderengine.h>
#include <openspace/scripting/scriptengine.h>

#include <openspace/properties/scalarproperty.h>
#include <openspace/properties/optionproperty.h>
#include <openspace/properties/selectionproperty.h>
#include <openspace/properties/stringproperty.h>
#include <openspace/properties/vectorproperty.h>

#include <ghoul/filesystem/filesystem.h>
#include <ghoul/lua/lua_helper.h>
#include <ghoul/misc/assert.h>

#include <ext/json/json.hpp>
#include <openspace/engine/downloadmanager.h>
#include <modules/iswa/util/iswamanager.h>
#include <ghoul/filesystem/filesystem>


#include <fstream>

#include "imgui.h"

namespace {
    using json = nlohmann::json;
    const std::string _loggerCat = "iSWAComponent";
    const ImVec2 size = ImVec2(350, 500);
}

namespace openspace {
namespace gui {
GuiIswaComponent::GuiIswaComponent()
    :GuiPropertyComponent()
    ,_gmdata(false)
    ,_gmimage(false)
    ,_iondata(false)
{}

void GuiIswaComponent::render() {
    bool gmdatavalue = _gmdata;
    bool gmimagevalue = _gmimage;
    bool iondatavalue = _iondata;

    ImGui::Begin("ISWA", &_isEnabled, size, 0.5f);
    // ImGui::Text("Global Magnetosphere");
    ImGui::Checkbox("Global Magnetosphere From Data", &_gmdata);
    ImGui::Checkbox("Global Magnetosphere From Images", &_gmimage);

    // ImGui::Text("Ionosphere");
    ImGui::Checkbox("Ionosphere From Data", &_iondata);


    ImGui::Spacing();
    static const int addCygnetBufferSize = 256;
    static char addCygnetBuffer[addCygnetBufferSize];
    ImGui::InputText("addCynget", addCygnetBuffer, addCygnetBufferSize);

    if(ImGui::SmallButton("Add Cygnet"))
        OsEng.scriptEngine().queueScript("openspace.iswa.addCygnet("+std::string(addCygnetBuffer)+");");
        // IswaManager::ref().setFit(std::stof(std::string(addCygnetBuffer)));

    if(_gmdata != gmdatavalue){
        if(_gmdata){
<<<<<<< HEAD
            std::string x = "openspace.iswa.addCygnet(-4,'Data','Magnetosphere_Data');";
            std::string y = "openspace.iswa.addCygnet(-5,'Data','Magnetosphere_Data');";
            std::string z = "openspace.iswa.addCygnet(-6,'Data','Magnetosphere_Data');";
=======
            std::string x = "openspace.iswa.addCygnet(-4,'Text','GMData');";
            std::string y = "openspace.iswa.addCygnet(-5,'Text','GMData');";
            std::string z = "openspace.iswa.addCygnet(-6,'Text','GMData');";
>>>>>>> 74df9be0
            OsEng.scriptEngine().queueScript(x+y+z);
            OsEng.scriptEngine().queueScript("openspace.iswa.clearGroupBuildData('Magnetosphere_Data');");
        }else{
            OsEng.scriptEngine().queueScript("openspace.iswa.removeGroup('Magnetosphere_Data');");
        }
    }

    if(_gmimage != gmimagevalue){
        if(_gmimage){
            std::string x = "openspace.iswa.addCygnet(-4,'Texture','Magnetosphere_Image');";
            std::string y = "openspace.iswa.addCygnet(-5,'Texture','Magnetosphere_Image');";
            std::string z = "openspace.iswa.addCygnet(-6,'Texture','Magnetosphere_Image');";
            OsEng.scriptEngine().queueScript(x+y+z);
        }else{
            OsEng.scriptEngine().queueScript("openspace.iswa.removeGroup('Magnetosphere_Image');");
        }
    }

    if(_iondata != iondatavalue){
        if(_iondata){
<<<<<<< HEAD
            OsEng.scriptEngine().queueScript("openspace.iswa.addCygnet(-10,'Data','Ionosphere');");
            OsEng.scriptEngine().queueScript("openspace.iswa.clearGroupBuildData('Ionosphere');");

=======
            OsEng.scriptEngine().queueScript("openspace.iswa.addCygnet(-10,'Json','Ionosphere');");
>>>>>>> 74df9be0
        }else{
            OsEng.scriptEngine().queueScript("openspace.iswa.removeGroup('Ionosphere');");
        }
    }

#ifdef OPENSPACE_MODULE_ISWA_ENABLED
    if(ImGui::CollapsingHeader("Cdf files")){
        auto cdfInfo = IswaManager::ref().cdfInformation();

        for(auto group : cdfInfo){
            std::string groupName = group.first;

            //if group does not exist in _cdfOptionsMap yet, create it and set selected to -1
            if(_cdfOptionsMap.find(groupName) == _cdfOptionsMap.end()){
                _cdfOptionsMap[groupName] = -1;
            }

            if(ImGui::CollapsingHeader(groupName.c_str())){
                // old selected index
                int cdfOptionValue = _cdfOptionsMap[groupName];
                auto cdfs = group.second;

                // get new selected index from radio button
                for(int i=0; i<cdfs.size(); i++){
                    ImGui::RadioButton(cdfs[i].name.c_str(), &_cdfOptionsMap[groupName], i);
                }

                //if different, add kameleon planes
                int cdfOption = _cdfOptionsMap[groupName];
                if(cdfOptionValue != cdfOption){
                   // if(cdfOptionValue >= 0){
                   //      groupName = cdfs[cdfOptionValue].group;
                   //      // std::cout << groupName << std::endl;
                   //      // OsEng.scriptEngine().queueScript("openspace.iswa.removeGroup('"+groupName+"');");
                   //  }

                    std::string path  = cdfs[cdfOption].path;
                    std::string date  = cdfs[cdfOption].date;
                    groupName = cdfs[cdfOption].group;
                    OsEng.scriptEngine().queueScript("openspace.iswa.addKameleonPlanes('"+groupName+"',"+std::to_string(cdfOption)+");");
                    OsEng.scriptEngine().queueScript("openspace.time.setTime('"+date+"');");
                    OsEng.scriptEngine().queueScript("openspace.time.setDeltaTime(0);");
                }
            }
        }
    }
#endif

    for (const auto& p : _propertiesByOwner) {
        if (ImGui::CollapsingHeader(p.first.c_str())) {
            for (properties::Property* prop : p.second) {
                if (_boolProperties.find(prop) != _boolProperties.end()) {
                    renderBoolProperty(prop, p.first);
                    continue;
                }

                if (_intProperties.find(prop) != _intProperties.end()) {
                    renderIntProperty(prop, p.first);
                    continue;
                }

                if (_floatProperties.find(prop) != _floatProperties.end()) {
                    renderFloatProperty(prop, p.first);
                    continue;
                }

                if (_vec2Properties.find(prop) != _vec2Properties.end()) {
                    renderVec2Property(prop, p.first);
                    continue;
                }

                if (_vec3Properties.find(prop) != _vec3Properties.end()) {
                    renderVec3Property(prop, p.first);
                    continue;
                }

                if (_vec4Properties.find(prop) != _vec4Properties.end()) {
                    renderVec4Property(prop, p.first);
                    continue;
                }

                if (_optionProperties.find(prop) != _optionProperties.end()) {
                    renderOptionProperty(prop, p.first);
                    continue;
                }

                if (_triggerProperties.find(prop) != _triggerProperties.end()) {
                    renderTriggerProperty(prop, p.first);
                    continue;
                }

                if (_selectionProperties.find(prop) != _selectionProperties.end()) {
                    renderSelectionProperty(prop, p.first);
                    continue;
                }

                if (_stringProperties.find(prop) != _stringProperties.end()) {
                    renderStringProperty(prop, p.first);
                    continue;
                }
            }
        }
    }


#ifdef OPENSPACE_MODULE_ISWA_ENABLED
    if (ImGui::CollapsingHeader("iSWA screen space cygntes")) {

        auto map = IswaManager::ref().cygnetInformation();
        for(auto cygnetInfo : map){
            int id = cygnetInfo.first;
            auto info = cygnetInfo.second;

            bool selected = info->selected;
            ImGui::Checkbox(info->name.c_str(), &info->selected);
            ImGui::SameLine();

            if(ImGui::CollapsingHeader(("Description" + std::to_string(id)).c_str())){
                ImGui::TextWrapped(info->description.c_str());
                ImGui::Spacing();
            }

            if(selected != info->selected){
                if(info->selected){
                    OsEng.scriptEngine().queueScript("openspace.iswa.addScreenSpaceCygnet("
                        "{CygnetId = "+std::to_string(id)+" });");
                }else{
                    OsEng.scriptEngine().queueScript("openspace.iswa.removeScreenSpaceCygnet("+std::to_string(id)+");");

                }
            }

        }
    }
#endif
    
    ImGui::End();
}

} // gui
} // openspace<|MERGE_RESOLUTION|>--- conflicted
+++ resolved
@@ -89,15 +89,9 @@
 
     if(_gmdata != gmdatavalue){
         if(_gmdata){
-<<<<<<< HEAD
-            std::string x = "openspace.iswa.addCygnet(-4,'Data','Magnetosphere_Data');";
-            std::string y = "openspace.iswa.addCygnet(-5,'Data','Magnetosphere_Data');";
-            std::string z = "openspace.iswa.addCygnet(-6,'Data','Magnetosphere_Data');";
-=======
-            std::string x = "openspace.iswa.addCygnet(-4,'Text','GMData');";
-            std::string y = "openspace.iswa.addCygnet(-5,'Text','GMData');";
-            std::string z = "openspace.iswa.addCygnet(-6,'Text','GMData');";
->>>>>>> 74df9be0
+            std::string x = "openspace.iswa.addCygnet(-4,'Text','Magnetosphere_Data');";
+            std::string y = "openspace.iswa.addCygnet(-5,'Text','Magnetosphere_Data');";
+            std::string z = "openspace.iswa.addCygnet(-6,'Text','Magnetosphere_Data');";
             OsEng.scriptEngine().queueScript(x+y+z);
             OsEng.scriptEngine().queueScript("openspace.iswa.clearGroupBuildData('Magnetosphere_Data');");
         }else{
@@ -118,13 +112,8 @@
 
     if(_iondata != iondatavalue){
         if(_iondata){
-<<<<<<< HEAD
-            OsEng.scriptEngine().queueScript("openspace.iswa.addCygnet(-10,'Data','Ionosphere');");
+            OsEng.scriptEngine().queueScript("openspace.iswa.addCygnet(-10,'Json','Ionosphere');");
             OsEng.scriptEngine().queueScript("openspace.iswa.clearGroupBuildData('Ionosphere');");
-
-=======
-            OsEng.scriptEngine().queueScript("openspace.iswa.addCygnet(-10,'Json','Ionosphere');");
->>>>>>> 74df9be0
         }else{
             OsEng.scriptEngine().queueScript("openspace.iswa.removeGroup('Ionosphere');");
         }
