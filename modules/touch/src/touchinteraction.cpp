/*****************************************************************************************
 *                                                                                       *
 * OpenSpace                                                                             *
 *                                                                                       *
 * Copyright (c) 2014-2018                                                               *
 *                                                                                       *
 * Permission is hereby granted, free of charge, to any person obtaining a copy of this  *
 * software and associated documentation files (the "Software"), to deal in the Software *
 * without restriction, including without limitation the rights to use, copy, modify,    *
 * merge, publish, distribute, sublicense, and/or sell copies of the Software, and to    *
 * permit persons to whom the Software is furnished to do so, subject to the following   *
 * conditions:                                                                           *
 *                                                                                       *
 * The above copyright notice and this permission notice shall be included in all copies *
 * or substantial portions of the Software.                                              *
 *                                                                                       *
 * THE SOFTWARE IS PROVIDED "AS IS", WITHOUT WARRANTY OF ANY KIND, EXPRESS OR IMPLIED,   *
 * INCLUDING BUT NOT LIMITED TO THE WARRANTIES OF MERCHANTABILITY, FITNESS FOR A         *
 * PARTICULAR PURPOSE AND NONINFRINGEMENT. IN NO EVENT SHALL THE AUTHORS OR COPYRIGHT    *
 * HOLDERS BE LIABLE FOR ANY CLAIM, DAMAGES OR OTHER LIABILITY, WHETHER IN AN ACTION OF  *
 * CONTRACT, TORT OR OTHERWISE, ARISING FROM, OUT OF OR IN CONNECTION WITH THE SOFTWARE  *
 * OR THE USE OR OTHER DEALINGS IN THE SOFTWARE.                                         *
 ****************************************************************************************/

#include <modules/touch/include/touchinteraction.h>
#include <modules/imgui/imguimodule.h>
#include <modules/webbrowser/webbrowsermodule.h>
#include <modules/webgui/webguimodule.h>

#include <openspace/interaction/orbitalnavigator.h>
#include <openspace/engine/moduleengine.h>
#include <openspace/engine/openspaceengine.h>
#include <openspace/query/query.h>
#include <openspace/rendering/renderengine.h>
#include <openspace/scene/scenegraphnode.h>
#include <openspace/scene/scene.h>
#include <openspace/util/time.h>
#include <openspace/util/keys.h>
#include <ghoul/misc/invariants.h>
#include <ghoul/logging/logmanager.h>

#include <glm/gtx/quaternion.hpp>

#ifdef OPENSPACE_MODULE_GLOBEBROWSING_ENABLED
#include <modules/globebrowsing/globes/renderableglobe.h>
#include <modules/globebrowsing/globes/chunkedlodglobe.h>
#include <modules/globebrowsing/geometry/geodetic2.h>
#endif

#include <cmath>
#include <ghoul/fmt.h>
#include <functional>
#include <fstream>

#ifdef WIN32
#pragma warning (push)
#pragma warning (disable : 4310) // cast truncates constant value
#endif // WIN32

#include <glm/ext.hpp>

#ifdef WIN32
#pragma warning (pop)
#endif // WIN32

#include <openspace/engine/wrapper/windowwrapper.h>
#include <openspace/interaction/navigationhandler.h>

namespace {
    constexpr const char* _loggerCat = "TouchInteraction";

    static const openspace::properties::Property::PropertyInfo OriginInfo = {
        "Origin",
        "Origin",
        "" // @TODO Missing documentation
    };

    static const openspace::properties::Property::PropertyInfo UnitTestInfo = {
        "UnitTest",
        "Take a unit test saving the LM data into file",
        "" // @TODO Missing documentation
    };

    static const openspace::properties::Property::PropertyInfo EventsInfo = {
        "TouchEvents",
        "True if we have a touch event",
        "",
        openspace::properties::Property::Visibility::Hidden
    };

    static const openspace::properties::Property::PropertyInfo SetDefaultInfo = {
        "SetDefault",
        "Reset all properties to default",
        "" // @TODO Missing documentation
    };

    static const openspace::properties::Property::PropertyInfo MaxTapTimeInfo = {
        "MaxTapTime",
        "Max tap delay (in ms) for double tap",
        "" // @TODO Missing documentation
    };

    static const openspace::properties::Property::PropertyInfo DecelatesPerSecondInfo = {
        "DeceleratesPerSecond",
        "Number of times velocity is decelerated per second",
        "" // @TODO Missing documentation
    };

    static const openspace::properties::Property::PropertyInfo TouchScreenSizeInfo = {
        "TouchScreenSize",
        "Touch Screen size in inches",
        "" // @TODO Missing documentation
    };

    static const openspace::properties::Property::PropertyInfo TapZoomFactorInfo = {
        "TapZoomFactor",
        "Scaling distance travelled on tap",
        "" // @TODO Missing documentation
    };

    static const openspace::properties::Property::PropertyInfo DirectManipulationInfo = {
        "DirectManipulationRadius",
        "Radius a planet has to have to activate direct-manipulation",
        "" // @TODO Missing documentation
    };

    static const openspace::properties::Property::PropertyInfo RollThresholdInfo = {
        "RollThreshold",
        "Threshold for min angle for roll interpret",
        "" // @TODO Missing documentation
    };

    static const openspace::properties::Property::PropertyInfo OrbitSpinningThreshold = {
        "OrbitThreshold",
        "Threshold to activate orbit spinning in direct-manipulation",
        "" // @TODO Missing documentation
    };

    static const openspace::properties::Property::PropertyInfo SpinningSensitivityInfo = {
        "SpinningSensitivity",
        "Sensitivity of spinning in direct-manipulation",
        "" // @TODO Missing documentation
    };

    static const openspace::properties::Property::PropertyInfo ZoomSensitivityExpInfo = {
        "ZoomSensitivityExp",
        "Sensitivity of exponential zooming in relation to distance from focus node",
        "" // @TODO Missing documentation
    };

    static const openspace::properties::Property::PropertyInfo ZoomSensitivityPropInfo = {
        "ZoomSensitivityProp",
        "Sensitivity of zooming proportional to distance from focus node",
        "" // @TODO Missing documentation
    };

    static const openspace::properties::Property::PropertyInfo
    ZoomSensitivityDistanceThresholdInfo = {
        "ZoomSensitivityDistanceThreshold",
        "Threshold of distance to target node for whether or not to use exponential "
        "zooming",
        "" // @TODO Missing documentation
    };

    static const openspace::properties::Property::PropertyInfo
    ZoomBoundarySphereMultiplierInfo = {
        "ZoomBoundarySphereMultiplier",
        "Multiplies a node's boundary sphere by this in order to limit zoom & prevent "
        "surface collision",
        "" // @TODO Missing documentation
    };

    static const openspace::properties::Property::PropertyInfo ConstantTimeDecaySecsInfo = {
        "ConstantTimeDecaySecs",
        "Time duration that a pitch/roll/zoom/pan should take to decay to zero (seconds)",
        ""
    };

    static const openspace::properties::Property::PropertyInfo InputSensitivityInfo = {
        "InputSensitivity",
        "Threshold for interpreting input as still",
        ""
    };

    static const openspace::properties::Property::PropertyInfo StationaryCentroidInfo = {
        "CentroidStationary",
        "Threshold for stationary centroid",
        "" // @TODO Missing documentation
    };

    static const openspace::properties::Property::PropertyInfo PanModeInfo = {
        "PanMode",
        "Allow panning gesture",
        "" // @TODO Missing documentation
    };

    static const openspace::properties::Property::PropertyInfo PanDeltaDistanceInfo = {
        "PanDeltaDistance",
        "Delta distance between fingers allowed for interpreting pan interaction",
        "" // @TODO Missing documentation
    };

    static const openspace::properties::Property::PropertyInfo SlerpTimeInfo = {
        "SlerpTime",
        "Time to slerp in seconds to new orientation with new node picking",
        "" // @TODO Missing documentation
    };

    static const openspace::properties::Property::PropertyInfo GuiButtonSizeInfo = {
        "GuiButtonSize",
        "GUI button size in pixels",
        "" // @TODO Missing documentation
    };

    static const openspace::properties::Property::PropertyInfo FrictionInfo = {
        "Friction",
        "Friction for different interactions (orbit, zoom, roll, pan)",
        "" // @TODO Missing documentation
    };

    static const openspace::properties::Property::PropertyInfo PickingRadiusInfo = {
        "PickingRadiusMinimum",
        "Minimum radius for picking in NDC coordinates",
        "" // @TODO Missing documentation
    };
} // namespace

using namespace TUIO;

namespace openspace {

TouchInteraction::TouchInteraction()
    : properties::PropertyOwner({ "TouchInteraction" })
    , _origin(OriginInfo)
    , _unitTest(UnitTestInfo, false)
    , _touchActive(EventsInfo, false)
    , _reset(SetDefaultInfo, false)
    , _maxTapTime(MaxTapTimeInfo, 300, 10, 1000)
    , _deceleratesPerSecond(DecelatesPerSecondInfo, 240, 60, 300)
    , _touchScreenSize(TouchScreenSizeInfo, 55.0f, 5.5f, 150.0f)
    , _tapZoomFactor(TapZoomFactorInfo, 0.2f, 0.f, 0.5f)
    , _nodeRadiusThreshold(DirectManipulationInfo, 0.2f, 0.0f, 1.0f)
    , _rollAngleThreshold(RollThresholdInfo, 0.025f, 0.f, 0.05f)
    , _orbitSpeedThreshold(OrbitSpinningThreshold, 0.005f, 0.f, 0.01f)
    , _spinSensitivity(SpinningSensitivityInfo, 1.f, 0.f, 2.f)
    , _zoomSensitivityExponential(ZoomSensitivityExpInfo, 1.03f, 1.0f, 1.1f)
    , _zoomSensitivityProportionalDist(ZoomSensitivityPropInfo, 11.f, 5.f, 50.f)
    , _zoomSensitivityDistanceThreshold(
        ZoomSensitivityDistanceThresholdInfo,
        0.05,
        0.01,
        0.25
    )
    , _zoomBoundarySphereMultiplier(ZoomBoundarySphereMultiplierInfo, 1.001, 1.0, 1.01)
    , _inputStillThreshold(InputSensitivityInfo, 0.0005f, 0.f, 0.001f)
    // used to void wrongly interpreted roll interactions
    , _centroidStillThreshold(StationaryCentroidInfo, 0.0018f, 0.f, 0.01f)
    , _panEnabled(PanModeInfo, false)
    , _interpretPan(PanDeltaDistanceInfo, 0.015f, 0.f, 0.1f)
    , _slerpTime(SlerpTimeInfo, 3.f, 0.1f, 5.f)
    , _guiButton(
        GuiButtonSizeInfo,
        glm::ivec2(32, 64),
        glm::ivec2(8, 16),
        glm::ivec2(128, 256)
    )
    , _friction(
        FrictionInfo,
        glm::vec4(0.025f, 0.025f, 0.02f, 0.02f),
        glm::vec4(0.f),
        glm::vec4(0.2f)
    )
    , _pickingRadiusMinimum(
        { "Picking Radius", "Minimum radius for picking in NDC coordinates", "" },
        0.1f,
        0.f,
        1.f
    )
    , _ignoreGui( // @TODO Missing documentation
        { "Ignore GUI", "Disable GUI touch interaction", "" },
        false
    )
    , _vel{ glm::dvec2(0.0), 0.0, 0.0, glm::dvec2(0.0) }
    , _sensitivity{ glm::dvec2(0.08, 0.045), 12.0 /*4.0*/, 2.75, glm::dvec2(0.08, 0.045) }
    , _constTimeDecay_secs(ConstantTimeDecaySecsInfo, 1.75f, 0.1f, 4.0f)
    // calculated with two vectors with known diff in length, then
    // projDiffLength/diffLength.
    , _projectionScaleFactor(1.000004)
    , _currentRadius(1.0)
    , _slerpdT(1000)
    , _timeSlack(0.0)
    , _numOfTests(0)
    , _directTouchMode(false)
    , _tap(false)
    , _doubleTap(false)
    , _zoomOutTap(false)
    , _lmSuccess(true)
    , _guiON(false)
#ifdef TOUCH_DEBUG_PROPERTIES
    , _debugProperties()
#endif
    , _centroid(glm::dvec3(0.0))
{
    addProperty(_touchActive);
    addProperty(_unitTest);
    addProperty(_reset);
    addProperty(_maxTapTime);
    addProperty(_deceleratesPerSecond);
    addProperty(_touchScreenSize);
    addProperty(_tapZoomFactor);
    addProperty(_nodeRadiusThreshold);
    addProperty(_rollAngleThreshold);
    addProperty(_orbitSpeedThreshold);
    addProperty(_spinSensitivity);
    addProperty(_zoomSensitivityExponential);
    addProperty(_zoomSensitivityProportionalDist);
    addProperty(_zoomSensitivityDistanceThreshold);
    addProperty(_zoomBoundarySphereMultiplier);
    addProperty(_constTimeDecay_secs);
    addProperty(_inputStillThreshold);
    addProperty(_centroidStillThreshold);
    addProperty(_panEnabled);
    addProperty(_interpretPan);
    addProperty(_slerpTime);
    addProperty(_guiButton);
    addProperty(_friction);
    addProperty(_pickingRadiusMinimum);
    addProperty(_ignoreGui);

#ifdef TOUCH_DEBUG_PROPERTIES
    addPropertySubOwner(_debugProperties);
#endif

    _origin.onChange([this]() {
        SceneGraphNode* node = sceneGraphNode(_origin.value());
        if (node) {
            setFocusNode(node);
        }
        else {
            LWARNING(fmt::format(
                "Could not find a node in scenegraph called '{}'", _origin.value()
            ));
        }
    });

    levmarq_init(&_lmstat);

    _time.initSession();
}

// Called each frame if there is any input
void TouchInteraction::updateStateFromInput(const std::vector<TuioCursor>& list,
                                            std::vector<Point>& lastProcessed)
{
#ifdef TOUCH_DEBUG_PROPERTIES
    _debugProperties.nFingers = list.size();
#endif
    if (_tap) { // check for doubletap
        if (_time.getSessionTime().getTotalMilliseconds() < _maxTapTime) {
            _doubleTap = true;
            _tap = false;
        }
        _time.initSession();
    }

<<<<<<< HEAD
    bool hasWebContent = webContent(list);

    if (!guiMode(list) && !hasWebContent) {
=======
    //Code for lower-right corner double-tap to zoom-out
    WindowWrapper& wrapper = OsEng.windowWrapper();
    glm::ivec2 res = wrapper.currentWindowSize();
    glm::dvec2 pos = glm::vec2(
        list.at(0).getScreenX(res.x),
        list.at(0).getScreenY(res.y)
    );
    const float bottomCornerSizeForZoomTap_fraction = 0.08f;
    int zoomTapThresholdX = (float)res.x * (1.0f - bottomCornerSizeForZoomTap_fraction);
    int zoomTapThresholdY = (float)res.y * (1.0f - bottomCornerSizeForZoomTap_fraction);

    bool isTapInLowerCorner = (   std::abs(pos.x) > zoomTapThresholdX
                               && std::abs(pos.y) > zoomTapThresholdY );

    if( _doubleTap && isTapInLowerCorner ) {
        _zoomOutTap = true;
        _tap = false;
        _doubleTap = false;
    }

    if (!guiMode(list)) {
>>>>>>> 305ae9d8
        if (_directTouchMode && _selected.size() > 0 && list.size() == _selected.size()) {
#ifdef TOUCH_DEBUG_PROPERTIES
            _debugProperties.interactionMode = "Direct";
#endif
            directControl(list);
        }
        if (_lmSuccess) {
            findSelectedNode(list);
        }
        if (!_directTouchMode) {
#ifdef TOUCH_DEBUG_PROPERTIES
            _debugProperties.interactionMode = "Velocities";
#endif
            computeVelocities(list, lastProcessed);
        }

        // evaluates if current frame is in directTouchMode (will be used next frame)
        _directTouchMode =
            (_currentRadius > _nodeRadiusThreshold && _selected.size() == list.size());
    }
}

bool TouchInteraction::webContent(const std::vector<TuioCursor>& list) {
    WindowWrapper& wrapper = OsEng.windowWrapper();
    glm::ivec2 res = wrapper.currentWindowSize();
    glm::dvec2 pos = glm::vec2(
        list.at(0).getScreenX(res.x),
        list.at(0).getScreenY(res.y)
    );

    WebBrowserModule& module = *(OsEng.moduleEngine().module<WebBrowserModule>());
    return module.getEventHandler().hasContentCallback(pos.x, pos.y);
}

// Activates/Deactivates gui input mode (if active it voids all other interactions)
bool TouchInteraction::guiMode(const std::vector<TuioCursor>& list) {
    if (_ignoreGui) {
        return false;
    }
    WindowWrapper& wrapper = OsEng.windowWrapper();
    glm::ivec2 res = wrapper.currentWindowSize();
    glm::dvec2 pos = glm::vec2(
        list.at(0).getScreenX(res.x),
        list.at(0).getScreenY(res.y)
    );

    ImGUIModule& module = *(OsEng.moduleEngine().module<ImGUIModule>());
    _guiON = module.gui.isEnabled();

    if (_tap && list.size() == 1 &&
        std::abs(pos.x) < _guiButton.value().x && std::abs(pos.y) < _guiButton.value().y)
    {
        // pressed invisible button
        _guiON = !_guiON;
        module.gui.setEnabled(_guiON);

        LINFO(fmt::format(
            "GUI mode is {}. Inside box by: ({}%, {}%)",
            _guiON ? "activated" : "deactivated",
            static_cast<int>(100 * (pos.x / _guiButton.value().x)),
            static_cast<int>(100 * (pos.y / _guiButton.value().y))
        ));
    }
    else if (_guiON) {
        module.touchInput = { _guiON, pos, 1 }; // emulate touch input as a mouse
    }

    return _guiON;
}

// Sets _vel to update _camera according to direct-manipulation (L2 error)
void TouchInteraction::directControl(const std::vector<TuioCursor>& list) {
    // Reset old velocities upon new interaction
    _vel.orbit = glm::dvec2(0.0, 0.0);
    _vel.zoom = 0.0;
    _vel.roll = 0.0;
    _vel.pan = glm::dvec2(0.0, 0.0);
#ifdef TOUCH_DEBUG_PROPERTIES
    LINFO("DirectControl");
#endif
    // Returns the screen point s(xi,par) dependent the transform M(par) and object
    // point xi
    auto distToMinimize = [](double* par, int x, void* fdata, LMstat* lmstat) {
        FunctionData* ptr = reinterpret_cast<FunctionData*>(fdata);

        // Apply transform to camera and find the new screen point of the updated camera
        // state

        // { vec2 globalRot, zoom, roll, vec2 localRot }
        double q[6] = { 0.0, 0.0, 0.0, 0.0, 0.0, 0.0 };
        for (int i = 0; i < ptr->nDOF; ++i) {
            q[i] = par[i];
        }

        using namespace glm;
        // Create variables from current state
        dvec3 camPos = ptr->camera->positionVec3();
        dvec3 centerPos = ptr->node->worldPosition();

        dvec3 directionToCenter = normalize(centerPos - camPos);
        dvec3 lookUp = ptr->camera->lookUpVectorWorldSpace();
        dvec3 camDirection = ptr->camera->viewDirectionWorldSpace();

        // Make a representation of the rotation quaternion with local and global
        // rotations
        dmat4 lookAtMat = lookAt(
            dvec3(0, 0, 0),
            directionToCenter,
            // To avoid problem with lookup in up direction
            normalize(camDirection + lookUp));
        dquat globalCamRot = normalize(quat_cast(inverse(lookAtMat)));
        dquat localCamRot = inverse(globalCamRot) * ptr->camera->rotationQuaternion();

        { // Roll
            dquat rollRot = angleAxis(q[3], dvec3(0.0, 0.0, 1.0));
            localCamRot = localCamRot * rollRot;
        }
        { // Panning (local rotation)
            dvec3 eulerAngles(q[5], q[4], 0);
            dquat panRot = dquat(eulerAngles);
            localCamRot = localCamRot * panRot;
        }
        { // Orbit (global rotation)
            dvec3 eulerAngles(q[1], q[0], 0);
            dquat rotationDiffCamSpace = dquat(eulerAngles);

            dvec3 centerToCamera = camPos - centerPos;

            dquat rotationDiffWorldSpace =
                globalCamRot * rotationDiffCamSpace * inverse(globalCamRot);
            dvec3 rotationDiffVec3 =
                centerToCamera * rotationDiffWorldSpace - centerToCamera;
            camPos += rotationDiffVec3;

            centerToCamera = camPos - centerPos;
            directionToCenter = normalize(-centerToCamera);
            dvec3 lookUpWhenFacingCenter =
                globalCamRot * dvec3(ptr->camera->lookUpVectorCameraSpace());
            lookAtMat = lookAt(
                dvec3(0, 0, 0),
                directionToCenter,
                lookUpWhenFacingCenter);
            globalCamRot = normalize(quat_cast(inverse(lookAtMat)));
        }
        { // Zooming
            camPos += directionToCenter * q[2];
        }
        // Update the camera state
        Camera cam = *(ptr->camera);
        cam.setPositionVec3(camPos);
        cam.setRotation(globalCamRot * localCamRot);

        // we now have a new position and orientation of camera, project surfacePoint to
        // the new screen to get distance to minimize
        glm::dvec2 newScreenPoint = ptr->castToNDC(
            ptr->selectedPoints.at(x),
            cam,
            ptr->node
        );
        lmstat->pos.push_back(newScreenPoint);
        return glm::length(ptr->screenPoints.at(x) - newScreenPoint);
    };
    // Gradient of distToMinimize w.r.t par (using forward difference)
    auto gradient = [](double* g, double* par, int x, void* fdata, LMstat* lmstat) {
        FunctionData* ptr = reinterpret_cast<FunctionData*>(fdata);
        double h, lastG, f1, f0 = ptr->distToMinimize(par, x, fdata, lmstat);
         // scale value to find minimum step size h, dependant on planet size
        double scale = log10(ptr->node->boundingSphere());
        std::vector<double> dPar(ptr->nDOF, 0.0);
        dPar.assign(par, par + ptr->nDOF);

        for (int i = 0; i < ptr->nDOF; ++i) {
            // Initial values
            h = 1e-8;
            lastG = 1;
            dPar.at(i) += h;
            f1 = ptr->distToMinimize(dPar.data(), x, fdata, lmstat);
            dPar.at(i) = par[i];
            // Iterative process to find the minimum step h that gives a good gradient
            for (int j = 0; j < 100; ++j) {
                if ((f1 - f0) != 0 && lastG == 0) { // found minimum step size h
                    // scale up to get a good initial guess value
                    h *= scale * scale * scale;

                    // clamp min step size to a fraction of the incoming parameter
                    if (i == 2) {
                        double epsilon = 1e-3;
                        // make sure incoming parameter is larger than 0
                        h = std::max(std::max(std::abs(dPar.at(i)), epsilon) * 0.001, h);
                    }
                    else if (ptr->nDOF == 2) {
                        h = std::max(std::abs(dPar.at(i)) * 0.001, h);
                    }

                    // calculate f1 with good h for finite difference
                    dPar.at(i) += h;
                    f1 = ptr->distToMinimize(dPar.data(), x, fdata, lmstat);
                    dPar.at(i) = par[i];
                    break;
                }
                else if ((f1 - f0) != 0 && lastG != 0) { // h too big
                    h /= scale;
                }
                else if ((f1 - f0) == 0) { // h too small
                    h *= scale;
                }
                lastG = f1 - f0;
                dPar.at(i) += h;
                f1 = ptr->distToMinimize(dPar.data(), x, fdata, lmstat);
                dPar.at(i) = par[i];
            }
            g[i] = (f1 - f0) / h;
        }
        if (ptr->nDOF == 2) {
             // normalize on 1 finger case to allow for horizontal/vertical movement
            for (int i = 0; i < 2; ++i) {
                g[i] = g[i]/std::abs(g[i]);
            }
        }
        else if (ptr->nDOF == 6) {
            for (int i = 0; i < ptr->nDOF; ++i) {
                 // lock to only pan and zoom on 3 finger case, no roll/orbit
                g[i] = (i == 2) ? g[i] : g[i] / std::abs(g[i]);
            }
        }
    };

    // project back a 3D point in model view to clip space [-1,1] coordinates on the view
    // plane
    auto castToNDC = [](const glm::dvec3& vec, Camera& camera, SceneGraphNode* node) {
        glm::dvec3 posInCamSpace = glm::inverse(camera.rotationQuaternion()) *
            (node->rotationMatrix() * vec +
            (node->worldPosition() - camera.positionVec3()));

        glm::dvec4 clipspace = camera.projectionMatrix() * glm::dvec4(posInCamSpace, 1.0);
        return (glm::dvec2(clipspace) / clipspace.w);
    };

    // only send in first three fingers (to make it easier for LMA to converge on 3+
    // finger case with only zoom/pan)
    int nFingers = std::min(static_cast<int>(list.size()), 3);
    int nDOF = std::min(nFingers * 2, 6);
    std::vector<double> par(nDOF, 0.0);
    par.at(0) = _lastVel.orbit.x; // use _lastVel for orbit
    par.at(1) = _lastVel.orbit.y;

    // Parse input data to be used in the LM algorithm
    std::vector<glm::dvec3> selectedPoints;
    std::vector<glm::dvec2> screenPoints;
    for (int i = 0; i < nFingers; ++i) {
        const SelectedBody& sb = _selected.at(i);
        selectedPoints.push_back(sb.coordinates);

        std::vector<TuioCursor>::const_iterator c = std::find_if(
            list.begin(),
            list.end(),
            [&sb](const TuioCursor& c) { return c.getSessionID() == sb.id; }
        );
        if (c != list.end()) {
             // normalized -1 to 1 coordinates on screen
            screenPoints.push_back(
                glm::dvec2(2 * (c->getX() - 0.5), -2 * (c->getY() - 0.5))
            );
        } else {
            OsEng.moduleEngine().module<ImGUIModule>()->touchInput = {
                1,
                glm::dvec2(0.0, 0.0), 1
            };
            resetAfterInput();
            return;
        }
    }

    FunctionData fData = {
        selectedPoints,
        screenPoints,
        nDOF,
        castToNDC,
        distToMinimize,
        _camera,
        _selected.at(0).node,
        _lmstat,
        _currentRadius
    };
    void* dataPtr = reinterpret_cast<void*>(&fData);

    // finds best transform values for the new camera state and stores them in par
    _lmSuccess = levmarq(
        nDOF,
        par.data(),
        static_cast<int>(screenPoints.size()),
        nullptr,
        distToMinimize,
        gradient,
        dataPtr,
        &_lmstat
    );

    if (_lmSuccess && !_unitTest) {
         // if good values were found set new camera state
        _vel.orbit = glm::dvec2(par.at(0), par.at(1));
        if (nDOF > 2) {
            _vel.zoom = par.at(2);
            _vel.roll = par.at(3);
            if (_panEnabled && nDOF > 4) {
                _vel.roll = 0.0;
                _vel.pan = glm::dvec2(par.at(4), par.at(5));
            }
        }
        step(1.0);

        // Reset velocities after setting new camera state
        _lastVel = _vel;
        _vel.orbit = glm::dvec2(0.0, 0.0);
        _vel.zoom = 0.0;
        _vel.roll = 0.0;
        _vel.pan = glm::dvec2(0.0, 0.0);
    }
    else {
        // prevents touch to infinitely be active (due to windows bridge case where event
        // doesnt get consumed sometimes when LMA fails to converge)
        OsEng.moduleEngine().module<ImGUIModule>()->touchInput = {
            1,
            glm::dvec2(0.0, 0.0), 1
        };
        resetAfterInput();
    }
}

// Traces the touch input into the scene and finds the surface coordinates of touched
// planets (if occuring)
void TouchInteraction::findSelectedNode(const std::vector<TuioCursor>& list) {
    //trim list to only contain visible nodes that make sense
    std::string selectables[30] = {
        "Sun", "Mercury", "Venus", "Earth", "Mars", "Jupiter", "Saturn", "Uranus",
        "Neptune", "Pluto", "Moon", "Titan", "Rhea", "Mimas", "Iapetus", "Enceladus",
        "Dione", "Io", "Ganymede", "Europa", "Callisto", "NewHorizons", "Styx", "Nix",
        "Kerberos", "Hydra", "Charon", "Tethys", "OsirisRex", "Bennu"
    };
    std::vector<SceneGraphNode*> selectableNodes;
    for (SceneGraphNode* node : OsEng.renderEngine().scene()->allSceneGraphNodes())
        for (std::string name : selectables)
            if (node->identifier() == name) {
                selectableNodes.push_back(node);
            }

    glm::dquat camToWorldSpace = _camera->rotationQuaternion();
    glm::dvec3 camPos = _camera->positionVec3();
    std::vector<SelectedBody> newSelected;

    struct PickingInfo {
        SceneGraphNode* node;
        double pickingDistanceNDC;
        double pickingDistanceWorld;
    };
    std::vector<PickingInfo> pickingInfo;


    for (const TuioCursor& c : list) {
        double xCo = 2 * (c.getX() - 0.5);
        double yCo = -2 * (c.getY() - 0.5); // normalized -1 to 1 coordinates on screen
         // vec3(projectionmatrix * clipspace), divide with w?
        glm::dvec3 cursorInWorldSpace = camToWorldSpace *
            glm::dvec3(glm::inverse(_camera->projectionMatrix()) *
            glm::dvec4(xCo, yCo, -1.0, 1.0));
        glm::dvec3 raytrace = glm::normalize(cursorInWorldSpace);

        long id = c.getSessionID();

        for (SceneGraphNode* node : selectableNodes) {
            double boundingSphere = node->boundingSphere();
            glm::dvec3 camToSelectable = node->worldPosition() - camPos;
            double dist = length(glm::cross(cursorInWorldSpace, camToSelectable)) /
                          glm::length(cursorInWorldSpace) - boundingSphere;
            if (dist <= 0.0) {
                // finds intersection closest point between boundingsphere and line in
                // world coordinates, assumes line direction is normalized
                double d = glm::dot(raytrace, camToSelectable);
                double root = boundingSphere * boundingSphere -
                              glm::dot(camToSelectable, camToSelectable) + d * d;
                if (root > 0) { // two intersection points (take the closest one)
                    d -= sqrt(root);
                }
                glm::dvec3 intersectionPoint = camPos + d * raytrace;
                glm::dvec3 pointInModelView = glm::inverse(node->rotationMatrix()) *
                                              (intersectionPoint - node->worldPosition());

                // Add id, node and surface coordinates to the selected list
                std::vector<SelectedBody>::iterator oldNode = std::find_if(
                    newSelected.begin(),
                    newSelected.end(),
                    [id](SelectedBody s) { return s.id == id; }
                );
                if (oldNode != newSelected.end()) {
                    double oldNodeDist = glm::length(
                        oldNode->node->worldPosition() - camPos
                    );
                    if (glm::length(camToSelectable) < oldNodeDist) {
                         // new node is closer, remove added node and add the new one
                         // instead
                        newSelected.pop_back();
                        newSelected.push_back({ id, node, pointInModelView });
                    }
                }
                else {
                    newSelected.push_back({ id, node, pointInModelView });
                }
            }

            // Compute locations in view space to perform the picking
            glm::dvec4 clip = glm::dmat4(_camera->projectionMatrix()) *
                              _camera->combinedViewMatrix() *
                              glm::vec4(node->worldPosition(), 1.0);
            glm::dvec2 ndc = clip / clip.w;

            // If the object is not in the screen, we dont want to consider it at all
            if (ndc.x >= -1.0 && ndc.x <= 1.0 && ndc.y >= -1.0 && ndc.y <= 1.0) {
                glm::dvec2 cursor = { xCo, yCo };

                double ndcDist = glm::length(ndc - cursor);
                // We either want to select the object if it's bounding sphere as been
                // touched (checked by the first part of this loop above) or if the touch
                // point is within a minimum distance of the center
                if (dist <= 0.0 || (ndcDist <= _pickingRadiusMinimum)) {

                    // If the user touched the planet directly, this is definitely the one
                    // they are interested in  =>  minimum distance
                    if (dist <= 0.0) {
                        LINFOC(
                            node->identifier(),
                            "Picking candidate based on direct touch"
                        );
                        pickingInfo.push_back({
                            node,
                            -std::numeric_limits<double>::max(),
                            -std::numeric_limits<double>::max()
                        });
                    }
                    else {
                        // The node was considered due to minimum picking distance radius
                        LINFOC(
                            node->identifier(),
                            "Picking candidate based on proximity"
                        );
                        pickingInfo.push_back({
                            node,
                            ndcDist,
                            dist
                        });
                    }
                }
            }
        }
    }


    // After we are done with all of the nodes, we can sort the picking list and pick the
    // one that fits best (= is closest or was touched directly)
    std::sort(
        pickingInfo.begin(),
        pickingInfo.end(),
        [](const PickingInfo& lhs, const PickingInfo& rhs) {
            return lhs.pickingDistanceWorld < rhs.pickingDistanceWorld;
        }
    );

    // If an item has been picked, it's in the first position of the vector now
    if (!pickingInfo.empty()) {
        _pickingSelected = pickingInfo.begin()->node;
        LINFOC("Picking", "Picked node: " + _pickingSelected->identifier());
    }

    _selected = std::move(newSelected);
}

// Interprets the input gesture to a specific interaction
int TouchInteraction::interpretInteraction(const std::vector<TuioCursor>& list,
                                           const std::vector<Point>& lastProcessed)
{
    glm::dvec3 lastCentroid = _centroid;
    _centroid.x = std::accumulate(
        list.begin(),
        list.end(),
        0.0,
        [](double x, const TuioCursor& c) { return x + c.getX(); }
    ) / list.size();
    _centroid.y = std::accumulate(
        list.begin(),
        list.end(),
        0.0,
        [](double y, const TuioCursor& c) { return y + c.getY(); }
    ) / list.size();

    // see if the distance between fingers changed - used in pan interpretation
    double dist = 0;
    double lastDist = 0;
    TuioCursor cursor = list.at(0);
    for (const TuioCursor& c : list) {
        dist += glm::length(
            glm::dvec2(c.getX(), c.getY()) - glm::dvec2(cursor.getX(), cursor.getY())
        );
        cursor = c;
    }
    TuioPoint point = lastProcessed.at(0).second;
    for (const Point& p : lastProcessed) {
        lastDist += glm::length(glm::dvec2(p.second.getX(), p.second.getY()) -
                    glm::dvec2(point.getX(), point.getY()));
        point = p.second;
    }
    // find the slowest moving finger - used in roll interpretation
    double minDiff = 1000;
    long id = 0;
    for (const TuioCursor& c : list) {
        auto it = std::find_if(
            lastProcessed.begin(),
            lastProcessed.end(),
            [&c](const Point& p) {
                return p.first == c.getSessionID();
        });

        if (it == lastProcessed.end()) {
            continue;
        }

        TuioPoint itPoint = it->second;
        double diff = c.getX() - itPoint.getX() + c.getY() - itPoint.getY();

        if (!c.isMoving()) {
            diff = minDiff = 0.0;
            id = c.getSessionID();
        }
        else if (std::abs(diff) < std::abs(minDiff)) {
            minDiff = diff;
            id = c.getSessionID();
        }
    }
    // find if all fingers angles are high - used in roll interpretation
    double rollOn = std::accumulate(
        list.begin(),
        list.end(),
        0.0,
        [&](double diff, const TuioCursor& c) {
            TuioPoint point = std::find_if(
                lastProcessed.begin(),
                lastProcessed.end(),
                [&c](const Point& p) { return p.first == c.getSessionID(); }
            )->second;
            double res = 0.0;
            float lastAngle = point.getAngle(
                static_cast<float>(_centroid.x),
                static_cast<float>(_centroid.y)
            );
            float currentAngle = c.getAngle(
                static_cast<float>(_centroid.x),
                static_cast<float>(_centroid.y)
            );
            if (lastAngle > currentAngle + 1.5 * M_PI) {
                res = currentAngle + (2 * M_PI - lastAngle);
            }
            else if (currentAngle > lastAngle + 1.5 * M_PI) {
                res = (2 * M_PI - currentAngle) + lastAngle;
            }
            else {
                res = currentAngle - lastAngle;
            }
            if (std::abs(res) < _rollAngleThreshold) {
                return 1000.0;
            }
            else {
                return (diff + res);
            }
        }
    );

    double normalizedCentroidDistance = glm::distance(
        _centroid,
        lastCentroid
    ) / list.size();
#ifdef TOUCH_DEBUG_PROPERTIES
    _debugProperties.normalizedCentroidDistance = normalizedCentroidDistance;
    _debugProperties.rollOn = rollOn;
    _debugProperties.minDiff = minDiff;
#endif

    if (_zoomOutTap)
         return ZOOM_OUT;
    else if (_doubleTap) {
        return PICK;
    }
    else  if (list.size() == 1) {
        return ROT;
    }
    else {
        float avgDistance = std::abs(dist - lastDist) / list.at(0).getMotionSpeed();
        // if average distance between 3 fingers are constant we have panning
        if (_panEnabled && (avgDistance < _interpretPan && list.size() == 3)) {
            return PAN;
        }

        // we have roll if one finger is still, or the total roll angles around the
        // centroid is over _rollAngleThreshold (_centroidStillThreshold is used to void
        // misinterpretations)
        else if (std::abs(minDiff) < _inputStillThreshold ||
                (std::abs(rollOn) < 100.0 &&
                 normalizedCentroidDistance < _centroidStillThreshold))
        {
            return ROLL;
        }
        else {
            return PINCH;
        }
    }
}

// Calculate how much interpreted interaction (_vel) should change the camera state
void TouchInteraction::computeVelocities(const std::vector<TuioCursor>& list,
                                         const std::vector<Point>& lastProcessed)
{
    TuioCursor cursor = list.at(0);
    const int action = interpretInteraction(list, lastProcessed);

#ifdef TOUCH_DEBUG_PROPERTIES
    const std::map<int, std::string> interactionNames = {
        { ROT, "Rotation" },
        { PINCH, "Pinch" },
        { PAN, "Pan" },
        { ROLL, "Roll" },
        { PICK, "Pick" }
    };
    _debugProperties.interpretedInteraction = interactionNames.at(action);

    if (pinchConsecCt > 0 && action != PINCH) {
        if (pinchConsecCt > 3) {
            LDEBUG(fmt::format(
                "PINCH gesture ended with {} drag distance and {} counts",
                pinchConsecZoomFactor,
                pinchConsecCt
            ));
        }
        pinchConsecCt = 0;
        pinchConsecZoomFactor = 0.0;
    }
#endif

    switch (action) {
        case ROT: { // add rotation velocity
            _vel.orbit += glm::dvec2(cursor.getXSpeed() *
                          _sensitivity.orbit.x, cursor.getYSpeed() *
                          _sensitivity.orbit.y);
            double orbitVelocityAvg = glm::distance(_vel.orbit.x, _vel.orbit.y);
            _constTimeDecayCoeff.orbit
                = computeConstTimeDecayCoefficient(orbitVelocityAvg);
            break;
        }
        case PINCH: {
             // add zooming velocity - dependant on distance difference between contact
             // points this/last frame
            double distance = std::accumulate(
                list.begin(),
                list.end(),
                0.0,
                [&](double d, const TuioCursor& c) {
                    return d + c.getDistance(
                        static_cast<float>(_centroid.x),
                        static_cast<float>(_centroid.y)
                    );
                }
            ) / list.size();
            double lastDistance = std::accumulate(
                lastProcessed.begin(),
                lastProcessed.end(),
                0.0f,
                [&](float d, const Point& p) {
                    return d + p.second.getDistance(
                        static_cast<float>(_centroid.x),
                        static_cast<float>(_centroid.y)
                    );
                }
            ) / lastProcessed.size();

            glm::dvec3 camPos = _camera->positionVec3();
            glm::dvec3 centerPos = _focusNode->worldPosition();
            glm::dvec3 currDistanceToFocusNode = camPos - centerPos;

            double distanceFromFocusSurface =
                length(currDistanceToFocusNode) - _focusNode->boundingSphere();
            double zoomFactor = (distance - lastDistance);
#ifdef TOUCH_DEBUG_PROPERTIES
            pinchConsecCt++;
            pinchConsecZoomFactor += zoomFactor;
#endif

            _constTimeDecayCoeff.zoom = computeConstTimeDecayCoefficient(_vel.zoom);
            if (distanceFromFocusSurface > 0.1) {
                double ratioOfDistanceToNodeVsSurface =
                    length(currDistanceToFocusNode) / distanceFromFocusSurface;
                if (ratioOfDistanceToNodeVsSurface > _zoomSensitivityDistanceThreshold) {
                    zoomFactor *= pow(
		        std::abs(distanceFromFocusSurface),
                        static_cast<float>(_zoomSensitivityExponential)
                    );
                }
            } else {
                zoomFactor = 1.0;
            }
            _vel.zoom = zoomFactor * _zoomSensitivityProportionalDist *
                         std::max(_touchScreenSize.value() * 0.1, 1.0);
            break;
        }
        case ROLL: {
            // add global roll rotation velocity
            double rollFactor = std::accumulate(
                list.begin(),
                list.end(),
                0.0,
                [&](double diff, const TuioCursor& c) {
                    TuioPoint point = std::find_if(
                        lastProcessed.begin(),
                        lastProcessed.end(),
                        [&c](const Point& p) { return p.first == c.getSessionID(); }
                    )->second;
                    double res = diff;
                    double lastAngle = point.getAngle(
                        static_cast<float>(_centroid.x),
                        static_cast<float>(_centroid.y)
                    );
                    double currentAngle = c.getAngle(
                        static_cast<float>(_centroid.x),
                        static_cast<float>(_centroid.y)
                    );
                    // if's used to set angles 359 + 1 = 0 and 0 - 1 = 359
                    if (lastAngle > currentAngle + 1.5 * M_PI) {
                        res += currentAngle + (2 * M_PI - lastAngle);
                    }
                    else if (currentAngle > lastAngle + 1.5 * M_PI) {
                        res += (2 * M_PI - currentAngle) + lastAngle;
                    }
                    else {
                        res += currentAngle - lastAngle;
                    }
                    return res;
                }
            ) / list.size();

            _vel.roll += -rollFactor * _sensitivity.roll;
            _constTimeDecayCoeff.roll = computeConstTimeDecayCoefficient(_vel.roll);
            break;
        }
        case PAN: {
             // add local rotation velocity
            _vel.pan += glm::dvec2(cursor.getXSpeed() *
                        _sensitivity.pan.x, cursor.getYSpeed() * _sensitivity.pan.y);
            double panVelocityAvg = glm::distance(_vel.pan.x, _vel.pan.y);
            _constTimeDecayCoeff.pan = computeConstTimeDecayCoefficient(panVelocityAvg);
            break;
        }
        case PICK: {
             // pick something in the scene as focus node
            if (_pickingSelected) {
                setFocusNode(_pickingSelected);
                 // cant do setFocusNode() since TouchInteraction is not subclass of
                 // InteractionMode
                OsEng.navigationHandler().setFocusNode(_focusNode);

                // rotate camera to look at new focus, using slerp quat
                glm::dvec3 camToFocus = _focusNode->worldPosition() -
                                        _camera->positionVec3();
                glm::dvec3 forward = glm::normalize(_camera->viewDirectionWorldSpace());
                double angle = glm::angle(forward, camToFocus);
                glm::dvec3 axis = glm::normalize(glm::cross(forward, camToFocus));
                _toSlerp.x = axis.x * sin(angle / 2.0);
                _toSlerp.y = axis.y * sin(angle / 2.0);
                _toSlerp.z = axis.z * sin(angle / 2.0);
                _toSlerp.w = cos(angle / 2.0);
                _slerpdT = 0.0;
            }
            else {
                 // zooms in to current if PICK interpret happened but only space was
                 // selected
                 _vel.zoom = computeTapZoomDistance(0.3);
                 _constTimeDecayCoeff.zoom = computeConstTimeDecayCoefficient(_vel.zoom);
            }
            break;
        }
        case ZOOM_OUT: {
            // zooms out from current if triple tap occurred
            _vel.zoom = computeTapZoomDistance(-1.0);
            _constTimeDecayCoeff.zoom = computeConstTimeDecayCoefficient(_vel.zoom);
        }
    }
}

double TouchInteraction::computeConstTimeDecayCoefficient(double velocity) {
    const double postDecayVelocityTarget = 1e-6;
    double stepsToDecay = _constTimeDecay_secs / _frameTimeAvg.getAvgFrameTime();

    if (stepsToDecay > 0.0 && std::abs(velocity) > postDecayVelocityTarget)
        return std::pow((postDecayVelocityTarget / std::abs(velocity)), (1.0 / stepsToDecay));
    else
        return 1.0;
}

double TouchInteraction::computeTapZoomDistance(double zoomGain) {
    double dist = glm::distance(_camera->positionVec3(), _camera->focusPositionVec3());
    dist -= _focusNode->boundingSphere();

    double newVelocity = dist * _tapZoomFactor;
    newVelocity *= std::max(_touchScreenSize.value() * 0.1, 1.0);
    newVelocity *= _zoomSensitivityProportionalDist * zoomGain;

    return newVelocity;
}

// Main update call, calculates the new orientation and position for the camera depending
// on _vel and dt. Called every frame
void TouchInteraction::step(double dt) {
    using namespace glm;

     // since functions cant be called directly (TouchInteraction not a subclass of
     // InteractionMode)
    setFocusNode(OsEng.navigationHandler().focusNode());
    if (_focusNode && _camera) {
        // Create variables from current state
        dvec3 camPos = _camera->positionVec3();
        dvec3 centerPos = _focusNode->worldPosition();

        dvec3 directionToCenter = normalize(centerPos - camPos);
        dvec3 centerToCamera = camPos - centerPos;
        dvec3 lookUp = _camera->lookUpVectorWorldSpace();
        dvec3 camDirection = _camera->viewDirectionWorldSpace();

        // Make a representation of the rotation quaternion with local and global
        // rotations
        // To avoid problem with lookup in up direction
        dmat4 lookAtMat = lookAt(
            dvec3(0, 0, 0),
            directionToCenter,
            normalize(camDirection + lookUp)
        );
        dquat globalCamRot = normalize(quat_cast(inverse(lookAtMat)));
        dquat localCamRot = inverse(globalCamRot) * _camera->rotationQuaternion();

        double boundingSphere = _focusNode->boundingSphere();
        dvec3 centerToBoundingSphere;
        double distance = std::max(length(centerToCamera) - boundingSphere, 0.0);
        _currentRadius = boundingSphere /
                         std::max(distance * _projectionScaleFactor, 1.0);

        {
            // Roll
            dquat camRollRot = angleAxis(_vel.roll * dt, dvec3(0.0, 0.0, 1.0));
            localCamRot = localCamRot * camRollRot;
        }
        {
            // Panning (local rotation)
            dvec3 eulerAngles(_vel.pan.y * dt, _vel.pan.x * dt, 0);
            dquat rotationDiff = dquat(eulerAngles);
            localCamRot = localCamRot * rotationDiff;

            // if we have chosen a new focus node
            if (_slerpdT < _slerpTime) {
                _slerpdT += 0.1*dt;
                localCamRot = slerp(localCamRot, _toSlerp, _slerpdT / _slerpTime);
            }
        }
        {
            // Orbit (global rotation)
            dvec3 eulerAngles(_vel.orbit.y*dt, _vel.orbit.x*dt, 0);
            dquat rotationDiffCamSpace = dquat(eulerAngles);

            dquat rotationDiffWorldSpace = globalCamRot * rotationDiffCamSpace *
                                           inverse(globalCamRot);
            dvec3 rotationDiffVec3 = centerToCamera * rotationDiffWorldSpace -
                                     centerToCamera;
            camPos += rotationDiffVec3;

            dvec3 centerToCam = camPos - centerPos;
            directionToCenter = normalize(-centerToCam);
            dvec3 lookUpWhenFacingCenter = globalCamRot *
                                           dvec3(_camera->lookUpVectorCameraSpace());
            dmat4 lookAtMatrix = lookAt(
                dvec3(0, 0, 0),
                directionToCenter,
                lookUpWhenFacingCenter);
            globalCamRot = normalize(quat_cast(inverse(lookAtMatrix)));
        }
        { // Zooming
            centerToBoundingSphere = -directionToCenter * boundingSphere;
            centerToCamera = camPos - centerPos;
            double planetBoundaryRadius = length(centerToBoundingSphere);
            planetBoundaryRadius *= _zoomBoundarySphereMultiplier;
            double distToSurface = length(centerToCamera - planetBoundaryRadius);

<<<<<<< HEAD
            WebGuiModule& module = *(OsEng.moduleEngine().module<WebGuiModule>());
            float overviewLimit = module.storyHandler.overviewLimit();

=======
            //Apply the velocity to update camera position
>>>>>>> 305ae9d8
            if (length(_vel.zoom*dt) < distToSurface &&
                 length(centerToCamera + directionToCenter*_vel.zoom*dt)
                 > planetBoundaryRadius &&
                    length(centerToCamera + directionToCenter * _vel.zoom*dt)
                    < overviewLimit)
            {
                camPos += directionToCenter * _vel.zoom * dt;
            }
            else {
#ifdef TOUCH_DEBUG_PROPERTIES
                LINFO("Zero the zoom velocity close to surface.");
#endif
                _vel.zoom = 0.0;
            }
        }

        decelerate(dt);
        // Update the camera state
        _camera->setPositionVec3(camPos);
        _camera->setRotation(globalCamRot * localCamRot);

#ifdef TOUCH_DEBUG_PROPERTIES
        //Show velocity status every N frames
        if (++stepVelUpdate >= 60) {
            stepVelUpdate = 0;
            LINFO(fmt::format(
                "DistToFocusNode {} stepZoomVelUpdate {}",
                length(centerToCamera),
                _vel.zoom
            ));
        }
#endif

        _tap = false;
        _doubleTap = false;
        _zoomOutTap = false;
        if (_reset) {
            resetToDefault();
        }
    }
}

void TouchInteraction::unitTest() {
    if (_unitTest) {
        _lmstat.verbose = true;

        // set _selected pos and new pos (on screen)
        std::vector<TuioCursor> lastFrame = {
            { TuioCursor(0, 10, 0.45f, 0.4f) }, // session id, cursor id, x, y
            { TuioCursor(1, 11, 0.55f, 0.6f) }
        };
        std::vector<TuioCursor> currFrame = {
            { TuioCursor(0, 10, 0.2f, 0.6f) }, // (-0.6,-0.2)
            { TuioCursor(1, 11, 0.8f, 0.4f) } // (0.6, 0.2)
        };

        // call update
        findSelectedNode(lastFrame);
        directControl(currFrame);

        // save lmstats.data into a file and clear it
        char buffer[32];
        snprintf(buffer, sizeof(char) * 32, "lmdata%i.csv", _numOfTests);
        _numOfTests++;
        std::ofstream file(buffer);
        file << _lmstat.data;

        // clear everything
        _selected.clear();
        _pickingSelected = nullptr;
        _vel.orbit = glm::dvec2(0.0, 0.0);
        _vel.zoom = 0.0;
        _vel.roll = 0.0;
        _vel.pan = glm::dvec2(0.0, 0.0);
        _lastVel = _vel;
        _unitTest = false;

        // could be the camera copy in func
    }
}

// Decelerate velocities, called a set number of times per second to dereference it from
// frame time
// Example:
// Assume: frequency = 0.01, dt = 0.05 (200 fps), _timeSlack = 0.0001
// times = floor((0.05 + 0.0001) / 0.01) = 5
// _timeSlack = 0.0501 % 0.01 = 0.01
void TouchInteraction::decelerate(double dt) {
    _frameTimeAvg.updateWithNewFrame(dt);
    double expectedFrameTime = _frameTimeAvg.getAvgFrameTime();

    // Number of times velocities should decelerate, depending on chosen frequency and
    // time slack over from last frame
    int times = static_cast<int>((dt + _timeSlack) / expectedFrameTime);
    // Save the new time slack for the next frame
    _timeSlack = fmod((dt + _timeSlack), expectedFrameTime) * expectedFrameTime;

    //Ensure the number of times to apply the decay coefficient is valid
    times = std::min(times, 1);

    _vel.orbit *= computeDecayCoeffFromFrametime(_constTimeDecayCoeff.orbit, times);
    _vel.roll  *= computeDecayCoeffFromFrametime(_constTimeDecayCoeff.roll,  times);
    _vel.pan   *= computeDecayCoeffFromFrametime(_constTimeDecayCoeff.pan,   times);
    _vel.zoom  *= computeDecayCoeffFromFrametime(_constTimeDecayCoeff.zoom,  times);

    glm::dvec3 camPos = _camera->positionVec3();
    glm::dvec3 centerPos = _focusNode->worldPosition();
    glm::dvec3 centerToCamera = camPos - centerPos;
}

double TouchInteraction::computeDecayCoeffFromFrametime(double coeff, int times) {
    if( coeff > 0.00001 )
        return std::pow(coeff, times);
    else
        return 0.0;
}

// Called if all fingers are off the screen
void TouchInteraction::resetAfterInput() {
#ifdef TOUCH_DEBUG_PROPERTIES
    _debugProperties.nFingers = 0;
    _debugProperties.interactionMode = "None";
#endif
    if (_directTouchMode && _selected.size() > 0 && _lmSuccess) {
        double spinDelta = _spinSensitivity / OsEng.windowWrapper().averageDeltaTime();
        if (glm::length(_lastVel.orbit) > _orbitSpeedThreshold) {
             // allow node to start "spinning" after direct-manipulation finger is let go
            _vel.orbit = _lastVel.orbit * spinDelta;
        }
    }
    // Reset emulated mouse values
    ImGUIModule& module = *(OsEng.moduleEngine().module<ImGUIModule>());
    if (_guiON) {
        bool activeLastFrame = module.touchInput.action;
        module.touchInput.active = false;
        if (activeLastFrame) {
            module.touchInput.active = true;
            module.touchInput.action = 0;
        }
    }
    else {
        module.touchInput.active = false;
        module.touchInput.action = 0;
    }

    _lmSuccess = true;
    // Ensure that _guiON is consistent with properties in OnScreenGUI and
    _guiON = module.gui.isEnabled();

    // Reset variables
    _lastVel.orbit = glm::dvec2(0.0, 0.0);
    _lastVel.zoom = 0.0;
    _lastVel.roll = 0.0;
    _lastVel.pan = glm::dvec2(0.0, 0.0);
    _selected.clear();
    _pickingSelected = nullptr;
}

// Reset all property values to default
void TouchInteraction::resetToDefault() {
    _unitTest.set(false);
    _reset.set(false);
    _maxTapTime.set(300);
    _deceleratesPerSecond.set(240);
    _touchScreenSize.set(55.0f);
    _tapZoomFactor.set(0.2f);
    _nodeRadiusThreshold.set(0.2f);
    _rollAngleThreshold.set(0.025f);
    _orbitSpeedThreshold.set(0.005f);
    _spinSensitivity.set(1.0f);
    _zoomSensitivityExponential.set(1.025f);
    _inputStillThreshold.set(0.0005f);
    _centroidStillThreshold.set(0.0018f);
    _interpretPan.set(0.015f);
    _slerpTime.set(3.0f);
    _guiButton.set(glm::ivec2(32, 64));
    _friction.set(glm::vec4(0.025, 0.025, 0.02, 0.02));
}

void TouchInteraction::tap() {
    _tap = true;
}

void TouchInteraction::touchActive(bool active) {
    _touchActive = active;
}

// Get & Setters
Camera* TouchInteraction::getCamera() {
    return _camera;
}

SceneGraphNode* TouchInteraction::getFocusNode() {
    return _focusNode;
}
void TouchInteraction::setCamera(Camera* camera) {
    _camera = camera;
}
void TouchInteraction::setFocusNode(SceneGraphNode* focusNode) {
    _focusNode = focusNode;
}

void FrameTimeAverage::updateWithNewFrame(double sample) {
    if (sample > 0.0005) {
        _samples[index++] = sample;
        if (index >= totalSamples)
            index = 0;
        if (_nSamples < totalSamples)
            _nSamples++;
    }
}

double FrameTimeAverage::getAvgFrameTime() {
    double ft;
    if (_nSamples == 0)
        ft = 1.0 / 60.0; //Just guess at 60fps if no data is available yet
    else
        ft = std::accumulate(_samples, _samples + _nSamples, 0.0) / (double)(_nSamples);
    return ft;
}

#ifdef TOUCH_DEBUG_PROPERTIES
TouchInteraction::DebugProperties::DebugProperties()
    : properties::PropertyOwner({ "TouchDebugProperties" })
    , interactionMode(
        { "interactionMode", "Current interaction mode", "" },
        "Unknown"
    )
    , nFingers(
        {"nFingers", "Number of fingers", ""},
        0, 0, 20
    )
    , interpretedInteraction(
        { "interpretedInteraction", "Interpreted interaction", "" },
        "Unknown"
    )
    , normalizedCentroidDistance(
        { "normalizedCentroidDistance", "Normalized Centroid Distance", "" },
        0.f, 0.f, 0.01f
    )
    , minDiff(
        { "minDiff", "Movement of slowest moving finger", "" },
        0.f, 0.f, 100.f
    )
    , rollOn(
        { "rollOn", "Roll On", "" },
        0.f, 0.f, 100.f
    )
{
    addProperty(interactionMode);
    addProperty(nFingers);
    addProperty(interpretedInteraction);
    addProperty(normalizedCentroidDistance);
    addProperty(minDiff);
    addProperty(rollOn);
}
#endif

} // openspace namespace<|MERGE_RESOLUTION|>--- conflicted
+++ resolved
@@ -363,11 +363,9 @@
         _time.initSession();
     }
 
-<<<<<<< HEAD
     bool hasWebContent = webContent(list);
 
-    if (!guiMode(list) && !hasWebContent) {
-=======
+
     //Code for lower-right corner double-tap to zoom-out
     WindowWrapper& wrapper = OsEng.windowWrapper();
     glm::ivec2 res = wrapper.currentWindowSize();
@@ -388,8 +386,7 @@
         _doubleTap = false;
     }
 
-    if (!guiMode(list)) {
->>>>>>> 305ae9d8
+    if (!guiMode(list) && !hasWebContent) {
         if (_directTouchMode && _selected.size() > 0 && list.size() == _selected.size()) {
 #ifdef TOUCH_DEBUG_PROPERTIES
             _debugProperties.interactionMode = "Direct";
@@ -1283,13 +1280,10 @@
             planetBoundaryRadius *= _zoomBoundarySphereMultiplier;
             double distToSurface = length(centerToCamera - planetBoundaryRadius);
 
-<<<<<<< HEAD
             WebGuiModule& module = *(OsEng.moduleEngine().module<WebGuiModule>());
             float overviewLimit = module.storyHandler.overviewLimit();
 
-=======
             //Apply the velocity to update camera position
->>>>>>> 305ae9d8
             if (length(_vel.zoom*dt) < distToSurface &&
                  length(centerToCamera + directionToCenter*_vel.zoom*dt)
                  > planetBoundaryRadius &&
