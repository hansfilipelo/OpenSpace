/*****************************************************************************************
 *                                                                                       *
 * OpenSpace                                                                             *
 *                                                                                       *
 * Copyright (c) 2014-2018                                                               *
 *                                                                                       *
 * Permission is hereby granted, free of charge, to any person obtaining a copy of this  *
 * software and associated documentation files (the "Software"), to deal in the Software *
 * without restriction, including without limitation the rights to use, copy, modify,    *
 * merge, publish, distribute, sublicense, and/or sell copies of the Software, and to    *
 * permit persons to whom the Software is furnished to do so, subject to the following   *
 * conditions:                                                                           *
 *                                                                                       *
 * The above copyright notice and this permission notice shall be included in all copies *
 * or substantial portions of the Software.                                              *
 *                                                                                       *
 * THE SOFTWARE IS PROVIDED "AS IS", WITHOUT WARRANTY OF ANY KIND, EXPRESS OR IMPLIED,   *
 * INCLUDING BUT NOT LIMITED TO THE WARRANTIES OF MERCHANTABILITY, FITNESS FOR A         *
 * PARTICULAR PURPOSE AND NONINFRINGEMENT. IN NO EVENT SHALL THE AUTHORS OR COPYRIGHT    *
 * HOLDERS BE LIABLE FOR ANY CLAIM, DAMAGES OR OTHER LIABILITY, WHETHER IN AN ACTION OF  *
 * CONTRACT, TORT OR OTHERWISE, ARISING FROM, OUT OF OR IN CONNECTION WITH THE SOFTWARE  *
 * OR THE USE OR OTHER DEALINGS IN THE SOFTWARE.                                         *
 ****************************************************************************************/

#include <modules/touch/touchmodule.h>
#include <modules/webbrowser/webbrowsermodule.h>
#include <modules/webgui/webguimodule.h>

#include <openspace/engine/globals.h>
#include <openspace/engine/globalscallbacks.h>
#include <openspace/engine/moduleengine.h>
#include <openspace/engine/windowdelegate.h>
#include <openspace/interaction/navigationhandler.h>
#include <openspace/interaction/orbitalnavigator.h>
#include <openspace/rendering/renderengine.h>
#include <openspace/rendering/screenspacerenderable.h>
#include <ghoul/logging/logmanager.h>
#include <sstream>
#include <string>
#include <iostream>

using namespace TUIO;

namespace openspace {

bool TouchModule::hasNewInput() {
    // Get new input from listener
    listOfContactPoints = ear.getInput();
    ear.clearInput();
     // Set touch property to active (to void mouse input, mainly for mtdev bridges)
    touch.touchActive(!listOfContactPoints.empty());

    // Erase old input id's that no longer exists
    lastProcessed.erase(
        std::remove_if(
            lastProcessed.begin(),
            lastProcessed.end(),
            [this](const Point& point) {
        return std::find_if(
            listOfContactPoints.begin(),
            listOfContactPoints.end(),
            [&point](const TuioCursor& c) {
            return point.first == c.getSessionID();
        }
        ) == listOfContactPoints.end(); }),
        lastProcessed.end());

    // if tap occured, we have new input
    if (listOfContactPoints.empty() && lastProcessed.empty() && ear.tap()) {
        TuioCursor c = ear.getTap();
        listOfContactPoints.push_back(c);
        lastProcessed.emplace_back(c.getSessionID(), c.getPath().back());
        touch.tap();
        return true;
    }

    // Check if we need to parse touchevent to the webgui
    hasNewWebInput(listOfContactPoints);

    // Return true if we got new input
    if (listOfContactPoints.size() == lastProcessed.size() &&
        !listOfContactPoints.empty())
    {
        bool newInput = true;
        // go through list and check if the last registrered time is newer than the one in
        // lastProcessed (last frame)
        std::for_each(
            lastProcessed.begin(),
            lastProcessed.end(),
            [this, &newInput](Point& p) {
                std::vector<TuioCursor>::iterator cursor = std::find_if(
                    listOfContactPoints.begin(),
                    listOfContactPoints.end(),
                    [&p](const TuioCursor& c) { return c.getSessionID() == p.first; }
            );
            double now = cursor->getPath().back().getTuioTime().getTotalMilliseconds();
            if (!cursor->isMoving()) {
                 // if current cursor isn't moving, we want to interpret that as new input
                 // for interaction purposes
                newInput = true;
            }
            else if (p.second.getTuioTime().getTotalMilliseconds() == now) {
                newInput = false;
            }
        });
        return newInput;
    }
    else {
        return false;
    }
}

void TouchModule::hasNewWebInput(const std::vector<TuioCursor>& listOfContactPoints) {
    // If one point input and no data in webPosition callback send mouse click to webgui
<<<<<<< HEAD
    if (listOfContactPoints.size() == 1 && (webPositionCallback.x == 0 && webPositionCallback.y == 0)) {
=======
    bool isWebPositionCallbackZero =
        (webPositionCallback.x == 0 && webPositionCallback.y == 0);
    bool isSingleContactPoint = (listOfContactPoints.size() == 1);
    if (isSingleContactPoint && isWebPositionCallbackZero) {
>>>>>>> b5eb41e2
        glm::ivec2 res = global::windowDelegate.currentWindowSize();
        glm::dvec2 pos = glm::vec2(
            listOfContactPoints.at(0).getScreenX(res.x),
            listOfContactPoints.at(0).getScreenY(res.y)
        );

        WebBrowserModule& module = *(global::moduleEngine.module<WebBrowserModule>());
<<<<<<< HEAD
        if (module.getEventHandler().hasContentCallback(pos.x, pos.y)) {
            webPositionCallback = glm::vec2(pos.x, pos.y);
            module.getEventHandler().touchPressCallback(pos.x, pos.y);
        }
    }
    // Send mouse release if not same point input
    else if (listOfContactPoints.size() != 1 && (webPositionCallback.x != 0 && webPositionCallback.y != 0)) {
        WebBrowserModule& module = *(global::moduleEngine.module<WebBrowserModule>());
        module.getEventHandler().touchReleaseCallback(webPositionCallback.x, webPositionCallback.y);
=======
        if (module.eventHandler().hasContentCallback(pos.x, pos.y)) {
            webPositionCallback = glm::vec2(pos.x, pos.y);
            module.eventHandler().touchPressCallback(pos.x, pos.y);
        }
    }
    // Send mouse release if not same point input
    else if (!isSingleContactPoint && !isWebPositionCallbackZero) {
        WebBrowserModule& module = *(global::moduleEngine.module<WebBrowserModule>());
        module.eventHandler().touchReleaseCallback(webPositionCallback.x,
            webPositionCallback.y);
>>>>>>> b5eb41e2
        webPositionCallback = glm::vec2(0, 0);
    }
}

TouchModule::TouchModule()
    : OpenSpaceModule("Touch")
{
    addPropertySubOwner(touch);
    addPropertySubOwner(markers);

    global::callback::initializeGL.push_back([&]() {
        LDEBUGC("TouchModule", "Initializing TouchMarker OpenGL");
        markers.initialize();
    });

    global::callback::deinitializeGL.push_back([&]() {
        LDEBUGC("TouchMarker", "Deinitialize TouchMarker OpenGL");
        markers.deinitialize();
    });

    global::callback::preSync.push_back([&]() {
        touch.setCamera(global::navigationHandler.camera());
        touch.setFocusNode(global::navigationHandler.orbitalNavigator().anchorNode());

        if (hasNewInput() && global::windowDelegate.isMaster()) {
            touch.updateStateFromInput(listOfContactPoints, lastProcessed);
        }
        else if (listOfContactPoints.empty()) {
            touch.resetAfterInput();
        }

        // update lastProcessed
        lastProcessed.clear();
        for (const TuioCursor& c : listOfContactPoints) {
            lastProcessed.emplace_back(c.getSessionID(), c.getPath().back());
        }
        // used to save data from solver, only calculated for one frame when user chooses
        // in GUI
        touch.unitTest();
        // calculate the new camera state for this frame
        touch.step(global::windowDelegate.deltaTime());
    });

    global::callback::render.push_back([&]() { markers.render(listOfContactPoints); });

}

} // namespace openspace<|MERGE_RESOLUTION|>--- conflicted
+++ resolved
@@ -112,14 +112,10 @@
 
 void TouchModule::hasNewWebInput(const std::vector<TuioCursor>& listOfContactPoints) {
     // If one point input and no data in webPosition callback send mouse click to webgui
-<<<<<<< HEAD
-    if (listOfContactPoints.size() == 1 && (webPositionCallback.x == 0 && webPositionCallback.y == 0)) {
-=======
     bool isWebPositionCallbackZero =
         (webPositionCallback.x == 0 && webPositionCallback.y == 0);
     bool isSingleContactPoint = (listOfContactPoints.size() == 1);
     if (isSingleContactPoint && isWebPositionCallbackZero) {
->>>>>>> b5eb41e2
         glm::ivec2 res = global::windowDelegate.currentWindowSize();
         glm::dvec2 pos = glm::vec2(
             listOfContactPoints.at(0).getScreenX(res.x),
@@ -127,17 +123,6 @@
         );
 
         WebBrowserModule& module = *(global::moduleEngine.module<WebBrowserModule>());
-<<<<<<< HEAD
-        if (module.getEventHandler().hasContentCallback(pos.x, pos.y)) {
-            webPositionCallback = glm::vec2(pos.x, pos.y);
-            module.getEventHandler().touchPressCallback(pos.x, pos.y);
-        }
-    }
-    // Send mouse release if not same point input
-    else if (listOfContactPoints.size() != 1 && (webPositionCallback.x != 0 && webPositionCallback.y != 0)) {
-        WebBrowserModule& module = *(global::moduleEngine.module<WebBrowserModule>());
-        module.getEventHandler().touchReleaseCallback(webPositionCallback.x, webPositionCallback.y);
-=======
         if (module.eventHandler().hasContentCallback(pos.x, pos.y)) {
             webPositionCallback = glm::vec2(pos.x, pos.y);
             module.eventHandler().touchPressCallback(pos.x, pos.y);
@@ -148,7 +133,6 @@
         WebBrowserModule& module = *(global::moduleEngine.module<WebBrowserModule>());
         module.eventHandler().touchReleaseCallback(webPositionCallback.x,
             webPositionCallback.y);
->>>>>>> b5eb41e2
         webPositionCallback = glm::vec2(0, 0);
     }
 }
