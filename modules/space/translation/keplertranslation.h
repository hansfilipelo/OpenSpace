/*****************************************************************************************
 *                                                                                       *
 * OpenSpace                                                                             *
 *                                                                                       *
 * Copyright (c) 2014-2019                                                               *
 *                                                                                       *
 * Permission is hereby granted, free of charge, to any person obtaining a copy of this  *
 * software and associated documentation files (the "Software"), to deal in the Software *
 * without restriction, including without limitation the rights to use, copy, modify,    *
 * merge, publish, distribute, sublicense, and/or sell copies of the Software, and to    *
 * permit persons to whom the Software is furnished to do so, subject to the following   *
 * conditions:                                                                           *
 *                                                                                       *
 * The above copyright notice and this permission notice shall be included in all copies *
 * or substantial portions of the Software.                                              *
 *                                                                                       *
 * THE SOFTWARE IS PROVIDED "AS IS", WITHOUT WARRANTY OF ANY KIND, EXPRESS OR IMPLIED,   *
 * INCLUDING BUT NOT LIMITED TO THE WARRANTIES OF MERCHANTABILITY, FITNESS FOR A         *
 * PARTICULAR PURPOSE AND NONINFRINGEMENT. IN NO EVENT SHALL THE AUTHORS OR COPYRIGHT    *
 * HOLDERS BE LIABLE FOR ANY CLAIM, DAMAGES OR OTHER LIABILITY, WHETHER IN AN ACTION OF  *
 * CONTRACT, TORT OR OTHERWISE, ARISING FROM, OUT OF OR IN CONNECTION WITH THE SOFTWARE  *
 * OR THE USE OR OTHER DEALINGS IN THE SOFTWARE.                                         *
 ****************************************************************************************/

#ifndef __OPENSPACE_MODULE_SPACE___KEPLERTRANSLATION___H__
#define __OPENSPACE_MODULE_SPACE___KEPLERTRANSLATION___H__

#include <openspace/scene/translation.h>

#include <openspace/properties/scalar/doubleproperty.h>
#include <openspace/util/time.h>
#include <ghoul/glm.h>
#include <ghoul/misc/exception.h>
#include <openspace/util/time.h>

namespace openspace {

/**
 * The KeplerTranslation is a concrete Translation implementation that uses the 6
 * Keplerian elements (eccentricity, semi-major axis, inclination, right ascension of the
 * ascending node, argument of periapsis, and mean anomaly at epoch) for computing the
 * position of a space craft. So far, only eccentricities between [0, 1) are supoorted.
 */
class KeplerTranslation : public Translation {
public:
    struct RangeError : public ghoul::RuntimeError {
        explicit RangeError(std::string off);

        std::string offender;
    };

    struct KeplerOrbit {
        /// The period of the orbit in seconds
        double period() const;
        /// The eccentricity of the orbit in [0, 1)
        double eccentricity;
        /// The semi-major axis in km
        double semiMajorAxis;
        /// The inclination of the orbit in [0, 360]
        double inclination;
        /// The right ascension of the ascending node in [0, 360]
        double ascendingNode;
        /// The argument of periapsis in [0, 360]
        double argumentOfPeriapsis;
        /// The mean anomaly at the epoch in [0, 360]
        double meanAnomalyAtEpoch;
        /// The epoch in seconds relative to the J2000 epoch
        double epoch;
        /// The mass of the more massive body
        double massiveBodyMass = 1.989E30; // Sun's mass in kg
    };
    
    /**
     * The constructor that retrieves the required Keplerian elements from the passed
     * \p dictionary. These values are then apssed to the setKeplerElements method for
     * further processing.
     * The \p dictionary is tested against the Documentation for conformance.
     *
     * \param dictionary The ghoul::Dictionary containing all the information about the
     *        Keplerian elements (see Documentation)
     */
    KeplerTranslation(const ghoul::Dictionary& dictionary);

    /// Default destructor
    virtual ~KeplerTranslation() = default;

    /**
    * Method returning the translation vector at a given time.
    *
    * \param time The time to use when doing the position lookup
    */
    glm::dvec3 position(const UpdateData& data) const override;

    // Is only used in renderableDebris so far. May rename if needed
    glm::dvec3 debrisPos(const double& time) const;


    /**
     * Method returning the openspace::Documentation that describes the ghoul::Dictinoary
     * that can be passed to the constructor.
     *
     * \return The openspace::Documentation that describes the ghoul::Dicitonary that can
     *         be passed to the constructor
     */
    static documentation::Documentation Documentation();
    
    /**
     * Sets the internal values for the Keplerian elements and the epoch as a string of
     * the form YYYY MM DD HH:mm:ss.
     *
     * \param eccentricity The eccentricity of the orbit
     * \param semiMajorAxis The semi-major axis of the orbit
     * \param inclination The inclination of the orbit relative to the (x-y) reference
     *        plane (in the case of J2000, the equator)
     * \param ascendingNode The right ascension of the ascending node computed relative
     *        to the x axis (in the case of J2000, the first point of Aries)
     * \param argumentOfPeriapsis The location on the orbit with the closes approach
     * \param meanAnomalyAtEpoch The location of the space craft on the orbit at the time
     *        of the \p epoch
     * \param orbitalPeriod The period of the orbit in seconds
     * \param epoch The epoch to which the orbit is defined as a string of the form:
     *        YYYY MM DD HH:mm::ss
     */
    void setKeplerElements(double eccentricity, double semiMajorAxis, double inclination,
        double ascendingNode, double argumentOfPeriapsis, double meanAnomalyAtEpoch,
        double orbitalPeriod, const std::string& epoch);

    /**
     * Sets the internal values for the Keplerian elements and the epoch as seconds past
     * J2000 epoch.
     *
     * \param eccentricity The eccentricity of the orbit
     * \param semiMajorAxis The semi-major axis of the orbit
     * \param inclination The inclination of the orbit relative to the (x-y) reference
     *        plane (in the case of J2000, the equator)
     * \param ascendingNode The right ascension of the ascending node computed relative
     *        to the x axis (in the case of J2000, the first point of Aries)
     * \param argumentOfPeriapsis The location on the orbit with the closes approach
     * \param meanAnomalyAtEpoch The location of the space craft on the orbit at the time
     *        of the \p epoch
     * \param orbitalPeriod The period of the orbit in seconds
     * \param epoch The epoch to which the orbit is defined as number of seconds past the
     *        J2000 epoch
     */
    void setKeplerElements(double eccentricity, double semiMajorAxis, double inclination,
        double ascendingNode, double argumentOfPeriapsis, double meanAnomalyAtEpoch,
        double orbitalPeriod, double epoch);
    
    /// Default construct that initializes all the properties and member variables
    KeplerTranslation();

    /// Recombutes the rotation matrix used in the update method
    void computeOrbitPlane() const;

protected:


private:
   

<<<<<<< HEAD
protected:


private:
   

=======
>>>>>>> 9a4d4187
    /**
     * This method computes the eccentric anomaly (location of the space craft taking the
     * eccentricity into acount) based on the mean anomaly (location of the space craft
     * assuming an eccentricity of 0.0).
     *
     * \param meanAnomaly The mean anomaly for which the eccentric anomaly shall be
     *        computed
     * \return The eccentric anomaly for the provided \p meanAnomaly
     */
    double eccentricAnomaly(double meanAnomaly) const;

    /// The eccentricity of the orbit in [0, 1)
    properties::DoubleProperty _eccentricity;
    /// The semi-major axis in km
    properties::DoubleProperty _semiMajorAxis;
    /// The inclination of the orbit in [0, 360]
    properties::DoubleProperty _inclination;
    /// The right ascension of the ascending node in [0, 360]
    properties::DoubleProperty _ascendingNode;
    /// The argument of periapsis in [0, 360]
    properties::DoubleProperty _argumentOfPeriapsis;
    /// The mean anomaly at the epoch in [0, 360]
    properties::DoubleProperty _meanAnomalyAtEpoch;

    /// The epoch in seconds relative to the J2000 epoch
    properties::DoubleProperty _epoch;
    /// The period of the orbit in seconds
    properties::DoubleProperty _period;

    /// Dirty flag for the _orbitPlaneRotation parameters
    mutable bool _orbitPlaneDirty = true;
    /// The rotation matrix that defines the plane of the orbit
    mutable glm::dmat3 _orbitPlaneRotation;

    /// The cached position for the last time with which the update method was called
    glm::dvec3 _position;
};

} // namespace openspace

#endif // __OPENSPACE_MODULE_SPACE___KEPLERTRANSLATION___H__<|MERGE_RESOLUTION|>--- conflicted
+++ resolved
@@ -158,15 +158,6 @@
 private:
    
 
-<<<<<<< HEAD
-protected:
-
-
-private:
-   
-
-=======
->>>>>>> 9a4d4187
     /**
      * This method computes the eccentric anomaly (location of the space craft taking the
      * eccentricity into acount) based on the mean anomaly (location of the space craft
