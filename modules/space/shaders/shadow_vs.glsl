--- conflicted
+++ resolved
@@ -24,29 +24,18 @@
 
 #version __CONTEXT__
 
-<<<<<<< HEAD
-uniform mat4 ViewProjection;
-uniform mat4 ModelTransform;
-uniform bool _hasHeightMap;
-uniform float _heightExaggeration;
-uniform sampler2D heightTex;
-=======
 #include "PowerScaling/powerScaling_vs.hglsl"
->>>>>>> 5ac5151f
 
 layout(location = 0) in vec4 in_position;
 layout(location = 1) in vec2 in_st;
 layout(location = 2) in vec3 in_normal;
 
-<<<<<<< HEAD
-=======
 uniform mat4 ViewProjection;
 uniform mat4 ModelTransform;
 uniform bool _hasHeightMap;
 uniform float _heightExaggeration;
 uniform sampler2D heightTex;
 
->>>>>>> 5ac5151f
 out vec2 vs_st;
 out vec4 vs_normal;
 out vec4 vs_position;
@@ -54,10 +43,6 @@
 out float s;
 out vec4 vs_gPosition;
 out vec3 vs_gNormal;
-<<<<<<< HEAD
-
-=======
->>>>>>> 5ac5151f
 
 void main() {
     // set variables
