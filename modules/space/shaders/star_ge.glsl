/*****************************************************************************************
 *                                                                                       *
 * OpenSpace                                                                             *
 *                                                                                       *
 * Copyright (c) 2014-2018                                                               *
 *                                                                                       *
 * Permission is hereby granted, free of charge, to any person obtaining a copy of this  *
 * software and associated documentation files (the "Software"), to deal in the Software *
 * without restriction, including without limitation the rights to use, copy, modify,    *
 * merge, publish, distribute, sublicense, and/or sell copies of the Software, and to    *
 * permit persons to whom the Software is furnished to do so, subject to the following   *
 * conditions:                                                                           *
 *                                                                                       *
 * The above copyright notice and this permission notice shall be included in all copies *
 * or substantial portions of the Software.                                              *
 *                                                                                       *
 * THE SOFTWARE IS PROVIDED "AS IS", WITHOUT WARRANTY OF ANY KIND, EXPRESS OR IMPLIED,   *
 * INCLUDING BUT NOT LIMITED TO THE WARRANTIES OF MERCHANTABILITY, FITNESS FOR A         *
 * PARTICULAR PURPOSE AND NONINFRINGEMENT. IN NO EVENT SHALL THE AUTHORS OR COPYRIGHT    *
 * HOLDERS BE LIABLE FOR ANY CLAIM, DAMAGES OR OTHER LIABILITY, WHETHER IN AN ACTION OF  *
 * CONTRACT, TORT OR OTHERWISE, ARISING FROM, OUT OF OR IN CONNECTION WITH THE SOFTWARE  *
 * OR THE USE OR OTHER DEALINGS IN THE SOFTWARE.                                         *
 ****************************************************************************************/

#version __CONTEXT__

#include "floatoperations.glsl"

layout(points) in;

in vec3 vs_brightness[];
in vec3 vs_velocity[];
in vec4 vs_gPosition[];
in float vs_speed[];
<<<<<<< HEAD
=======
in vec4 vs_worldPosition[];
>>>>>>> 75835861

layout(triangle_strip, max_vertices = 4) out;

out vec4 vs_position;
out vec4 ge_gPosition;               
out vec3 ge_brightness;
out vec3 ge_velocity;
out float ge_speed;
out vec2 texCoord;
out float ge_observationDistance;
<<<<<<< HEAD
=======
out vec4 ge_worldPosition;
>>>>>>> 75835861

uniform float viewScaling;
uniform float scaleFactor;
uniform float billboardSize;
uniform vec2 screenSize;
uniform vec3 eyePosition;

const vec2 corners[4] = vec2[4]( 
    vec2(0.0, 1.0), 
    vec2(0.0, 0.0), 
    vec2(1.0, 1.0), 
    vec2(1.0, 0.0) 
);

void main() {
<<<<<<< HEAD
    ge_brightness = vs_brightness[0];
    ge_velocity = vs_velocity[0];
    ge_speed = vs_speed[0];

    float absoluteMagnitude = vs_brightness[0].z;

    vec4 projectedPoint = gl_in[0].gl_Position;
    vec2 starSize = vec2(billboardSize) / screenSize * projectedPoint.w;
=======

    if ((vs_worldPosition[0].x == 0.0) &&
        (vs_worldPosition[0].y == 0.0) &&
        (vs_worldPosition[0].z == 0.0))
    {
        return;
    }
>>>>>>> 75835861

    ge_brightness = vs_brightness[0];
    ge_velocity = vs_velocity[0];
    ge_speed = vs_speed[0];
    ge_worldPosition = vs_worldPosition[0];

    vec4 projectedPoint = gl_in[0].gl_Position;
    
    float distanceToStarInParsecs = length(ge_worldPosition.xyz / 3.0856776E16 - eyePosition / 3.0856776E16);

    float luminosity = ge_brightness.y;
      
    // Working like Partiview
    float pSize = 3.0E5;
    float slum = 1.0;
    float samplingFactor = 1.0;
    float apparentBrightness = (pSize * slum * samplingFactor * luminosity) / (distanceToStarInParsecs * distanceToStarInParsecs);
    
    vec2 multiplier = vec2(apparentBrightness * projectedPoint.w);
   
    // Max Star Sizes:
    // Fragment Coords:
    vec2 bottomLeft = screenSize * ((projectedPoint.xy + vec2(multiplier) * corners[1])/projectedPoint.w + vec2(1.0)) - vec2(0.5);
    vec2 topRight   = screenSize * ((projectedPoint.xy + vec2(multiplier) * corners[2])/projectedPoint.w + vec2(1.0)) - vec2(0.5);

    float height = abs(topRight.y - bottomLeft.y);
    float width  = abs(topRight.x - bottomLeft.x);    
    float var    = (height + width);

    float maxBillboardSize = billboardSize;
    float minBillboardSize = 1.0;

    if ((height > maxBillboardSize) ||
        (width > maxBillboardSize)) {
    //if (height > maxBillboardSize) {        
        float correctionScale = height > maxBillboardSize ? maxBillboardSize / (topRight.y - bottomLeft.y) :
                                                            maxBillboardSize / (topRight.x - bottomLeft.x);
        multiplier *= correctionScale;
    } else {            
        if (width < 2.0f * minBillboardSize) {
            float maxVar = 2.0f * minBillboardSize;
            float minVar = minBillboardSize;
            float ta = ( (var - minVar)/(maxVar - minVar) );
            if (ta == 0.0f)
                return;
        }        
    } 

    vec2 starSize = multiplier;
    
    for (int i = 0; i < 4; i++) {
        vs_position = gl_in[0].gl_Position;
        gl_Position = projectedPoint + vec4(starSize * (corners[i] - 0.5), 0.0, 0.0);
        gl_Position.z = 0.0;

        texCoord    = corners[i];

        // G-Buffer
        ge_gPosition  = vs_gPosition[0];
        ge_observationDistance = safeLength(vs_gPosition[0] / viewScaling);

        EmitVertex();
    }

    EndPrimitive();
}<|MERGE_RESOLUTION|>--- conflicted
+++ resolved
@@ -32,10 +32,7 @@
 in vec3 vs_velocity[];
 in vec4 vs_gPosition[];
 in float vs_speed[];
-<<<<<<< HEAD
-=======
 in vec4 vs_worldPosition[];
->>>>>>> 75835861
 
 layout(triangle_strip, max_vertices = 4) out;
 
@@ -46,10 +43,7 @@
 out float ge_speed;
 out vec2 texCoord;
 out float ge_observationDistance;
-<<<<<<< HEAD
-=======
 out vec4 ge_worldPosition;
->>>>>>> 75835861
 
 uniform float viewScaling;
 uniform float scaleFactor;
@@ -65,16 +59,6 @@
 );
 
 void main() {
-<<<<<<< HEAD
-    ge_brightness = vs_brightness[0];
-    ge_velocity = vs_velocity[0];
-    ge_speed = vs_speed[0];
-
-    float absoluteMagnitude = vs_brightness[0].z;
-
-    vec4 projectedPoint = gl_in[0].gl_Position;
-    vec2 starSize = vec2(billboardSize) / screenSize * projectedPoint.w;
-=======
 
     if ((vs_worldPosition[0].x == 0.0) &&
         (vs_worldPosition[0].y == 0.0) &&
@@ -82,7 +66,6 @@
     {
         return;
     }
->>>>>>> 75835861
 
     ge_brightness = vs_brightness[0];
     ge_velocity = vs_velocity[0];
