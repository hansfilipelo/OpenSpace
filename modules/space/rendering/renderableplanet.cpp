--- conflicted
+++ resolved
@@ -571,18 +571,6 @@
 bool RenderablePlanet::initialize() {
     RenderEngine& renderEngine = OsEng.renderEngine();
 
-<<<<<<< HEAD
-    GLenum err;
-    while ((err = glGetError()) != GL_NO_ERROR) {
-        const GLubyte * errString = gluErrorString(err);
-        LERROR("Checking System State before initialization. OpenGL error: " << errString);
-    }
-
-    //===================================================================
-    //=========== Defines the shading program to be executed ============
-    //===================================================================
-=======
->>>>>>> de84bd07
     if (_programObject == nullptr && _shadowEnabled && _hasNightTexture) {
         // shadow program
         _programObject = renderEngine.buildRenderProgram(
@@ -620,14 +608,6 @@
     _programObject->setIgnoreSubroutineUniformLocationError(IgnoreError::Yes);
     _programObject->setIgnoreUniformLocationError(IgnoreError::Yes);
 
-<<<<<<< HEAD
-    while ((err = glGetError()) != GL_NO_ERROR) {
-        const GLubyte * errString = gluErrorString(err);
-        LERROR("Error after load shading programs. OpenGL error: " << errString);
-    }
-
-=======
->>>>>>> de84bd07
     _geometry->initialize(this);
 
     // Deactivate any previously activated shader program.
