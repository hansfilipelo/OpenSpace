--- conflicted
+++ resolved
@@ -228,18 +228,10 @@
 * test
 */
 
-<<<<<<< HEAD
     const std::string& file = dictionary.value<std::string(KeyFile);
     int lineNum = 1;
     if (dictionary.hasKeyAndValue)<double>(KeyLineNum) {
         lineNum = static_cast<int>(dictionary.value<double>(KeyLineNum));
-=======
-    const std::string& file = dictionary.value<std::string>(KeyFile);
-    int lineNumber = 1;
-    if (dictionary.hasKeyAndValue<double>(KeyLineNumber)) {
-        lineNumber = static_cast<int>(dictionary.value<double>(KeyLineNumber));
->>>>>>> 31b1f7ea
-    }
     readTLEFile(file, lineNum);
 
 }
