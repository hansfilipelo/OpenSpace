/*****************************************************************************************
 *                                                                                       *
 * OpenSpace                                                                             *
 *                                                                                       *
 * Copyright (c) 2014-2019                                                               *
 *                                                                                       *
 * Permission is hereby granted, free of charge, to any person obtaining a copy of this  *
 * software and associated documentation files (the "Software"), to deal in the Software *
 * without restriction, including without limitation the rights to use, copy, modify,    *
 * merge, publish, distribute, sublicense, and/or sell copies of the Software, and to    *
 * permit persons to whom the Software is furnished to do so, subject to the following   *
 * conditions:                                                                           *
 *                                                                                       *
 * The above copyright notice and this permission notice shall be included in all copies *
 * or substantial portions of the Software.                                              *
 *                                                                                       *
 * THE SOFTWARE IS PROVIDED "AS IS", WITHOUT WARRANTY OF ANY KIND, EXPRESS OR IMPLIED,   *
 * INCLUDING BUT NOT LIMITED TO THE WARRANTIES OF MERCHANTABILITY, FITNESS FOR A         *
 * PARTICULAR PURPOSE AND NONINFRINGEMENT. IN NO EVENT SHALL THE AUTHORS OR COPYRIGHT    *
 * HOLDERS BE LIABLE FOR ANY CLAIM, DAMAGES OR OTHER LIABILITY, WHETHER IN AN ACTION OF  *
 * CONTRACT, TORT OR OTHERWISE, ARISING FROM, OUT OF OR IN CONNECTION WITH THE SOFTWARE  *
 * OR THE USE OR OTHER DEALINGS IN THE SOFTWARE.                                         *
 ****************************************************************************************/

#include <modules/base/rendering/renderablesphere.h>

#include <modules/base/basemodule.h>
#include <openspace/documentation/documentation.h>
#include <openspace/documentation/verifier.h>
#include <openspace/engine/globals.h>
#include <openspace/rendering/renderengine.h>
#include <openspace/util/powerscaledsphere.h>
#include <openspace/util/updatestructures.h>
#include <ghoul/glm.h>
#include <ghoul/filesystem/filesystem.h>
#include <ghoul/logging/logmanager.h>
#include <ghoul/io/texture/texturereader.h>
#include <ghoul/opengl/texture.h>
#include <ghoul/opengl/textureunit.h>
#include <ghoul/opengl/programobject.h>

namespace {
    constexpr const char* _loggerCat = "RenderableSphere";
} // namespace


namespace {
    constexpr const char* ProgramName = "Sphere";

    constexpr const std::array<const char*, 5> UniformNames = {
        "opacity", "modelViewProjection", "modelViewRotation", "colorTexture",
        "mirrorTexture"
    };

    enum class Orientation : int {
        Outside = 0,
        Inside,
        Both
    };

    constexpr openspace::properties::Property::PropertyInfo TextureInfo = {
        "Texture",
        "Texture",
        "This value specifies an image that is loaded from disk and is used as a texture "
        "that is applied to this sphere. This image is expected to be an equirectangular "
        "projection."
    };

    constexpr openspace::properties::Property::PropertyInfo MirrorTextureInfo = {
        "MirrorTexture",
        "Mirror Texture",
        "Mirror the texture along the x-axis."
    };

    constexpr openspace::properties::Property::PropertyInfo OrientationInfo = {
        "Orientation",
        "Orientation",
        "Specifies whether the texture is applied to the inside of the sphere, the "
        "outside of the sphere, or both."
    };

    constexpr openspace::properties::Property::PropertyInfo UseAdditiveBlendingInfo = {
        "UseAdditiveBlending",
        "Use Additive Blending",
        "Render the object using additive blending."
    };

    constexpr openspace::properties::Property::PropertyInfo SegmentsInfo = {
        "Segments",
        "Number of Segments",
        "This value specifies the number of segments that the sphere is separated in."
    };

    constexpr openspace::properties::Property::PropertyInfo SizeInfo = {
        "Size",
        "Size (in meters)",
        "This value specifies the radius of the sphere in meters."
    };

    constexpr openspace::properties::Property::PropertyInfo FadeOutThresholdInfo = {
        "FadeOutThreshold",
        "Fade-Out Threshold",
        "This value determines percentage of the sphere is visible before starting "
        "fading-out it."
    };

    constexpr openspace::properties::Property::PropertyInfo FadeInThresholdInfo = {
        "FadeInThreshold",
        "Fade-In Threshold",
        "Distance from center of MilkyWay from where the astronomical object starts to "
        "fade in."
    };

    constexpr openspace::properties::Property::PropertyInfo DisableFadeInOutInfo = {
        "DisableFadeInOut",
        "Disable Fade-In/Fade-Out effects",
        "Enables/Disables the Fade-In/Out effects."
    };

    constexpr openspace::properties::Property::PropertyInfo BackgroundInfo = {
        "Background",
        "Sets the current sphere rendering as a background rendering type",
        "Enables/Disables background rendering."
    };
} // namespace

namespace openspace {

documentation::Documentation RenderableSphere::Documentation() {
    using namespace documentation;
    return {
        "RenderableSphere",
        "base_renderable_sphere",
        {
            {
                SizeInfo.identifier,
                new DoubleVerifier,
                Optional::No,
                SizeInfo.description
            },
            {
                SegmentsInfo.identifier,
                new IntVerifier,
                Optional::No,
                SegmentsInfo.description
            },
            {
                TextureInfo.identifier,
                new StringVerifier,
                Optional::No,
                TextureInfo.description
            },
            {
                OrientationInfo.identifier,
                new StringInListVerifier({ "Inside", "Outside", "Both" }),
                Optional::Yes,
                OrientationInfo.description
            },
            {
                UseAdditiveBlendingInfo.identifier,
                new BoolVerifier,
                Optional::Yes,
                UseAdditiveBlendingInfo.description
            },
            {
                MirrorTextureInfo.identifier,
                new BoolVerifier,
                Optional::Yes,
                MirrorTextureInfo.description
            },
            {
                FadeOutThresholdInfo.identifier,
                new DoubleInRangeVerifier(0.0, 1.0),
                Optional::Yes,
                FadeOutThresholdInfo.description
            },
            {
                FadeInThresholdInfo.identifier,
                new DoubleVerifier,
                Optional::Yes,
                FadeInThresholdInfo.description
            },
            {
                DisableFadeInOutInfo.identifier,
                new BoolVerifier,
                Optional::Yes,
                DisableFadeInOutInfo.description
            },
            {
                BackgroundInfo.identifier,
                new BoolVerifier,
                Optional::Yes,
                BackgroundInfo.description
            },
        }
    };
}


RenderableSphere::RenderableSphere(const ghoul::Dictionary& dictionary)
    : Renderable(dictionary)
    , _texturePath(TextureInfo)
    , _orientation(OrientationInfo, properties::OptionProperty::DisplayType::Dropdown)
    , _size(SizeInfo, 1.f, 0.f, 1e35f)
    , _segments(SegmentsInfo, 8, 4, 1000)
    , _mirrorTexture(MirrorTextureInfo, false)
    , _useAdditiveBlending(UseAdditiveBlendingInfo, false)
    , _disableFadeInDistance(DisableFadeInOutInfo, true)
    , _backgroundRendering(BackgroundInfo, false)
    , _fadeInThreshold(FadeInThresholdInfo, -1.f, 0.f, 1.f)
    , _fadeOutThreshold(FadeOutThresholdInfo, -1.f, 0.f, 1.f)
{
    documentation::testSpecificationAndThrow(
        Documentation(),
        dictionary,
        "RenderableSphere"
    );

    addProperty(_opacity);
    registerUpdateRenderBinFromOpacity();

    _size = static_cast<float>(dictionary.value<double>(SizeInfo.identifier));
    _segments = static_cast<int>(dictionary.value<double>(SegmentsInfo.identifier));
    _texturePath = absPath(dictionary.value<std::string>(TextureInfo.identifier));

    _orientation.addOptions({
        { static_cast<int>(Orientation::Outside), "Outside" },
        { static_cast<int>(Orientation::Inside), "Inside" },
        { static_cast<int>(Orientation::Both), "Both" }
    });

    if (dictionary.hasKey(OrientationInfo.identifier)) {
        const std::string& v = dictionary.value<std::string>(OrientationInfo.identifier);
        if (v == "Inside") {
            _orientation = static_cast<int>(Orientation::Inside);
        }
        else if (v == "Outside") {
            _orientation = static_cast<int>(Orientation::Outside);
        }
        else if (v == "Both") {
            _orientation = static_cast<int>(Orientation::Both);
        }
        else {
            throw ghoul::MissingCaseException();
        }
    }
    else {
        _orientation = static_cast<int>(Orientation::Outside);
    }
    addProperty(_orientation);

    addProperty(_size);
    _size.onChange([this]() { _sphereIsDirty = true; });

    addProperty(_segments);
    _segments.onChange([this]() { _sphereIsDirty = true; });

    addProperty(_texturePath);
    _texturePath.onChange([this]() { loadTexture(); });

    addProperty(_mirrorTexture);
    addProperty(_useAdditiveBlending);


    if (dictionary.hasKey(MirrorTextureInfo.identifier)) {
       _mirrorTexture = dictionary.value<bool>(MirrorTextureInfo.identifier);
    }
    if (dictionary.hasKey(UseAdditiveBlendingInfo.identifier)) {
        _useAdditiveBlending = dictionary.value<bool>(UseAdditiveBlendingInfo.identifier);

        if (_useAdditiveBlending) {
            setRenderBin(Renderable::RenderBin::Transparent);
        }
    }

    if (dictionary.hasKey(FadeOutThresholdInfo.identifier)) {
        _fadeOutThreshold = static_cast<float>(
            dictionary.value<double>(FadeOutThresholdInfo.identifier)
        );
        addProperty(_fadeOutThreshold);
    }

    if (dictionary.hasKey(FadeInThresholdInfo.identifier)) {
        _fadeInThreshold = static_cast<float>(
            dictionary.value<double>(FadeInThresholdInfo.identifier)
        );
        addProperty(_fadeInThreshold);
    }

    if (dictionary.hasKey(FadeOutThresholdInfo.identifier) ||
        dictionary.hasKey(FadeInThresholdInfo.identifier)) {
        _disableFadeInDistance.set(false);
        addProperty(_disableFadeInDistance);
    }

    if (dictionary.hasKey(BackgroundInfo.identifier)) {
        _backgroundRendering = dictionary.value<bool>(BackgroundInfo.identifier);

        if (_backgroundRendering) {
            setRenderBin(Renderable::RenderBin::Background);
        }
    }
<<<<<<< HEAD
    
    _sunTexMgr = SunTextureManager();
    _sunTexMgr.checkFilesInDirectory();
=======

>>>>>>> f16bbf97
}

bool RenderableSphere::isReady() const {
    return _shader && _texture;
}

void RenderableSphere::initializeGL() {
    _sphere = std::make_unique<PowerScaledSphere>(_size, _segments);
    _sphere->initialize();

    _shader = BaseModule::ProgramObjectManager.request(
        ProgramName,
        []() -> std::unique_ptr<ghoul::opengl::ProgramObject> {
            return global::renderEngine.buildRenderProgram(
                ProgramName,
                absPath("${MODULE_BASE}/shaders/sphere_vs.glsl"),
                absPath("${MODULE_BASE}/shaders/sphere_fs.glsl")
            );
        }
    );

    ghoul::opengl::updateUniformLocations(*_shader, _uniformCache, UniformNames);

    loadTexture();
}

void RenderableSphere::deinitializeGL() {
    _texture = nullptr;

    BaseModule::ProgramObjectManager.release(
        ProgramName,
        [](ghoul::opengl::ProgramObject* p) {
            global::renderEngine.removeRenderProgram(p);
        }
    );
    _shader = nullptr;
}

void RenderableSphere::render(const RenderData& data, RendererTasks&) {
    Orientation orientation = static_cast<Orientation>(_orientation.value());

    glm::dmat4 modelTransform =
        glm::translate(glm::dmat4(1.0), data.modelTransform.translation) *
        glm::dmat4(data.modelTransform.rotation) *
        glm::scale(glm::dmat4(1.0), glm::dvec3(data.modelTransform.scale));

    glm::dmat3 modelRotation =
        glm::dmat3(data.modelTransform.rotation);

    // Activate shader
    using IgnoreError = ghoul::opengl::ProgramObject::IgnoreError;
    _shader->activate();
    _shader->setIgnoreUniformLocationError(IgnoreError::Yes);

    glm::mat4 modelViewProjection = data.camera.projectionMatrix() *
                             glm::mat4(data.camera.combinedViewMatrix() * modelTransform);
    _shader->setUniform(_uniformCache.modelViewProjection, modelViewProjection);

    glm::mat4 modelViewRotation = glm::mat3(
        glm::dmat3(data.camera.viewRotationMatrix()) * modelRotation
    );
    _shader->setUniform(_uniformCache.modelViewRotation, modelViewRotation);

    float adjustedTransparency = _opacity;

    if (_fadeInThreshold > -1.0) {
        const float logDistCamera = glm::log(static_cast<float>(
            glm::distance(data.camera.positionVec3(), data.modelTransform.translation)
        ));
        const float startLogFadeDistance = glm::log(_size * _fadeInThreshold);
        const float stopLogFadeDistance = startLogFadeDistance + 1.f;

        if (logDistCamera > startLogFadeDistance && logDistCamera < stopLogFadeDistance) {
            const float fadeFactor = glm::clamp(
                (logDistCamera - startLogFadeDistance) /
                (stopLogFadeDistance - startLogFadeDistance),
                0.f,
                1.f
            );
            adjustedTransparency *= fadeFactor;
        }
        else if (logDistCamera <= startLogFadeDistance) {
            adjustedTransparency = 0.f;
        }
    }

    if (_fadeOutThreshold > -1.0) {
        const float logDistCamera = glm::log(static_cast<float>(
            glm::distance(data.camera.positionVec3(), data.modelTransform.translation)
        ));
        const float startLogFadeDistance = glm::log(_size * _fadeOutThreshold);
        const float stopLogFadeDistance = startLogFadeDistance + 1.f;

        if (logDistCamera > startLogFadeDistance && logDistCamera < stopLogFadeDistance) {
            const float fadeFactor = glm::clamp(
                (logDistCamera - startLogFadeDistance) /
                (stopLogFadeDistance - startLogFadeDistance),
                0.f,
                1.f
            );
            adjustedTransparency *= (1.f - fadeFactor);
        }
        else if (logDistCamera >= stopLogFadeDistance) {
            adjustedTransparency = 0.f;
        }
    }

    // Performance wise
    if (adjustedTransparency < 0.01f) {
        return;
    }

    _shader->setUniform(_uniformCache.opacity, adjustedTransparency);
    _shader->setUniform(_uniformCache._mirrorTexture, _mirrorTexture.value());
    
    
    if(_texturePath.fullyQualifiedIdentifier() == "Scene.Sun.Renderable.Texture"){
        _sunTexMgr.update(_texture);
    }

    ghoul::opengl::TextureUnit unit;
    unit.activate();
    _texture->bind();
    _shader->setUniform(_uniformCache.colorTexture, unit);

    // Setting these states should not be necessary,
    // since they are the default state in OpenSpace.
    glEnable(GL_CULL_FACE);
    glCullFace(GL_BACK);

    if (orientation == Orientation::Inside) {
        glCullFace(GL_FRONT);
    } else if (orientation == Orientation::Both) {
        glDisable(GL_CULL_FACE);
    }

    bool usingFramebufferRenderer = global::renderEngine.rendererImplementation() ==
                                    RenderEngine::RendererImplementation::Framebuffer;

    bool usingABufferRenderer = global::renderEngine.rendererImplementation() ==
                                RenderEngine::RendererImplementation::ABuffer;

    if (usingABufferRenderer && _useAdditiveBlending) {
        _shader->setUniform("additiveBlending", true);
    }

    if (usingFramebufferRenderer && _useAdditiveBlending) {
        glBlendFunc(GL_SRC_ALPHA, GL_ONE);
        glDepthMask(false);
    }

    _sphere->render();

    if (usingFramebufferRenderer && _useAdditiveBlending) {
        glBlendFunc(GL_SRC_ALPHA, GL_ONE_MINUS_SRC_ALPHA);
        glDepthMask(true);
    }

    _shader->setIgnoreUniformLocationError(IgnoreError::No);
    _shader->deactivate();

    if (orientation == Orientation::Inside) {
        glCullFace(GL_BACK);
    } else if (orientation == Orientation::Both) {
        glEnable(GL_CULL_FACE);
    }
}

void RenderableSphere::update(const UpdateData&) {
    if (_shader->isDirty()) {
        _shader->rebuildFromFile();
        ghoul::opengl::updateUniformLocations(*_shader, _uniformCache, UniformNames);
    }

    if (_sphereIsDirty) {
        _sphere = std::make_unique<PowerScaledSphere>(_size, _segments);
        _sphere->initialize();
        _sphereIsDirty = false;
    }
}

void RenderableSphere::loadTexture() {
    if (!_texturePath.value().empty()) {
        std::unique_ptr<ghoul::opengl::Texture> texture =
            ghoul::io::TextureReader::ref().loadTexture(_texturePath);

        if (texture) {
            LDEBUGC(
                "RenderableSphere",
                fmt::format("Loaded texture from '{}'", absPath(_texturePath))
            );
            texture->uploadTexture();
            texture->setFilter(ghoul::opengl::Texture::FilterMode::LinearMipMap);
            _texture = std::move(texture);
        }
    }
}


} // namespace openspace<|MERGE_RESOLUTION|>--- conflicted
+++ resolved
@@ -300,13 +300,9 @@
             setRenderBin(Renderable::RenderBin::Background);
         }
     }
-<<<<<<< HEAD
-    
-    _sunTexMgr = SunTextureManager();
+
     _sunTexMgr.checkFilesInDirectory();
-=======
-
->>>>>>> f16bbf97
+
 }
 
 bool RenderableSphere::isReady() const {
