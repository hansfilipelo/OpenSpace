--- conflicted
+++ resolved
@@ -32,13 +32,8 @@
 class BaseModule : public OpenSpaceModule {
 public:
     BaseModule();
-<<<<<<< HEAD
     virtual ~BaseModule() = default;
-    std::vector<Documentation> documentations() const override;
-=======
-    
     std::vector<documentation::Documentation> documentations() const override;
->>>>>>> 99f265c1
 
 protected:
     void internalInitialize() override;
