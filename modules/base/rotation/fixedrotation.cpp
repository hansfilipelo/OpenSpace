--- conflicted
+++ resolved
@@ -94,11 +94,6 @@
         "stay fixed to the current position of that object."
     };
 
-<<<<<<< HEAD
-    static const openspace::properties::Property::PropertyInfo InvertObjectInfo = {
-        "Inverted",
-        "Invert Object Point Direction",
-=======
     constexpr const openspace::properties::Property::PropertyInfo ZAxisObjectInfo = {
         "zAxis-Object",
         "zAxis: Focus Object",
@@ -129,7 +124,6 @@
     {
         "zAxis-InvertObject",
         "zAxis: Invert Object Point Direction",
->>>>>>> 9a368ede
         "If this value is set to 'true', and the type is set to 'Object', the inverse of "
         "the pointing direction is used, causing the object to point away from the "
         "referenced object."
@@ -226,10 +220,10 @@
                 XAxisOrthogonalVectorInfo.description
             },
             {
-                KeyXAxis + InvertObjectInfo.identifier,
+                XAxisInvertObjectInfo.identifier,
                 new BoolVerifier,
                 Optional::Yes,
-                InvertObjectInfo.description
+                XAxisInvertObjectInfo.description
             },
             {
                 KeyYAxis,
@@ -249,10 +243,10 @@
                 YAxisOrthogonalVectorInfo.description
             },
             {
-                KeyYAxis + InvertObjectInfo.identifier,
+                YAxisInvertObjectInfo.identifier,
                 new BoolVerifier,
                 Optional::Yes,
-                InvertObjectInfo.description
+                YAxisInvertObjectInfo.description
             },
             {
                 KeyZAxis,
@@ -272,10 +266,10 @@
                 ZAxisOrthogonalVectorInfo.description
             },
             {
-                KeyZAxis + InvertObjectInfo.identifier,
+                ZAxisInvertObjectInfo.identifier,
                 new BoolVerifier,
                 Optional::Yes,
-                InvertObjectInfo.description
+                ZAxisInvertObjectInfo.description
             },
             {
                 AttachedInfo.identifier,
@@ -480,21 +474,16 @@
     if (_constructorDictionary.hasKey(KeyXAxisOrthogonal)) {
         _xAxis.isOrthogonal = _constructorDictionary.value<bool>(KeyXAxisOrthogonal);
     }
+    if (_constructorDictionary.hasKey(XAxisInvertObjectInfo.identifier)) {
+        _xAxis.invertObject = _constructorDictionary.value<bool>(
+            XAxisInvertObjectInfo.identifier
+        );
+    }
     if (_xAxis.isOrthogonal) {
         _xAxis.type = Axis::Type::OrthogonalVector;
     }
 
-<<<<<<< HEAD
-    if (_constructorDictionary.hasKey(KeyXAxis + InvertObjectInfo.identifier)) {
-        _xAxis.invertObject = _constructorDictionary.value<bool>(
-            KeyXAxis + InvertObjectInfo.identifier
-        );
-    }
-
-    bool hasYAxis = _constructorDictionary.hasKey(KeyYAxis);
-=======
     const bool hasYAxis = _constructorDictionary.hasKey(KeyYAxis);
->>>>>>> 9a368ede
     if (hasYAxis) {
         if (_constructorDictionary.hasKeyAndValue<std::string>(KeyYAxis)) {
             _yAxis.type = Axis::Type::Object;
@@ -510,22 +499,16 @@
     if (_constructorDictionary.hasKey(KeyYAxisOrthogonal)) {
         _yAxis.isOrthogonal = _constructorDictionary.value<bool>(KeyYAxisOrthogonal);
     }
+    if (_constructorDictionary.hasKey(YAxisInvertObjectInfo.identifier)) {
+        _yAxis.invertObject = _constructorDictionary.value<bool>(
+            YAxisInvertObjectInfo.identifier
+        );
+    }
     if (_yAxis.isOrthogonal) {
         _yAxis.type = Axis::Type::OrthogonalVector;
     }
 
-<<<<<<< HEAD
-    if (_constructorDictionary.hasKey(KeyYAxis + InvertObjectInfo.identifier)) {
-        _yAxis.invertObject = _constructorDictionary.value<bool>(
-            KeyYAxis + InvertObjectInfo.identifier
-        );
-    }
-
-
-    bool hasZAxis = _constructorDictionary.hasKey(KeyZAxis);
-=======
     const bool hasZAxis = _constructorDictionary.hasKey(KeyZAxis);
->>>>>>> 9a368ede
     if (hasZAxis) {
         if (_constructorDictionary.hasKeyAndValue<std::string>(KeyZAxis)) {
             _zAxis.type = Axis::Type::Object;
@@ -541,14 +524,13 @@
     if (_constructorDictionary.hasKey(KeyZAxisOrthogonal)) {
         _zAxis.isOrthogonal = _constructorDictionary.value<bool>(KeyZAxisOrthogonal);
     }
+    if (_constructorDictionary.hasKey(ZAxisInvertObjectInfo.identifier)) {
+        _yAxis.invertObject = _constructorDictionary.value<bool>(
+            ZAxisInvertObjectInfo.identifier
+        );
+    }
     if (_zAxis.isOrthogonal) {
         _zAxis.type = Axis::Type::OrthogonalVector;
-    }
-
-    if (_constructorDictionary.hasKey(KeyZAxis + InvertObjectInfo.identifier)) {
-        _zAxis.invertObject = _constructorDictionary.value<bool>(
-            KeyZAxis + InvertObjectInfo.identifier
-        );
     }
 
 
@@ -665,23 +647,12 @@
             return glm::vec3(0.f, 1.f, 0.f);
         case Axis::Type::Object:
             if (_yAxis.node && _attachedNode) {
-<<<<<<< HEAD
-                glm::dvec3 dir = _yAxis.node->worldPosition() -
-                    _attachedNode->worldPosition();
-
-                if (dir == glm::dvec3(0.0)) {
-                    dir = glm::dvec3(0.0, 1.0, 0.0);
-                }
-                glm::vec3 dirNorm = glm::vec3(glm::normalize(dir));
-                return _yAxis.invertObject ? -dirNorm : dirNorm;
-=======
                 glm::vec3 dir = glm::vec3(glm::normalize(
                     // @TODO(abock): This should be changed to be in the coordinate system
                     // of the attached node // same with xAxis and zAxis ofc
                     _yAxis.node->worldPosition() - _attachedNode->worldPosition()
                 ));
                 return _yAxis.invertObject ? -dir : dir;
->>>>>>> 9a368ede
             }
             else {
                 if (_yAxis.node) {
@@ -732,21 +703,10 @@
             return glm::vec3(0.f, 0.f, 1.f);
         case Axis::Type::Object:
             if (_zAxis.node && _attachedNode) {
-<<<<<<< HEAD
-                glm::dvec3 dir = _zAxis.node->worldPosition() -
-                    _attachedNode->worldPosition();
-
-                if (dir == glm::dvec3(0.0)) {
-                    dir = glm::dvec3(0.0, 0.0, 1.0);
-                }
-                glm::vec3 dirNorm = glm::vec3(glm::normalize(dir));
-                return _zAxis.invertObject ? -dirNorm : dirNorm;
-=======
                 glm::vec3 dir = glm::vec3(glm::normalize(
                     _zAxis.node->worldPosition() - _attachedNode->worldPosition()
                 ));
                 return _zAxis.invertObject ? -dir : dir;
->>>>>>> 9a368ede
             }
             else {
                 if (_zAxis.node) {
