--- conflicted
+++ resolved
@@ -40,11 +40,8 @@
 #include <glm/ext.hpp>
 #include <ghoul/misc/misc.h>
 
-<<<<<<< HEAD
 #include <glm/ext.hpp>
-=======
 #include <imgui_internal.h>
->>>>>>> 3578f528
 
 namespace openspace {
 
