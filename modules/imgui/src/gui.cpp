/*****************************************************************************************
 *                                                                                       *
 * OpenSpace                                                                             *
 *                                                                                       *
 * Copyright (c) 2014-2018                                                               *
 *                                                                                       *
 * Permission is hereby granted, free of charge, to any person obtaining a copy of this  *
 * software and associated documentation files (the "Software"), to deal in the Software *
 * without restriction, including without limitation the rights to use, copy, modify,    *
 * merge, publish, distribute, sublicense, and/or sell copies of the Software, and to    *
 * permit persons to whom the Software is furnished to do so, subject to the following   *
 * conditions:                                                                           *
 *                                                                                       *
 * The above copyright notice and this permission notice shall be included in all copies *
 * or substantial portions of the Software.                                              *
 *                                                                                       *
 * THE SOFTWARE IS PROVIDED "AS IS", WITHOUT WARRANTY OF ANY KIND, EXPRESS OR IMPLIED,   *
 * INCLUDING BUT NOT LIMITED TO THE WARRANTIES OF MERCHANTABILITY, FITNESS FOR A         *
 * PARTICULAR PURPOSE AND NONINFRINGEMENT. IN NO EVENT SHALL THE AUTHORS OR COPYRIGHT    *
 * HOLDERS BE LIABLE FOR ANY CLAIM, DAMAGES OR OTHER LIABILITY, WHETHER IN AN ACTION OF  *
 * CONTRACT, TORT OR OTHERWISE, ARISING FROM, OUT OF OR IN CONNECTION WITH THE SOFTWARE  *
 * OR THE USE OR OTHER DEALINGS IN THE SOFTWARE.                                         *
 ****************************************************************************************/

#include <modules/imgui/include/gui.h>

#include <modules/imgui/imguimodule.h>

#include <openspace/engine/openspaceengine.h>
#include <openspace/engine/wrapper/windowwrapper.h>
#include <openspace/mission/missionmanager.h>
#include <openspace/rendering/renderengine.h>
#include <openspace/util/keys.h>

#include <ghoul/filesystem/cachemanager.h>
#include <ghoul/filesystem/filesystem.h>
#include <ghoul/opengl/ghoul_gl.h>
#include <ghoul/opengl/programobject.h>
#include <ghoul/opengl/texture.h>
#include <ghoul/opengl/textureunit.h>
#include <ghoul/opengl/uniformcache.h>

#include <modules/imgui/include/imgui_include.h>

//#define SHOW_IMGUI_HELPERS

namespace {

const char* _loggerCat = "GUI";
const char* configurationFile = "imgui.ini";
//const char* GuiFont = "${FONTS}/ubuntu/Ubuntu-Regular.ttf";
const char* GuiFont = "${FONTS}/arimo/Arimo-Regular.ttf";
const float FontSize = 14.f;
const ImVec2 Size = ImVec2(500, 500);

//GLuint fontTex = 0;
// A VBO max size of 0 will cause a lazy instantiation of the buffer
size_t vboMaxSize = 0;
GLuint vao = 0;
GLuint vbo = 0;
GLuint vboElements = 0;
std::unique_ptr<ghoul::opengl::ProgramObject> _program;
UniformCache(tex, ortho) _uniformCache;
std::unique_ptr<ghoul::opengl::Texture> _fontTexture;
char* iniFileBuffer = nullptr;

ImFont* captionFont = nullptr;

static void RenderDrawLists(ImDrawData* drawData) {
    // Avoid rendering when minimized, scale coordinates for retina displays
    // (screen coordinates != framebuffer coordinates)
    ImGuiIO& io = ImGui::GetIO();
    GLsizei fb_width = static_cast<GLsizei>(
        io.DisplaySize.x * io.DisplayFramebufferScale.x
    );
    GLsizei fb_height = static_cast<GLsizei>(
        io.DisplaySize.y * io.DisplayFramebufferScale.y
    );
    if (fb_width == 0 || fb_height == 0) {
        return;
    }
    drawData->ScaleClipRects(io.DisplayFramebufferScale);

    // Setup render state:
    // alpha-blending enabled, no face culling, no depth testing, scissor enabled
    glEnable(GL_BLEND);
    glBlendEquation(GL_FUNC_ADD);
    glBlendFunc(GL_SRC_ALPHA, GL_ONE_MINUS_SRC_ALPHA);
    glDisable(GL_CULL_FACE);
    glDisable(GL_DEPTH_TEST);
    glEnable(GL_SCISSOR_TEST);

    ghoul::opengl::TextureUnit unit;
    unit.activate();
    _fontTexture->bind();

    // Setup orthographic projection matrix
    const float width = ImGui::GetIO().DisplaySize.x;
    const float height = ImGui::GetIO().DisplaySize.y;
    glViewport(0, 0, fb_width, fb_height);
    const glm::mat4 ortho(
        2.f / width, 0.0f, 0.0f, 0.f,
        0.0f, 2.0f / -height, 0.0f, 0.f,
        0.0f, 0.0f, -1.0f, 0.0f,
        -1.0f, 1.0f, 0.0f, 1.0f
    );
    _program->activate();

    _program->setUniform(_uniformCache.tex, unit);
    _program->setUniform(_uniformCache.ortho, ortho);

    glBindVertexArray(vao);

    for (int i = 0; i < drawData->CmdListsCount; ++i) {
        const ImDrawList* cmdList = drawData->CmdLists[i];
        const ImDrawIdx* indexBufferOffset = nullptr;

        glBindBuffer(GL_ARRAY_BUFFER, vbo);
        glBufferData(
            GL_ARRAY_BUFFER,
            static_cast<GLsizeiptr>(cmdList->VtxBuffer.size() * sizeof(ImDrawVert)),
            reinterpret_cast<const GLvoid*>(&cmdList->VtxBuffer.front()),
            GL_STREAM_DRAW
        );

        glBindBuffer(GL_ELEMENT_ARRAY_BUFFER, vboElements);
        glBufferData(
            GL_ELEMENT_ARRAY_BUFFER,
            static_cast<GLsizeiptr>(cmdList->IdxBuffer.size() * sizeof(ImDrawIdx)),
            reinterpret_cast<const GLvoid*>(&cmdList->IdxBuffer.front()),
            GL_STREAM_DRAW
        );

        for (const ImDrawCmd* pcmd = cmdList->CmdBuffer.begin();
             pcmd != cmdList->CmdBuffer.end();
             pcmd++)
        {
            if (pcmd->UserCallback) {
                pcmd->UserCallback(cmdList, pcmd);
            }
            else {
                glBindTexture(
                    GL_TEXTURE_2D,
                    static_cast<GLuint>(reinterpret_cast<intptr_t>(pcmd->TextureId))
                );
                glScissor(
                    static_cast<int>(pcmd->ClipRect.x),
                    static_cast<int>(fb_height - pcmd->ClipRect.w),
                    static_cast<int>(pcmd->ClipRect.z - pcmd->ClipRect.x),
                    static_cast<int>(pcmd->ClipRect.w - pcmd->ClipRect.y)
                );
                glDrawElements(
                    GL_TRIANGLES,
                    static_cast<GLsizei>(pcmd->ElemCount),
                    sizeof(ImDrawIdx) == 2 ? GL_UNSIGNED_SHORT : GL_UNSIGNED_INT,
                    indexBufferOffset
                );
            }
            indexBufferOffset += pcmd->ElemCount;
        }
    }


    //// Grow our buffer according to what we need
    //size_t totalVertexCount = 0;
    //for (int i = 0; i < nCommandLists; ++i)
    //    totalVertexCount += commandLists[i]->vtx_buffer.size();

    //glBindBuffer(GL_ARRAY_BUFFER, vbo);
    //size_t neededBufferSize = totalVertexCount * sizeof(ImDrawVert);
    //if (neededBufferSize > vboMaxSize) {
    //    // Grow buffer
    //    vboMaxSize = neededBufferSize * 1.25f;
    //    glBufferData(GL_ARRAY_BUFFER, vboMaxSize, NULL, GL_STREAM_DRAW);
    //}

    //// Copy and convert all vertices into a single contiguous buffer
    //unsigned char* bufferData = reinterpret_cast<unsigned char*>(
    //    glMapBuffer(GL_ARRAY_BUFFER, GL_WRITE_ONLY)
    //    );

    //if (!bufferData) {
    //    LFATAL("Error mapping ImGui buffer");
    //    return;
    //}

    //for (int i = 0; i < nCommandLists; ++i) {
    //    const ImDrawList* cmd_list = commandLists[i];
    //    memcpy(
    //        bufferData,
    //        &cmd_list->vtx_buffer[0],
    //        cmd_list->vtx_buffer.size() * sizeof(ImDrawVert)
    //    );
    //    bufferData += (cmd_list->vtx_buffer.size() * sizeof(ImDrawVert));
    //}
    //glUnmapBuffer(GL_ARRAY_BUFFER);
    //glBindBuffer(GL_ARRAY_BUFFER, 0);
    //glBindVertexArray(vao);

    //int cmdOffset = 0;
    //for (int i = 0; i < nCommandLists; ++i) {
    //    const ImDrawList* cmd_list = commandLists[i];
    //    int vtxOffset = cmdOffset;
    //    for (const auto& pcmd : cmd_list->commands) {
    //        glScissor(
    //            static_cast<int>(pcmd.clip_rect.x),
    //            static_cast<int>(height - pcmd.clip_rect.w),
    //            static_cast<int>(pcmd.clip_rect.z - pcmd.clip_rect.x),
    //            static_cast<int>(pcmd.clip_rect.w - pcmd.clip_rect.y)
    //        );
    //        glDrawArrays(GL_TRIANGLES, vtxOffset, pcmd.vtx_count);
    //        vtxOffset += pcmd.vtx_count;
    //    }
    //    cmdOffset = vtxOffset;
    //}

    glBindVertexArray(0);
    _program->deactivate();
    glDisable(GL_SCISSOR_TEST);
}

void addScreenSpaceRenderableLocal(std::string texturePath) {
    if (!FileSys.fileExists(absPath(texturePath))) {
        LWARNING(fmt::format("Could not find image '{}'", texturePath));
        return;
    }

    const std::string luaTable =
        "{Type = 'ScreenSpaceImageLocal', TexturePath = openspace.absPath('" +
        texturePath + "') }";
    const std::string script = "openspace.addScreenSpaceRenderable(" +
        luaTable + ");";
    OsEng.scriptEngine().queueScript(
        script,
        openspace::scripting::ScriptEngine::RemoteScripting::Yes
    );
}

void addScreenSpaceRenderableOnline(std::string texturePath) {
    const std::string luaTable =
        "{Type = 'ScreenSpaceImageOnline', URL = '" + texturePath + "' }";
    const std::string script = "openspace.addScreenSpaceRenderable(" +
        luaTable + ");";
    OsEng.scriptEngine().queueScript(
        script,
        openspace::scripting::ScriptEngine::RemoteScripting::Yes
    );
}

static const openspace::properties::Property::PropertyInfo ShowHelpInfo = {
    "ShowHelpText",
    "Show tooltip help",
    "If this value is enabled these kinds of tooltips are shown for most properties "
    "explaining what impact they have on the visuals."
};

static const openspace::properties::Property::PropertyInfo HelpTextDelayInfo = {
    "HelpTextDelay",
    "Tooltip Delay (in s)",
    "This value determines the delay in seconds after which the tooltip is shown."
};

static const openspace::properties::Property::PropertyInfo HiddenInfo = {
    "IsHidden",
    "Is Hidden",
    "If this value is true, all GUI items will not be rendered, regardless of their "
    "status"
};

} // namespace

namespace openspace::gui {

void CaptionText(const char* text) {
    ImGui::PushFont(captionFont);
    ImGui::Text("%s", text);
    ImGui::PopFont();
}

GUI::GUI()
    : GuiComponent("Main")
    , _globalProperty("Global", "Global Properties")
    , _sceneProperty(
        "SceneProperties", "Scene Properties",
        GuiPropertyComponent::UseTreeLayout::Yes
    )
    , _screenSpaceProperty("ScreenSpaceProperties", "ScreenSpace Properties")
    , _moduleProperty("ModuleProperties", "Module Properties")
    , _virtualProperty("VirtualProperties", "Virtual Properties")
    , _featuredProperties(
        "FeaturedProperties",
        "Featured Properties",
        GuiPropertyComponent::UseTreeLayout::No
    )
    , _showInternals(false)
    , _showHelpText(ShowHelpInfo, true)
    , _helpTextDelay(HelpTextDelayInfo, 1.0, 0.0, 10.0)
    , _currentVisibility(properties::Property::Visibility::Developer)
    , _allHidden(HiddenInfo, true)
{
    addPropertySubOwner(_help);
    addPropertySubOwner(_performance);
    addPropertySubOwner(_globalProperty);
    addPropertySubOwner(_moduleProperty);
    addPropertySubOwner(_sceneProperty);
    addPropertySubOwner(_screenSpaceProperty);
    _featuredProperties.setEnabled(true);
    addPropertySubOwner(_featuredProperties);
    addPropertySubOwner(_virtualProperty);
#ifdef GLOBEBROWSING_USE_GDAL
    addPropertySubOwner(_globeBrowsing);
#endif // GLOBEBROWSING_USE_GDAL
    addPropertySubOwner(_filePath);
    addPropertySubOwner(_asset);
    _spaceTime.setEnabled(true);
    addPropertySubOwner(_spaceTime);
    addPropertySubOwner(_mission);
#ifdef OPENSPACE_MODULE_ISWA_ENABLED
    addPropertySubOwner(_iswa);
#endif // OPENSPACE_MODULE_ISWA_ENABLED

    {
        auto showHelpTextFunc = [this](){
            _help.setShowHelpTooltip(_showHelpText);
            _filePath.setShowHelpTooltip(_showHelpText);
#ifdef GLOBEBROWSING_USE_GDAL
            _globeBrowsing.setShowHelpTooltip(_showHelpText);
#endif // GLOBEBROWSING_USE_GDAL
            _performance.setShowHelpTooltip(_showHelpText);
            _globalProperty.setShowHelpTooltip(_showHelpText);
            _moduleProperty.setShowHelpTooltip(_showHelpText);
            _sceneProperty.setShowHelpTooltip(_showHelpText);
            _screenSpaceProperty.setShowHelpTooltip(_showHelpText);
            _virtualProperty.setShowHelpTooltip(_showHelpText);
            _spaceTime.setShowHelpTooltip(_showHelpText);
            _mission.setShowHelpTooltip(_showHelpText);
#ifdef OPENSPACE_MODULE_ISWA_ENABLED
            _iswa.setShowHelpTooltip(_showHelpText);
#endif // OPENSPACE_MODULE_ISWA_ENABLED
            _parallel.setShowHelpTooltip(_showHelpText);
            _featuredProperties.setShowHelpTooltip(_showHelpText);
        };
        showHelpTextFunc();
        _showHelpText.onChange(std::move(showHelpTextFunc));
        addProperty(_showHelpText);
    }

    {
        auto helpTextDelayFunc = [this](){
            _help.setShowHelpTooltipDelay(_helpTextDelay);
            _filePath.setShowHelpTooltipDelay(_helpTextDelay);
#ifdef GLOBEBROWSING_USE_GDAL
            _globeBrowsing.setShowHelpTooltipDelay(_helpTextDelay);
#endif // GLOBEBROWSING_USE_GDAL
            _performance.setShowHelpTooltipDelay(_helpTextDelay);
            _globalProperty.setShowHelpTooltipDelay(_helpTextDelay);
            _moduleProperty.setShowHelpTooltipDelay(_helpTextDelay);
            _sceneProperty.setShowHelpTooltipDelay(_helpTextDelay);
            _screenSpaceProperty.setShowHelpTooltipDelay(_helpTextDelay);
            _virtualProperty.setShowHelpTooltipDelay(_helpTextDelay);
            _spaceTime.setShowHelpTooltipDelay(_helpTextDelay);
            _mission.setShowHelpTooltipDelay(_helpTextDelay);
#ifdef OPENSPACE_MODULE_ISWA_ENABLED
            _iswa.setShowHelpTooltipDelay(_helpTextDelay);
#endif // OPENSPACE_MODULE_ISWA_ENABLED
            _parallel.setShowHelpTooltipDelay(_helpTextDelay);
            _featuredProperties.setShowHelpTooltipDelay(_helpTextDelay);
        };
        helpTextDelayFunc();
        _helpTextDelay.onChange(std::move(helpTextDelayFunc));
        addProperty(_helpTextDelay);
    }

    addProperty(_allHidden);
}

void GUI::initialize() {
    std::string cachedFile = FileSys.cacheManager()->cachedFilename(
        configurationFile, "", ghoul::filesystem::CacheManager::Persistent::Yes
    );

    iniFileBuffer = new char[cachedFile.size() + 1];

#ifdef WIN32
    strcpy_s(iniFileBuffer, cachedFile.size() + 1, cachedFile.c_str());
#else
    strcpy(iniFileBuffer, cachedFile.c_str());
#endif

    int nWindows = OsEng.windowWrapper().nWindows();
    _contexts.resize(nWindows);

    for (int i = 0; i < nWindows; ++i) {
        _contexts[i] = ImGui::CreateContext();
        ImGui::SetCurrentContext(_contexts[i]);
        //}


        ImGuiIO& io = ImGui::GetIO();
        io.IniFilename = iniFileBuffer;
        io.DeltaTime = 1.f / 60.f;
        io.KeyMap[ImGuiKey_Tab] = static_cast<int>(Key::Tab);
        io.KeyMap[ImGuiKey_LeftArrow] = static_cast<int>(Key::Left);
        io.KeyMap[ImGuiKey_RightArrow] = static_cast<int>(Key::Right);
        io.KeyMap[ImGuiKey_UpArrow] = static_cast<int>(Key::Up);
        io.KeyMap[ImGuiKey_DownArrow] = static_cast<int>(Key::Down);
        io.KeyMap[ImGuiKey_Home] = static_cast<int>(Key::Home);
        io.KeyMap[ImGuiKey_End] = static_cast<int>(Key::End);
        io.KeyMap[ImGuiKey_Delete] = static_cast<int>(Key::Delete);
        io.KeyMap[ImGuiKey_Backspace] = static_cast<int>(Key::BackSpace);
        io.KeyMap[ImGuiKey_Enter] = static_cast<int>(Key::Enter);
        io.KeyMap[ImGuiKey_Escape] = static_cast<int>(Key::Escape);
        io.KeyMap[ImGuiKey_A] = static_cast<int>(Key::A);
        io.KeyMap[ImGuiKey_C] = static_cast<int>(Key::C);
        io.KeyMap[ImGuiKey_V] = static_cast<int>(Key::V);
        io.KeyMap[ImGuiKey_X] = static_cast<int>(Key::X);
        io.KeyMap[ImGuiKey_Y] = static_cast<int>(Key::Y);
        io.KeyMap[ImGuiKey_Z] = static_cast<int>(Key::Z);

        io.RenderDrawListsFn = RenderDrawLists;
        io.Fonts->AddFontFromFileTTF(
            absPath(GuiFont).c_str(),
            FontSize
        );

        captionFont = io.Fonts->AddFontFromFileTTF(
            absPath(GuiFont).c_str(),
            FontSize * 1.5f
        );

        ImGuiStyle& style = ImGui::GetStyle();
        style.WindowPadding = { 4.f, 4.f };
        style.WindowRounding = 0.f;
        style.FramePadding = { 3.f, 3.f };
        style.FrameRounding = 0.f;
        style.ItemSpacing = { 3.f, 2.f };
        style.ItemInnerSpacing = { 3.f, 2.f };
        style.TouchExtraPadding = { 1.f, 1.f };
        style.IndentSpacing = 15.f;
        style.ScrollbarSize = 10.f;
        style.ScrollbarRounding = 0.f;
        style.GrabMinSize = 10.f;
        style.GrabRounding = 16.f;

        style.Colors[ImGuiCol_Text] = ImVec4(0.90f, 0.90f, 0.90f, 1.00f);
        style.Colors[ImGuiCol_TextDisabled] = ImVec4(0.60f, 0.60f, 0.60f, 1.00f);
        style.Colors[ImGuiCol_WindowBg] = ImVec4(0.13f, 0.13f, 0.13f, 0.96f);
        style.Colors[ImGuiCol_ChildWindowBg] = ImVec4(0.00f, 0.00f, 0.00f, 0.00f);
        style.Colors[ImGuiCol_PopupBg] = ImVec4(0.05f, 0.05f, 0.10f, 0.90f);
        style.Colors[ImGuiCol_Border] = ImVec4(0.65f, 0.65f, 0.65f, 0.59f);
        style.Colors[ImGuiCol_BorderShadow] = ImVec4(0.00f, 0.00f, 0.00f, 0.00f);
        style.Colors[ImGuiCol_FrameBg] = ImVec4(0.80f, 0.80f, 0.80f, 0.30f);
        style.Colors[ImGuiCol_FrameBgHovered] = ImVec4(0.91f, 0.94f, 0.99f, 0.40f);
        style.Colors[ImGuiCol_FrameBgActive] = ImVec4(0.90f, 0.90f, 0.90f, 0.45f);
        style.Colors[ImGuiCol_TitleBg] = ImVec4(0.71f, 0.81f, 1.00f, 0.45f);
        style.Colors[ImGuiCol_TitleBgCollapsed] = ImVec4(0.71f, 0.81f, 1.00f, 0.45f);
        style.Colors[ImGuiCol_TitleBgActive] = ImVec4(0.51f, 0.69f, 1.00f, 0.63f);
        style.Colors[ImGuiCol_MenuBarBg] = ImVec4(0.26f, 0.27f, 0.33f, 0.80f);
        style.Colors[ImGuiCol_ScrollbarBg] = ImVec4(0.00f, 0.00f, 0.00f, 0.00f);
        style.Colors[ImGuiCol_ScrollbarGrab] = ImVec4(0.40f, 0.75f, 0.80f, 0.43f);
        style.Colors[ImGuiCol_ScrollbarGrabHovered] = ImVec4(0.40f, 0.75f, 0.80f, 0.65f);
        style.Colors[ImGuiCol_ScrollbarGrabActive] = ImVec4(0.40f, 0.75f, 0.80f, 0.65f);
        style.Colors[ImGuiCol_ComboBg] = ImVec4(0.36f, 0.46f, 0.56f, 1.00f);
        style.Colors[ImGuiCol_CheckMark] = ImVec4(1.00f, 1.00f, 1.00f, 0.50f);
        style.Colors[ImGuiCol_SliderGrab] = ImVec4(1.00f, 1.00f, 1.00f, 0.30f);
        style.Colors[ImGuiCol_SliderGrabActive] = ImVec4(0.50f, 0.80f, 0.76f, 1.00f);
        style.Colors[ImGuiCol_Button] = ImVec4(0.36f, 0.54f, 0.68f, 0.62f);
        style.Colors[ImGuiCol_ButtonHovered] = ImVec4(0.36f, 0.54f, 0.68f, 1.00f);
        style.Colors[ImGuiCol_ButtonActive] = ImVec4(0.36f, 0.61f, 0.81f, 1.00f);
        style.Colors[ImGuiCol_Header] = ImVec4(0.69f, 0.69f, 0.69f, 0.45f);
        style.Colors[ImGuiCol_HeaderHovered] = ImVec4(0.36f, 0.54f, 0.68f, 0.62f);
        style.Colors[ImGuiCol_HeaderActive] = ImVec4(0.53f, 0.63f, 0.87f, 0.80f);
        style.Colors[ImGuiCol_Column] = ImVec4(0.50f, 0.50f, 0.50f, 1.00f);
        style.Colors[ImGuiCol_ColumnHovered] = ImVec4(0.70f, 0.60f, 0.60f, 1.00f);
        style.Colors[ImGuiCol_ColumnActive] = ImVec4(0.90f, 0.70f, 0.70f, 1.00f);
        style.Colors[ImGuiCol_ResizeGrip] = ImVec4(1.00f, 1.00f, 1.00f, 1.00f);
        style.Colors[ImGuiCol_ResizeGripHovered] = ImVec4(1.00f, 1.00f, 1.00f, 0.60f);
        style.Colors[ImGuiCol_ResizeGripActive] = ImVec4(1.00f, 1.00f, 1.00f, 0.90f);
        style.Colors[ImGuiCol_CloseButton] = ImVec4(0.75f, 0.75f, 0.75f, 1.00f);
        style.Colors[ImGuiCol_CloseButtonHovered] = ImVec4(0.52f, 0.52f, 0.52f, 0.60f);
        style.Colors[ImGuiCol_CloseButtonActive] = ImVec4(0.52f, 0.52f, 0.52f, 1.00f);
        style.Colors[ImGuiCol_PlotLines] = ImVec4(1.00f, 1.00f, 1.00f, 1.00f);
        style.Colors[ImGuiCol_PlotLinesHovered] = ImVec4(0.90f, 0.70f, 0.00f, 1.00f);
        style.Colors[ImGuiCol_PlotHistogram] = ImVec4(0.90f, 0.70f, 0.00f, 1.00f);
        style.Colors[ImGuiCol_PlotHistogramHovered] = ImVec4(1.00f, 0.60f, 0.00f, 1.00f);
        style.Colors[ImGuiCol_TextSelectedBg] = ImVec4(0.44f, 0.63f, 1.00f, 0.35f);
        style.Colors[ImGuiCol_ModalWindowDarkening] = ImVec4(0.20f, 0.20f, 0.20f, 0.35f);
    }
    _sceneProperty.initialize();
    _sceneProperty.setHasRegularProperties(true);
    _screenSpaceProperty.initialize();
    _screenSpaceProperty.setHasRegularProperties(true);
    _globalProperty.initialize();
    _globalProperty.setHasRegularProperties(true);
    _moduleProperty.initialize();
    _moduleProperty.setHasRegularProperties(true);
    _featuredProperties.initialize();
    _featuredProperties.setHasRegularProperties(true);
    _virtualProperty.initialize();
    _filePath.initialize();
    _asset.initialize();
#ifdef GLOBEBROWSING_USE_GDAL
    _globeBrowsing.initialize();
#endif // GLOBEBROWSING_USE_GDAL
    _performance.initialize();
    _help.initialize();
    _parallel.initialize();
    _mission.initialize();
#ifdef OPENSPACE_MODULE_ISWA_ENABLED
    _iswa.initialize();
#endif // OPENSPACE_MODULE_ISWA_ENABLED
}

void GUI::deinitialize() {
    ImGui::Shutdown();

    int nWindows = OsEng.windowWrapper().nWindows();
    for (int i = 0; i < nWindows; ++i) {
        ImGui::DestroyContext(_contexts[i]);
    }

#ifdef OPENSPACE_MODULE_ISWA_ENABLED
    _iswa.deinitialize();
#endif // OPENSPACE_MODULE_ISWA_ENABLED
    _mission.deinitialize();
    _parallel.deinitialize();
    _help.deinitialize();
    _performance.deinitialize();
    _globalProperty.deinitialize();
    _moduleProperty.deinitialize();
    _featuredProperties.deinitialize();
    _screenSpaceProperty.deinitialize();
    _virtualProperty.deinitialize();
    _filePath.deinitialize();
    _asset.deinitialize();
#ifdef GLOBEBROWSING_USE_GDAL
    _globeBrowsing.deinitialize();
#endif // GLOBEBROWSING_USE_GDAL
    _sceneProperty.deinitialize();

    delete iniFileBuffer;
}

void GUI::initializeGL() {
    _program = ghoul::opengl::ProgramObject::Build(
        "GUI",
        absPath("${MODULE_IMGUI}/shaders/gui_vs.glsl"),
        absPath("${MODULE_IMGUI}/shaders/gui_fs.glsl")
    );

    _uniformCache.tex = _program->uniformLocation("tex");
    _uniformCache.ortho = _program->uniformLocation("ortho");

    if (!_program) {
        return;
    }

    unsigned char* pngData;
    glm::ivec2 textureSize;
    int nWindows = OsEng.windowWrapper().nWindows();
    for (int i = 0; i < nWindows; ++i) {
        //_contexts[i] = ImGui::CreateContext();
        ImGui::SetCurrentContext(_contexts[i]);

        ImGui::GetIO().Fonts->GetTexDataAsRGBA32(
            &pngData,
            &textureSize.x,
            &textureSize.y
        );
    }
    _fontTexture = std::make_unique<ghoul::opengl::Texture>(
        pngData,
        glm::uvec3(textureSize.x, textureSize.y, 1)
    );
    _fontTexture->setName("Gui Text");
    _fontTexture->setDataOwnership(ghoul::opengl::Texture::TakeOwnership::No);
    _fontTexture->uploadTexture();
    GLuint id = *_fontTexture;
    uint64_t tmp = id;
    for (int i = 0; i < nWindows; ++i) {
        //_contexts[i] = ImGui::CreateContext();
        ImGui::SetCurrentContext(_contexts[i]);

        ImGui::GetIO().Fonts->TexID = reinterpret_cast<void*>(tmp);
    }

    glGenBuffers(1, &vbo);
    glBindBuffer(GL_ARRAY_BUFFER, vbo);
    glBufferData(GL_ARRAY_BUFFER, vboMaxSize, nullptr, GL_DYNAMIC_DRAW);

    glGenBuffers(1, &vboElements);

    glGenVertexArrays(1, &vao);
    glBindVertexArray(vao);
    glBindBuffer(GL_ARRAY_BUFFER, vbo);
    glEnableVertexAttribArray(_program->attributeLocation("in_position"));
    glEnableVertexAttribArray(_program->attributeLocation("in_uv"));
    glEnableVertexAttribArray(_program->attributeLocation("in_color"));

    glVertexAttribPointer(
        _program->attributeLocation("in_position"),
        2,
        GL_FLOAT,
        GL_FALSE,
        sizeof(ImDrawVert),
        nullptr // = reinterpret_cast<GLvoid*>(offsetof(ImDrawVert, pos))
    );
    glVertexAttribPointer(
        _program->attributeLocation("in_uv"),
        2,
        GL_FLOAT,
        GL_FALSE,
        sizeof(ImDrawVert),
        reinterpret_cast<GLvoid*>(offsetof(ImDrawVert, uv))
    );
    glVertexAttribPointer(
        _program->attributeLocation("in_color"),
        4,
        GL_UNSIGNED_BYTE,
        GL_TRUE,
        sizeof(ImDrawVert),
        reinterpret_cast<GLvoid*>(offsetof(ImDrawVert, col))
    );
    glBindVertexArray(0);
    glBindBuffer(GL_ARRAY_BUFFER, 0);

    _sceneProperty.initializeGL();
    _screenSpaceProperty.initializeGL();
    _globalProperty.initializeGL();
    _moduleProperty.initializeGL();
    _featuredProperties.initializeGL();
    _performance.initializeGL();
    _help.initializeGL();
#ifdef GLOBEBROWSING_USE_GDAL
    _globeBrowsing.initializeGL();
#endif // GLOBEBROWSING_USE_GDAL
    _filePath.initializeGL();
    _asset.initializeGL();
    _parallel.initializeGL();
    _mission.initializeGL();
#ifdef OPENSPACE_MODULE_ISWA_ENABLED
    _iswa.initializeGL();
#endif // OPENSPACE_MODULE_ISWA_ENABLED

}

void GUI::deinitializeGL() {
    _program = nullptr;
    _fontTexture = nullptr;

    if (vao) {
        glDeleteVertexArrays(1, &vao);
    }
    if (vbo) {
        glDeleteBuffers(1, &vbo);
    }
    if (vboElements) {
        glDeleteBuffers(1, &vboElements);
    }

#ifdef OPENSPACE_MODULE_ISWA_ENABLED
    _iswa.deinitializeGL();
#endif // OPENSPACE_MODULE_ISWA_ENABLED
    _mission.deinitializeGL();
    _parallel.deinitializeGL();
    _help.deinitializeGL();
    _performance.deinitializeGL();
    _featuredProperties.deinitializeGL();
    _globalProperty.deinitializeGL();
    _moduleProperty.deinitializeGL();
    _screenSpaceProperty.deinitializeGL();
#ifdef GLOBEBROWSING_USE_GDAL
    _globeBrowsing.deinitializeGL();
#endif // GLOBEBROWSING_USE_GDAL
    _filePath.deinitializeGL();
    _asset.deinitializeGL();
    _sceneProperty.deinitializeGL();
}

void GUI::startFrame(float deltaTime, const glm::vec2& windowSize,
                     const glm::vec2& dpiScaling, const glm::vec2& mousePos,
                     uint32_t mouseButtonsPressed)
{
    int iWindow = OsEng.windowWrapper().currentWindowId();
    ImGui::SetCurrentContext(_contexts[iWindow]);

    ImGuiIO& io = ImGui::GetIO();
    io.DisplaySize = ImVec2(windowSize.x, windowSize.y);
    io.DisplayFramebufferScale = ImVec2(dpiScaling.x, dpiScaling.y);
    io.DeltaTime = deltaTime;

    io.MousePos = ImVec2(mousePos.x, mousePos.y);

    io.MouseDown[0] = mouseButtonsPressed & (1 << 0);
    io.MouseDown[1] = mouseButtonsPressed & (1 << 1);

    ImGui::NewFrame();
}

void GUI::endFrame() {
    if (_program->isDirty()) {
        _program->rebuildFromFile();

        _uniformCache.tex = _program->uniformLocation("tex");
        _uniformCache.ortho = _program->uniformLocation("ortho");
    }

    bool perf = OsEng.renderEngine().doesPerformanceMeasurements();
    _performance.setEnabled(perf);

    if (_performance.isEnabled()) {
        _performance.render();
    }

    if (!_allHidden) {

        if (_isEnabled) {
            render();
        }

        if (_globalProperty.isEnabled()) {
            _globalProperty.render();
        }
        if (_moduleProperty.isEnabled()) {
            _moduleProperty.render();
        }
        if (_sceneProperty.isEnabled()) {
            _sceneProperty.render();
        }
        if (_screenSpaceProperty.isEnabled()) {
            _screenSpaceProperty.render();
        }
        if (_virtualProperty.isEnabled()) {
            _virtualProperty.render();
        }
        if (_help.isEnabled()) {
            _help.render();
        }
        if (_parallel.isEnabled()) {
            _parallel.render();
        }
#ifdef OPENSPACE_MODULE_ISWA_ENABLED
        if (_iswa.isEnabled()) {
            _iswa.render();
        }
#endif // OPENSPACE_MODULE_ISWA_ENABLED
        if (_filePath.isEnabled()) {
            _filePath.render();
        }
        if (_asset.isEnabled()) {
            _asset.render();
        }

#ifdef GLOBEBROWSING_USE_GDAL
        if (_globeBrowsing.isEnabled()) {
            _globeBrowsing.render();
        }
#endif // GLOBEBROWSING_USE_GDAL

        if (_mission.isEnabled() && MissionManager::ref().hasCurrentMission()) {
            _mission.render();
        }

        if (_spaceTime.isEnabled()) {
            _spaceTime.render();
        }

        if (_featuredProperties.isEnabled()) {
            _featuredProperties.render();
        }
    }

    ImGui::Render();
}

bool GUI::mouseButtonCallback(MouseButton, MouseAction) {
    ImGuiIO& io = ImGui::GetIO();
    bool consumeEvent = io.WantCaptureMouse;
    return consumeEvent;
}

bool GUI::mouseWheelCallback(double position) {
    ImGuiIO& io = ImGui::GetIO();
    bool consumeEvent = io.WantCaptureMouse;
    if (consumeEvent) {
        io.MouseWheel = static_cast<float>(position);
    }

    return consumeEvent;
}

bool GUI::keyCallback(Key key, KeyModifier modifier, KeyAction action) {
    const int keyIndex = static_cast<int>(key);
    if (keyIndex < 0) {
        return false;
    }

    const bool hasShift = hasKeyModifier(modifier, KeyModifier::Shift);
    const bool hasCtrl = hasKeyModifier(modifier, KeyModifier::Control);
    const bool hasAlt = hasKeyModifier(modifier, KeyModifier::Alt);

    ImGuiIO& io = ImGui::GetIO();

    const bool consumeEvent = io.WantCaptureKeyboard;
    if (consumeEvent) {
        if (action == KeyAction::Press) {
            io.KeysDown[keyIndex] = true;
        }
        io.KeyShift = hasShift;
        io.KeyCtrl = hasCtrl;
        io.KeyAlt = hasAlt;
    }

    // Even if the event is not consumed,
    // set keys and modifiers to false when they are released.
    if (action == KeyAction::Release) {
        io.KeysDown[keyIndex] = false;
    }
    if (!hasShift) {
        io.KeyShift = false;
    }
    if (!hasCtrl) {
        io.KeyCtrl = false;
    }
    if (!hasAlt) {
        io.KeyAlt = false;
    }

    return consumeEvent;
}

bool GUI::charCallback(unsigned int character, KeyModifier) {
    ImGuiIO& io = ImGui::GetIO();
    bool consumeEvent = io.WantCaptureKeyboard;

    if (consumeEvent) {
        io.AddInputCharacter(static_cast<unsigned short>(character));
    }

    return consumeEvent;
}

void GUI::render() {
    ImGui::SetNextWindowCollapsed(_isCollapsed);

    ImGui::Begin("OpenSpace GUI", nullptr);

    _isCollapsed = ImGui::IsWindowCollapsed();

    bool sceneProperty = _sceneProperty.isEnabled();
    ImGui::Checkbox("Scene Graph Properties", &sceneProperty);
    _sceneProperty.setEnabled(sceneProperty);

    bool screenSpaceProperty = _screenSpaceProperty.isEnabled();
    ImGui::Checkbox("ScreenSpace Properties", &screenSpaceProperty);
    _screenSpaceProperty.setEnabled(screenSpaceProperty);

    bool featuredProperties = _featuredProperties.isEnabled();
    ImGui::Checkbox("Featured Properties", &featuredProperties);
    _featuredProperties.setEnabled(featuredProperties);

    bool globalProperty = _globalProperty.isEnabled();
    ImGui::Checkbox("Global Properties", &globalProperty);
    _globalProperty.setEnabled(globalProperty);

    bool moduleProperty = _moduleProperty.isEnabled();
    ImGui::Checkbox("Module Properties", &moduleProperty);
    _moduleProperty.setEnabled(moduleProperty);

    bool spacetime = _spaceTime.isEnabled();
    ImGui::Checkbox("Space/Time", &spacetime);
    _spaceTime.setEnabled(spacetime);

    bool parallel = _parallel.isEnabled();
    ImGui::Checkbox("Parallel Connection", &parallel);
    _parallel.setEnabled(parallel);

    bool virtualProperty = _virtualProperty.isEnabled();
    ImGui::Checkbox("Virtual Properties", &virtualProperty);
    _virtualProperty.setEnabled(virtualProperty);

    bool mission = _mission.isEnabled();
    ImGui::Checkbox("Mission Information", &mission);
    _mission.setEnabled(mission);

    bool filePath = _filePath.isEnabled();
    ImGui::Checkbox("File Paths", &filePath);
    _filePath.setEnabled(filePath);

    bool asset = _asset.isEnabled();
    ImGui::Checkbox("Assets", &asset);
    _asset.setEnabled(asset);

#ifdef GLOBEBROWSING_USE_GDAL
    bool globeBrowsing = _globeBrowsing.isEnabled();
    ImGui::Checkbox("GlobeBrowsing", &globeBrowsing);
    _globeBrowsing.setEnabled(globeBrowsing);
#endif // GLOBEBROWSING_USE_GDAL

#ifdef OPENSPACE_MODULE_ISWA_ENABLED
    bool iswa = _iswa.isEnabled();
    ImGui::Checkbox("iSWA", &iswa);
    _iswa.setEnabled(iswa);
#endif // OPENSPACE_MODULE_ISWA_ENABLED

    bool help = _help.isEnabled();
    ImGui::Checkbox("Help", &help);
    _help.setEnabled(help);

    renderAndUpdatePropertyVisibility();

    static const int addImageBufferSize = 256;
    static char addImageLocalBuffer[addImageBufferSize];
    static char addImageOnlineBuffer[addImageBufferSize];

    bool addImageLocal = ImGui::InputText(
        "Add Local Image",
        addImageLocalBuffer,
        addImageBufferSize,
        ImGuiInputTextFlags_EnterReturnsTrue
    );
    if (addImageLocal) {
        addScreenSpaceRenderableLocal(std::string(addImageLocalBuffer));
    }

    bool addImageOnline = ImGui::InputText(
        "Add Online Image",
        addImageOnlineBuffer,
        addImageBufferSize,
        ImGuiInputTextFlags_EnterReturnsTrue
    );

    if (addImageOnline) {
        addScreenSpaceRenderableOnline(std::string(addImageOnlineBuffer));
    }

    bool addDashboard = ImGui::Button("Add New Dashboard");
    if (addDashboard) {
        OsEng.scriptEngine().queueScript(
            "openspace.addScreenSpaceRenderable({ Type = 'ScreenSpaceDashboard' });",
            openspace::scripting::ScriptEngine::RemoteScripting::Yes
        );
    }

    bool addDashboardCopy = ImGui::Button("Add Copy of Main Dashboard");
    if (addDashboardCopy) {
        OsEng.scriptEngine().queueScript(
            "openspace.addScreenSpaceRenderable({ "
                "Type = 'ScreenSpaceDashboard', UseMainDashboard = true "
            "});",
            openspace::scripting::ScriptEngine::RemoteScripting::Yes
        );
    }

#ifdef SHOW_IMGUI_HELPERS
    ImGui::Checkbox("ImGUI Internals", &_showInternals);
    if (_showInternals) {
        ImGui::Begin("Style Editor");
        ImGui::ShowStyleEditor();
        ImGui::End();

        ImGui::Begin("Test Window");
        ImGui::ShowTestWindow();
        ImGui::End();

        ImGui::Begin("Metrics Window");
        ImGui::ShowMetricsWindow();
        ImGui::End();
    }
<<<<<<< HEAD
#endif // SHOW_IMGUI_HELPERS
=======
#endif
>>>>>>> 53806369

    ImGui::End();
}

void GUI::renderAndUpdatePropertyVisibility() {
    // Fragile! Keep this in sync with properties::Property::Visibility
    using V = properties::Property::Visibility;
    int t = static_cast<std::underlying_type_t<V>>(_currentVisibility);

    // Array is sorted by importance
    std::array<const char*, 4> items = { "User", "Developer", "Hidden", "All"};
    ImGui::Combo("PropertyVisibility", &t, items.data(), static_cast<int>(items.size()));

    _currentVisibility = static_cast<V>(t);
    _globalProperty.setVisibility(_currentVisibility);
    _moduleProperty.setVisibility(_currentVisibility);
    _sceneProperty.setVisibility(_currentVisibility);
    _screenSpaceProperty.setVisibility(_currentVisibility);
    _virtualProperty.setVisibility(_currentVisibility);
    _featuredProperties.setVisibility(_currentVisibility);
}


} // namespace openspace::gui<|MERGE_RESOLUTION|>--- conflicted
+++ resolved
@@ -967,11 +967,7 @@
         ImGui::ShowMetricsWindow();
         ImGui::End();
     }
-<<<<<<< HEAD
-#endif // SHOW_IMGUI_HELPERS
-=======
 #endif
->>>>>>> 53806369
 
     ImGui::End();
 }
