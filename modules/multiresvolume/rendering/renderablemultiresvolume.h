/*****************************************************************************************
 *                                                                                       *
 * OpenSpace                                                                             *
 *                                                                                       *
 * Copyright (c) 2014-2018                                                               *
 *                                                                                       *
 * Permission is hereby granted, free of charge, to any person obtaining a copy of this  *
 * software and associated documentation files (the "Software"), to deal in the Software *
 * without restriction, including without limitation the rights to use, copy, modify,    *
 * merge, publish, distribute, sublicense, and/or sell copies of the Software, and to    *
 * permit persons to whom the Software is furnished to do so, subject to the following   *
 * conditions:                                                                           *
 *                                                                                       *
 * The above copyright notice and this permission notice shall be included in all copies *
 * or substantial portions of the Software.                                              *
 *                                                                                       *
 * THE SOFTWARE IS PROVIDED "AS IS", WITHOUT WARRANTY OF ANY KIND, EXPRESS OR IMPLIED,   *
 * INCLUDING BUT NOT LIMITED TO THE WARRANTIES OF MERCHANTABILITY, FITNESS FOR A         *
 * PARTICULAR PURPOSE AND NONINFRINGEMENT. IN NO EVENT SHALL THE AUTHORS OR COPYRIGHT    *
 * HOLDERS BE LIABLE FOR ANY CLAIM, DAMAGES OR OTHER LIABILITY, WHETHER IN AN ACTION OF  *
 * CONTRACT, TORT OR OTHERWISE, ARISING FROM, OUT OF OR IN CONNECTION WITH THE SOFTWARE  *
 * OR THE USE OR OTHER DEALINGS IN THE SOFTWARE.                                         *
 ****************************************************************************************/

#ifndef __OPENSPACE_MODULE_MULTIRESVOLUME___RENDERABLEMULTIRESVOLUME___H__
#define __OPENSPACE_MODULE_MULTIRESVOLUME___RENDERABLEMULTIRESVOLUME___H__

#include <openspace/rendering/renderable.h>
<<<<<<< HEAD
#include <openspace/rendering/transferfunction.h>
#include <ghoul/misc/dictionary.h>
=======

>>>>>>> 04846e3a
#include <openspace/properties/stringproperty.h>
#include <openspace/properties/scalar/boolproperty.h>
#include <openspace/properties/scalar/floatproperty.h>
#include <openspace/properties/scalar/intproperty.h>
#include <openspace/properties/vector/vec3property.h>
#include <chrono>

namespace ghoul { class Dictionary; }
namespace ghoul::filesystem { class File; }
namespace ghoul::opengl {
    class ProgramObject;
    class Texture;
} // namespace ghoul::opengl

namespace openspace {

class AtlasManager;
class BrickSelector;
class ErrorHistogramManager;
class HistogramManager;
class LocalErrorHistogramManager;
class LocalTfBrickSelector;
class MultiresVolumeRaycaster;
class SimpleTfBrickSelector;
class TfBrickSelector;
class TransferFunction;
class TSP;

class RenderableMultiresVolume : public Renderable {
public:
    RenderableMultiresVolume(const ghoul::Dictionary& dictionary);
    ~RenderableMultiresVolume();

    enum Selector {
        TF,
        SIMPLE,
        LOCAL
    };

    void setSelectorType(Selector selector);
    bool initializeSelector();

    void initializeGL() override;
    void deinitializeGL() override;

    bool isReady() const override;

    virtual void update(const UpdateData& data) override;
    virtual void render(const RenderData& data, RendererTasks& tasks) override;

    //virtual void preResolve(ghoul::opengl::ProgramObject* program) override;
    //virtual std::string getHeaderPath() override;
    //virtual std::string getHelperPath() override;
    //virtual std::vector<ghoul::opengl::Texture*> getTextures() override;
    //virtual std::vector<unsigned int> getBuffers() override;

private:
    properties::BoolProperty _useGlobalTime;
    properties::BoolProperty _loop;
    // used to vary time, if not using global time nor looping
    properties::IntProperty _currentTime;
    properties::IntProperty _memoryBudget;
    properties::IntProperty _streamingBudget;
    properties::FloatProperty _stepSizeCoefficient;
    properties::StringProperty _selectorName;
    properties::BoolProperty _statsToFile;
    properties::StringProperty _statsToFileName;
    properties::IntProperty _scalingExponent;
    properties::Vec3Property _translation;
    properties::Vec3Property _rotation;
    properties::Vec3Property _scaling;

    double _time;
    double _startTime;
    double _endTime;


    // Stats timers
    std::string _statsFileName;
    bool _gatheringStats = false;
    std::chrono::system_clock::time_point _frameStart;
    std::chrono::duration<double> _selectionDuration;
    std::chrono::duration<double> _uploadDuration;
    unsigned int _nDiskReads;
    unsigned int _nUsedBricks;
    unsigned int _nStreamedBricks;

    int _timestep = 0;

    std::string _filename;

    std::string _transferFunctionName;
    std::string _volumeName;

    std::string _transferFunctionPath;
    std::string _errorHistogramsPath;

    std::shared_ptr<TransferFunction> _transferFunction;

    float _spatialTolerance;
    float _temporalTolerance;

    std::shared_ptr<TSP> _tsp;
    std::vector<int> _brickIndices;
    int _atlasMapSize = 0;

    std::shared_ptr<AtlasManager> _atlasManager;

    std::unique_ptr<MultiresVolumeRaycaster> _raycaster;

    std::unique_ptr<TfBrickSelector> _tfBrickSelector;
    std::unique_ptr<SimpleTfBrickSelector> _simpleTfBrickSelector;
    std::unique_ptr<LocalTfBrickSelector> _localTfBrickSelector;

    Selector _selector;

<<<<<<< HEAD
    HistogramManager* _histogramManager;
    ErrorHistogramManager* _errorHistogramManager;
    LocalErrorHistogramManager* _localErrorHistogramManager;

    float _w;

    properties::IntProperty _scalingExponent;
    properties::Vec3Property _translation;
    properties::Vec3Property _rotation;
    properties::Vec3Property _scaling;

=======
    std::unique_ptr<HistogramManager> _histogramManager;
    std::unique_ptr<ErrorHistogramManager> _errorHistogramManager;
    std::unique_ptr<LocalErrorHistogramManager> _localErrorHistogramManager;
>>>>>>> 04846e3a
};

} // namespace openspace

#endif // __OPENSPACE_MODULE_MULTIRESVOLUME___RENDERABLEMULTIRESVOLUME___H__<|MERGE_RESOLUTION|>--- conflicted
+++ resolved
@@ -26,12 +26,7 @@
 #define __OPENSPACE_MODULE_MULTIRESVOLUME___RENDERABLEMULTIRESVOLUME___H__
 
 #include <openspace/rendering/renderable.h>
-<<<<<<< HEAD
-#include <openspace/rendering/transferfunction.h>
-#include <ghoul/misc/dictionary.h>
-=======
 
->>>>>>> 04846e3a
 #include <openspace/properties/stringproperty.h>
 #include <openspace/properties/scalar/boolproperty.h>
 #include <openspace/properties/scalar/floatproperty.h>
@@ -148,23 +143,23 @@
 
     Selector _selector;
 
-<<<<<<< HEAD
-    HistogramManager* _histogramManager;
-    ErrorHistogramManager* _errorHistogramManager;
-    LocalErrorHistogramManager* _localErrorHistogramManager;
+// <<<<<<< HEAD
+//     HistogramManager* _histogramManager;
+//     ErrorHistogramManager* _errorHistogramManager;
+//     LocalErrorHistogramManager* _localErrorHistogramManager;
 
-    float _w;
+//     float _w;
 
-    properties::IntProperty _scalingExponent;
-    properties::Vec3Property _translation;
-    properties::Vec3Property _rotation;
-    properties::Vec3Property _scaling;
+//     properties::IntProperty _scalingExponent;
+//     properties::Vec3Property _translation;
+//     properties::Vec3Property _rotation;
+//     properties::Vec3Property _scaling;
 
-=======
+// =======
     std::unique_ptr<HistogramManager> _histogramManager;
     std::unique_ptr<ErrorHistogramManager> _errorHistogramManager;
     std::unique_ptr<LocalErrorHistogramManager> _localErrorHistogramManager;
->>>>>>> 04846e3a
+// >>>>>>> master
 };
 
 } // namespace openspace
