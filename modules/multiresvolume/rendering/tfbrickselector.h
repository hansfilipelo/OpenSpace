﻿/*****************************************************************************************
 *                                                                                       *
 * OpenSpace                                                                             *
 *                                                                                       *
 * Copyright (c) 2014-2017                                                               *
 *                                                                                       *
 * Permission is hereby granted, free of charge, to any person obtaining a copy of this  *
 * software and associated documentation files (the "Software"), to deal in the Software *
 * without restriction, including without limitation the rights to use, copy, modify,    *
 * merge, publish, distribute, sublicense, and/or sell copies of the Software, and to    *
 * permit persons to whom the Software is furnished to do so, subject to the following   *
 * conditions:                                                                           *
 *                                                                                       *
 * The above copyright notice and this permission notice shall be included in all copies *
 * or substantial portions of the Software.                                              *
 *                                                                                       *
 * THE SOFTWARE IS PROVIDED "AS IS", WITHOUT WARRANTY OF ANY KIND, EXPRESS OR IMPLIED,   *
 * INCLUDING BUT NOT LIMITED TO THE WARRANTIES OF MERCHANTABILITY, FITNESS FOR A         *
 * PARTICULAR PURPOSE AND NONINFRINGEMENT. IN NO EVENT SHALL THE AUTHORS OR COPYRIGHT    *
 * HOLDERS BE LIABLE FOR ANY CLAIM, DAMAGES OR OTHER LIABILITY, WHETHER IN AN ACTION OF  *
 * CONTRACT, TORT OR OTHERWISE, ARISING FROM, OUT OF OR IN CONNECTION WITH THE SOFTWARE  *
 * OR THE USE OR OTHER DEALINGS IN THE SOFTWARE.                                         *
 ****************************************************************************************/

#ifndef __OPENSPACE_MODULE_MULTIRESVOLUME___TFBRICKSELECTOR___H__
#define __OPENSPACE_MODULE_MULTIRESVOLUME___TFBRICKSELECTOR___H__

<<<<<<< HEAD
#include <modules/multiresvolume/rendering/tspbrickselector.h>
=======
#include <modules/multiresvolume/rendering/brickselection.h>
#include <modules/multiresvolume/rendering/brickselector.h>
#include <modules/multiresvolume/rendering/brickcover.h>
>>>>>>> 3c213fae

#include <vector>

namespace openspace {

class ErrorHistogramManager;

class TfBrickSelector : public TSPBrickSelector {
public:
<<<<<<< HEAD
    TfBrickSelector(std::shared_ptr<TSP> tsp, ErrorHistogramManager* hm, TransferFunction* tf, int memoryBudget, int streamingBudget);
=======
    TfBrickSelector(TSP* tsp, ErrorHistogramManager* hm, TransferFunction* tf,
        int memoryBudget, int streamingBudget);
>>>>>>> 3c213fae

    ~TfBrickSelector();

    virtual bool initialize();

    virtual void selectBricks(int timestep, std::vector<int>& bricks);
    virtual bool calculateBrickErrors();

protected:
    ErrorHistogramManager* _histogramManager;
    std::vector<float> _brickErrors;
    virtual float spatialSplitPoints(unsigned int brickIndex);
    virtual float temporalSplitPoints(unsigned int brickIndex);
    virtual float splitPoints(unsigned int brickIndex, BrickSelection::SplitType& splitType);
};

} // namespace openspace

#endif // __OPENSPACE_MODULE_MULTIRESVOLUME___TFBRICKSELECTOR___H__<|MERGE_RESOLUTION|>--- conflicted
+++ resolved
@@ -25,13 +25,7 @@
 #ifndef __OPENSPACE_MODULE_MULTIRESVOLUME___TFBRICKSELECTOR___H__
 #define __OPENSPACE_MODULE_MULTIRESVOLUME___TFBRICKSELECTOR___H__
 
-<<<<<<< HEAD
 #include <modules/multiresvolume/rendering/tspbrickselector.h>
-=======
-#include <modules/multiresvolume/rendering/brickselection.h>
-#include <modules/multiresvolume/rendering/brickselector.h>
-#include <modules/multiresvolume/rendering/brickcover.h>
->>>>>>> 3c213fae
 
 #include <vector>
 
@@ -41,13 +35,8 @@
 
 class TfBrickSelector : public TSPBrickSelector {
 public:
-<<<<<<< HEAD
-    TfBrickSelector(std::shared_ptr<TSP> tsp, ErrorHistogramManager* hm, TransferFunction* tf, int memoryBudget, int streamingBudget);
-=======
-    TfBrickSelector(TSP* tsp, ErrorHistogramManager* hm, TransferFunction* tf,
-        int memoryBudget, int streamingBudget);
->>>>>>> 3c213fae
-
+    TfBrickSelector(std::shared_ptr<TSP> tsp, ErrorHistogramManager* hm,
+                    TransferFunction* tf, int memoryBudget, int streamingBudget);
     ~TfBrickSelector();
 
     virtual bool initialize();
