--- conflicted
+++ resolved
@@ -1,4 +1,4 @@
-﻿/*****************************************************************************************
+/*****************************************************************************************
  *                                                                                       *
  * OpenSpace                                                                             *
  *                                                                                       *
@@ -299,13 +299,8 @@
         } else {
             const Histogram* histogram = _histogramManager->getHistogram(brickIndex);
             float error = 0;
-<<<<<<< HEAD
-            for (int i = 0; i < gradients.size(); i++) {
+            for (size_t i = 0; i < gradients.size(); i++) {
                 float x = static_cast<float>(i + 0.5f) / static_cast<float>(tfWidth);
-=======
-            for (size_t i = 0; i < gradients.size(); i++) {
-                float x = (i + 0.5f) / tfWidth;
->>>>>>> 737e8258
                 float sample = histogram->interpolate(x);
                 ghoul_assert(sample >= 0, "@MISSING");
                 ghoul_assert(gradients[i] >= 0, "@MISSING");
