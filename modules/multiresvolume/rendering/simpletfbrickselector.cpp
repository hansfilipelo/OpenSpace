﻿/*****************************************************************************************
 *                                                                                       *
 * OpenSpace                                                                             *
 *                                                                                       *
 * Copyright (c) 2014-2018                                                               *
 *                                                                                       *
 * Permission is hereby granted, free of charge, to any person obtaining a copy of this  *
 * software and associated documentation files (the "Software"), to deal in the Software *
 * without restriction, including without limitation the rights to use, copy, modify,    *
 * merge, publish, distribute, sublicense, and/or sell copies of the Software, and to    *
 * permit persons to whom the Software is furnished to do so, subject to the following   *
 * conditions:                                                                           *
 *                                                                                       *
 * The above copyright notice and this permission notice shall be included in all copies *
 * or substantial portions of the Software.                                              *
 *                                                                                       *
 * THE SOFTWARE IS PROVIDED "AS IS", WITHOUT WARRANTY OF ANY KIND, EXPRESS OR IMPLIED,   *
 * INCLUDING BUT NOT LIMITED TO THE WARRANTIES OF MERCHANTABILITY, FITNESS FOR A         *
 * PARTICULAR PURPOSE AND NONINFRINGEMENT. IN NO EVENT SHALL THE AUTHORS OR COPYRIGHT    *
 * HOLDERS BE LIABLE FOR ANY CLAIM, DAMAGES OR OTHER LIABILITY, WHETHER IN AN ACTION OF  *
 * CONTRACT, TORT OR OTHERWISE, ARISING FROM, OUT OF OR IN CONNECTION WITH THE SOFTWARE  *
 * OR THE USE OR OTHER DEALINGS IN THE SOFTWARE.                                         *
 ****************************************************************************************/

#include <modules/multiresvolume/rendering/simpletfbrickselector.h>
#include <modules/multiresvolume/rendering/histogrammanager.h>
#include <openspace/util/histogram.h>
#include <openspace/rendering/transferfunction.h>
#include <algorithm>
#include <cassert>
#include <ghoul/logging/logmanager.h>

namespace {
    constexpr const char* _loggerCat = "SimpleTfBrickSelector";
} // namespace

namespace openspace {

    SimpleTfBrickSelector::SimpleTfBrickSelector(std::shared_ptr<TSP> tsp,
                                                 HistogramManager* hm,
                                                 TransferFunction* tf, int memoryBudget,
                                                 int streamingBudget)
    : TSPBrickSelector(tsp, tf, memoryBudget, streamingBudget)
    , _histogramManager(hm) {}

SimpleTfBrickSelector::~SimpleTfBrickSelector() {}

bool SimpleTfBrickSelector::initialize() {
    LINFO("Selector init");
    return calculateBrickImportances();
}

void SimpleTfBrickSelector::selectBricks(int timestep, std::vector<int>& bricks) {
    int numTimeSteps = _tsp->header().numTimesteps_;
    int numBricksPerDim = _tsp->header().xNumBricks_;

    unsigned int rootNode = 0;
    BrickSelection::SplitType splitType;
    float rootSplitPoints = splitPoints(rootNode, splitType);

    BrickSelection brickSelection = BrickSelection(numBricksPerDim, numTimeSteps, splitType, rootSplitPoints);

    std::vector<BrickSelection> priorityQueue;
    std::vector<BrickSelection> leafSelections;
    std::vector<BrickSelection> temporalSplitQueue;
    std::vector<BrickSelection> deadEnds;

    if (splitType != BrickSelection::SplitType::None) {
        priorityQueue.push_back(brickSelection);
    } else {
        leafSelections.push_back(brickSelection);
    }

    int memoryBudget = _memoryBudget;
    int totalStreamingBudget = _streamingBudget * numTimeSteps;
    int nBricksInMemory = 1;
    int nStreamedBricks = 1;

    while (nBricksInMemory <= memoryBudget - 7 && priorityQueue.size() > 0) {
        std::pop_heap(priorityQueue.begin(), priorityQueue.end(), BrickSelection::compareSplitPoints);
        BrickSelection bs = priorityQueue.back();

        // TODO: handle edge case when we can only afford temporal splits or no split (only 1 spot left)

        unsigned int brickIndex = bs.brickIndex;
        priorityQueue.pop_back();
        if (bs.splitType == BrickSelection::SplitType::Temporal) {
            unsigned int childBrickIndex;
            bool pickRightTimeChild = bs.timestepInRightChild(timestep);

            // On average on the whole time period, splitting this spatial brick in two time steps
            // would generate twice as much streaming. Current number of streams of this spatial brick
            // is 2^nTemporalSplits over the whole time period.
            int newStreams = static_cast<int>(std::pow(2, bs.nTemporalSplits));

            // Refining this one more step would require the double amount of streams
            if (nStreamedBricks + newStreams > totalStreamingBudget) {
                // Reached dead end (streaming budget would be exceeded)
                deadEnds.push_back(bs);
                break;
            }
            nStreamedBricks += newStreams;

            if (pickRightTimeChild) {
                childBrickIndex = _tsp->getBstRight(brickIndex);
            } else {
                childBrickIndex = _tsp->getBstLeft(brickIndex);
            }

            BrickSelection::SplitType childSplitType;
            float childSplitPoints = splitPoints(childBrickIndex, childSplitType);
            BrickSelection childSelection = bs.splitTemporally(pickRightTimeChild, childBrickIndex, childSplitType, childSplitPoints);

            if (childSplitType != BrickSelection::SplitType::None) {
                priorityQueue.push_back(childSelection);
                std::push_heap(priorityQueue.begin(), priorityQueue.end(), BrickSelection::compareSplitPoints);
            } else {
                leafSelections.push_back(childSelection);
            }
        } else if (bs.splitType == BrickSelection::SplitType::Spatial) {
            nBricksInMemory += 7; // Remove one and add eight.
            unsigned int firstChild = _tsp->getFirstOctreeChild(brickIndex);

            // On average on the whole time period, splitting this spatial brick into eight spatial bricks
            // would generate eight times as much streaming. Current number of streams of this spatial brick
            // is 2^nTemporalStreams over the whole time period.
            int newStreams = 7 * static_cast<int>(std::pow(2, bs.nTemporalSplits));
            if (nStreamedBricks + newStreams > totalStreamingBudget) {
                // Reached dead end (streaming budget would be exceeded)
                // However, temporal split might be possible
                if (bs.splitType != BrickSelection::SplitType::Temporal) {
                    bs.splitType = BrickSelection::SplitType::Temporal;
                    bs.splitPoints = temporalSplitPoints(bs.brickIndex);
                }
                if (bs.splitPoints > -1) {
                    temporalSplitQueue.push_back(bs);
                } else {
                    deadEnds.push_back(bs);
                }
                break;
            }
            nStreamedBricks += newStreams;

            for (unsigned int i = 0; i < 8; i++) {
                unsigned int childBrickIndex = firstChild + i;

                BrickSelection::SplitType childSplitType;
                float childSplitPoints = splitPoints(childBrickIndex, childSplitType);
                BrickSelection childSelection = bs.splitSpatially(i % 2, (i/2) % 2, i/4, childBrickIndex, childSplitType, childSplitPoints);

                if (childSplitType != BrickSelection::SplitType::None) {
                    priorityQueue.push_back(childSelection);
                    std::push_heap(priorityQueue.begin(), priorityQueue.end(), BrickSelection::compareSplitPoints);
                } else {
                    leafSelections.push_back(childSelection);
                }
            }
        }
    }

    if (nStreamedBricks < totalStreamingBudget) {
        while (priorityQueue.size() > 0) {
            BrickSelection bs = priorityQueue.back();
            if (bs.splitType != BrickSelection::SplitType::Temporal) {
                bs.splitType = BrickSelection::SplitType::Temporal;
                bs.splitPoints = temporalSplitPoints(bs.brickIndex);
            }
            priorityQueue.pop_back();
            if (bs.splitPoints > -1) {
                temporalSplitQueue.push_back(bs);
                std::push_heap(temporalSplitQueue.begin(), temporalSplitQueue.end(), BrickSelection::compareSplitPoints);
            } else {
                deadEnds.push_back(bs);
            }
        }

        // Keep splitting until it's not possible anymore
        while (nStreamedBricks < totalStreamingBudget - 1 && temporalSplitQueue.size() > 0) {
            std::pop_heap(temporalSplitQueue.begin(), temporalSplitQueue.end(), BrickSelection::compareSplitPoints);
            BrickSelection bs = temporalSplitQueue.back();
            temporalSplitQueue.pop_back();

            unsigned int brickIndex = bs.brickIndex;
            int newStreams = static_cast<int>(std::pow(2, bs.nTemporalSplits));
            if (nStreamedBricks + newStreams > totalStreamingBudget) {
                // The current best choice would make us exceed the streaming budget, try next instead.
                deadEnds.push_back(bs);
                continue;
            }

            nStreamedBricks += newStreams;
            unsigned int childBrickIndex;
            bool pickRightTimeChild = bs.timestepInRightChild(timestep);

            if (pickRightTimeChild) {
                childBrickIndex = _tsp->getBstRight(brickIndex);
            } else {
                childBrickIndex = _tsp->getBstLeft(brickIndex);
            }

            float childSplitPoints = temporalSplitPoints(childBrickIndex);

            if (childSplitPoints > -1) {
                BrickSelection childSelection = bs.splitTemporally(pickRightTimeChild, childBrickIndex, BrickSelection::SplitType::Temporal, childSplitPoints);
                temporalSplitQueue.push_back(childSelection);
                std::push_heap(temporalSplitQueue.begin(), temporalSplitQueue.end(), BrickSelection::compareSplitPoints);
            } else {
                BrickSelection childSelection = bs.splitTemporally(pickRightTimeChild, childBrickIndex, BrickSelection::SplitType::None, -1);
                deadEnds.push_back(childSelection);
            }
        }
    } else {
        // Write selected inner nodes to brickSelection vector
        for (const BrickSelection& bs : priorityQueue) {
            writeSelection(bs, bricks);
        } 
    }

    // Write selected inner nodes to brickSelection vector
    for (const BrickSelection& bs : temporalSplitQueue) {
        writeSelection(bs, bricks);
    }
    for (const BrickSelection& bs : deadEnds) {
        writeSelection(bs, bricks);
    }
    // Write selected leaf nodes to brickSelection vector
    for (const BrickSelection& bs : leafSelections) {
        writeSelection(bs, bricks);
    }

}

float SimpleTfBrickSelector::temporalSplitPoints(unsigned int brickIndex) {
    if (_tsp->isBstLeaf(brickIndex)) {
        return -1;
    }
    return _brickImportances[brickIndex] * 0.5f;
}

float SimpleTfBrickSelector::spatialSplitPoints(unsigned int brickIndex) {
    if (_tsp->isOctreeLeaf(brickIndex)) {
        return -1;
    }
    return _brickImportances[brickIndex] * 0.125f;
}

float SimpleTfBrickSelector::splitPoints(unsigned int brickIndex, BrickSelection::SplitType& splitType) {
    float temporalPoints = temporalSplitPoints(brickIndex);
    float spatialPoints = spatialSplitPoints(brickIndex);
    float splitPoints;

    if (spatialPoints > 0 && spatialPoints > temporalPoints) {
        splitPoints = spatialPoints;
        splitType = BrickSelection::SplitType::Spatial;
    } else if (temporalPoints > 0) {
        splitPoints = temporalPoints;
        splitType = BrickSelection::SplitType::Temporal;
    } else {
        splitPoints = -1;
        splitType = BrickSelection::SplitType::None;
    }

    return splitPoints;
}


bool SimpleTfBrickSelector::calculateBrickImportances() {
    TransferFunction *tf = _transferFunction;
    if (!tf) return false;

    size_t tfWidth = tf->width();
<<<<<<< HEAD
    size_t nHistograms = _tsp->numTotalNodes();
=======

    // By changing tfWidth to the correct type size_t, this check is no longer valid since
    // size_t is unsigned ---abock
    //if (tfWidth <= 0) return false;

    /*    std::vector<float> gradients(tfWidth - 1);
    for (size_t offset = 0; offset < tfWidth - 1; offset++) {
        glm::vec4 prevRgba = tf->sample(offset);
        glm::vec4 nextRgba = tf->sample(offset + 1);

        float colorDifference = glm::distance(prevRgba, nextRgba);
        float alpha = (prevRgba.w + nextRgba.w) * 0.5;

        gradients[offset] = colorDifference*alpha;
        }*/

    unsigned int nHistograms = _tsp->numTotalNodes();
>>>>>>> 4c2f7222
    _brickImportances = std::vector<float>(nHistograms);

    for (size_t brickIndex = 0; brickIndex < nHistograms; brickIndex++) {
        // For every brick, get its histogram
        const Histogram* histogram = _histogramManager->getHistogram(brickIndex);
        if (!histogram->isValid()) {
            return false;
        }

        float importance = 0.;
        for (size_t i = 0; i < tfWidth; i++) {
            // For the width of the transfer function, get the bin as a percentage instead
            // of an index, so we can sample histogram
            float x = static_cast<float>(i) / static_cast<float>(tfWidth);

            // Get the value of the bin at x
            float sample = histogram->interpolate(x);

<<<<<<< HEAD
            assert(sample >= 0);

            // Sample index from transfer function's alpha, multiply by histogram value, and sum
            importance += sample * tf->sample(i).w;
=======
            ghoul_assert(sample >= 0, "@MISSING");
            dotProduct += sample * tf->sample(i).w;
>>>>>>> 4c2f7222
        }
        _brickImportances[brickIndex] = importance;
    }

    LINFO("Updated brick importances");
    return true;
}

} // namespace openspace<|MERGE_RESOLUTION|>--- conflicted
+++ resolved
@@ -1,4 +1,4 @@
-﻿/*****************************************************************************************
+/*****************************************************************************************
  *                                                                                       *
  * OpenSpace                                                                             *
  *                                                                                       *
@@ -269,27 +269,7 @@
     if (!tf) return false;
 
     size_t tfWidth = tf->width();
-<<<<<<< HEAD
     size_t nHistograms = _tsp->numTotalNodes();
-=======
-
-    // By changing tfWidth to the correct type size_t, this check is no longer valid since
-    // size_t is unsigned ---abock
-    //if (tfWidth <= 0) return false;
-
-    /*    std::vector<float> gradients(tfWidth - 1);
-    for (size_t offset = 0; offset < tfWidth - 1; offset++) {
-        glm::vec4 prevRgba = tf->sample(offset);
-        glm::vec4 nextRgba = tf->sample(offset + 1);
-
-        float colorDifference = glm::distance(prevRgba, nextRgba);
-        float alpha = (prevRgba.w + nextRgba.w) * 0.5;
-
-        gradients[offset] = colorDifference*alpha;
-        }*/
-
-    unsigned int nHistograms = _tsp->numTotalNodes();
->>>>>>> 4c2f7222
     _brickImportances = std::vector<float>(nHistograms);
 
     for (size_t brickIndex = 0; brickIndex < nHistograms; brickIndex++) {
@@ -308,15 +288,10 @@
             // Get the value of the bin at x
             float sample = histogram->interpolate(x);
 
-<<<<<<< HEAD
-            assert(sample >= 0);
-
+            ghoul_assert(sample >= 0, "@MISSING");
+            
             // Sample index from transfer function's alpha, multiply by histogram value, and sum
             importance += sample * tf->sample(i).w;
-=======
-            ghoul_assert(sample >= 0, "@MISSING");
-            dotProduct += sample * tf->sample(i).w;
->>>>>>> 4c2f7222
         }
         _brickImportances[brickIndex] = importance;
     }
