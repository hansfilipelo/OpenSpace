/*****************************************************************************************
 *                                                                                       *
 * OpenSpace                                                                             *
 *                                                                                       *
 * Copyright (c) 2014-2018                                                               *
 *                                                                                       *
 * Permission is hereby granted, free of charge, to any person obtaining a copy of this  *
 * software and associated documentation files (the "Software"), to deal in the Software *
 * without restriction, including without limitation the rights to use, copy, modify,    *
 * merge, publish, distribute, sublicense, and/or sell copies of the Software, and to    *
 * permit persons to whom the Software is furnished to do so, subject to the following   *
 * conditions:                                                                           *
 *                                                                                       *
 * The above copyright notice and this permission notice shall be included in all copies *
 * or substantial portions of the Software.                                              *
 *                                                                                       *
 * THE SOFTWARE IS PROVIDED "AS IS", WITHOUT WARRANTY OF ANY KIND, EXPRESS OR IMPLIED,   *
 * INCLUDING BUT NOT LIMITED TO THE WARRANTIES OF MERCHANTABILITY, FITNESS FOR A         *
 * PARTICULAR PURPOSE AND NONINFRINGEMENT. IN NO EVENT SHALL THE AUTHORS OR COPYRIGHT    *
 * HOLDERS BE LIABLE FOR ANY CLAIM, DAMAGES OR OTHER LIABILITY, WHETHER IN AN ACTION OF  *
 * CONTRACT, TORT OR OTHERWISE, ARISING FROM, OUT OF OR IN CONNECTION WITH THE SOFTWARE  *
 * OR THE USE OR OTHER DEALINGS IN THE SOFTWARE.                                         *
 ****************************************************************************************/

 /***************************************************************************************
 * Modified part of the code (4D texture mechanism) from Eric Bruneton is used in the
 * following code.
 ****************************************************************************************/

 /**
 * Precomputed Atmospheric Scattering
 * Copyright (c) 2008 INRIA
 * All rights reserved.
 *
 * Redistribution and use in source and binary forms, with or without
 * modification, are permitted provided that the following conditions
 * are met:
 * 1. Redistributions of source code must retain the above copyright
 *    notice, this list of conditions and the following disclaimer.
 * 2. Redistributions in binary form must reproduce the above copyright
 *    notice, this list of conditions and the following disclaimer in the
 *    documentation and/or other materials provided with the distribution.
 * 3. Neither the name of the copyright holders nor the names of its
 *    contributors may be used to endorse or promote products derived from
 *    this software without specific prior written permission.
 *
 * THIS SOFTWARE IS PROVIDED BY THE COPYRIGHT HOLDERS AND CONTRIBUTORS "AS IS"
 * AND ANY EXPRESS OR IMPLIED WARRANTIES, INCLUDING, BUT NOT LIMITED TO, THE
 * IMPLIED WARRANTIES OF MERCHANTABILITY AND FITNESS FOR A PARTICULAR PURPOSE
 * ARE DISCLAIMED. IN NO EVENT SHALL THE COPYRIGHT OWNER OR CONTRIBUTORS BE
 * LIABLE FOR ANY DIRECT, INDIRECT, INCIDENTAL, SPECIAL, EXEMPLARY, OR
 * CONSEQUENTIAL DAMAGES (INCLUDING, BUT NOT LIMITED TO, PROCUREMENT OF
 * SUBSTITUTE GOODS OR SERVICES; LOSS OF USE, DATA, OR PROFITS; OR BUSINESS
 * INTERRUPTION) HOWEVER CAUSED AND ON ANY THEORY OF LIABILITY, WHETHER IN
 * CONTRACT, STRICT LIABILITY, OR TORT (INCLUDING NEGLIGENCE OR OTHERWISE)
 * ARISING IN ANY WAY OUT OF THE USE OF THIS SOFTWARE, EVEN IF ADVISED OF
 * THE POSSIBILITY OF SUCH DAMAGE.

 */

#include <modules/atmosphere/rendering/atmospheredeferredcaster.h>
#include <modules/atmosphere/rendering/renderableatmosphere.h>

#include <ghoul/glm.h>
#include <ghoul/opengl/ghoul_gl.h>
#include <ghoul/opengl/texture.h>
#include <ghoul/opengl/textureunit.h>
#include <ghoul/opengl/programobject.h>
#include <ghoul/filesystem/filesystem.h>
#include <openspace/engine/openspaceengine.h>
#include <openspace/util/powerscaledcoordinate.h>
#include <openspace/util/updatestructures.h>
#include <openspace/util/spicemanager.h>
#include <openspace/rendering/renderable.h>
#include <openspace/rendering/renderengine.h>
#include <openspace/rendering/renderer.h>
#include <glm/gtx/string_cast.hpp>
#include <glm/gtc/matrix_transform.hpp>
#include <glm/gtx/transform.hpp>
#include <glm/gtx/vector_angle.hpp>
#include <glm/gtc/quaternion.hpp>

#include <sstream>
#include <fstream>

#ifdef WIN32
#define _USE_MATH_DEFINES
#endif // WIN32
#include <math.h>


namespace {
    const char* _loggerCat             = "AtmosphereDeferredcaster";
    const char* GlslDeferredcastPath   =
        "${MODULES}/atmosphere/shaders/atmosphere_deferred_fs.glsl";
    const char* GlslDeferredcastFSPath =
        "${MODULES}/atmosphere/shaders/atmosphere_deferred_fs.glsl";
    const char* GlslDeferredcastVsPath =
        "${MODULES}/atmosphere/shaders/atmosphere_deferred_vs.glsl";

    const float ATM_EPS = 2.0;
    const double KM_TO_M = 1000.0;
} // namespace

namespace openspace {

AtmosphereDeferredcaster::AtmosphereDeferredcaster()
    : _transmittanceProgramObject(nullptr)
    , _irradianceProgramObject(nullptr)
    , _irradianceSupTermsProgramObject(nullptr)
    , _irradianceFinalProgramObject(nullptr)
    , _inScatteringProgramObject(nullptr)
    , _inScatteringSupTermsProgramObject(nullptr)
    , _deltaEProgramObject(nullptr)
    , _deltaSProgramObject(nullptr)
    , _deltaSSupTermsProgramObject(nullptr)
    , _deltaJProgramObject(nullptr)
    , _atmosphereProgramObject(nullptr)
    , _transmittanceTableTexture(0)
    , _irradianceTableTexture(0)
    , _inScatteringTableTexture(0)
    , _deltaETableTexture(0)
    , _deltaSRayleighTableTexture(0)
    , _deltaSMieTableTexture(0)
    , _deltaJTableTexture(0)
    , _atmosphereTexture(0)
    , _atmosphereCalculated(false)
    , _ozoneEnabled(false)
    , _sunFollowingCameraEnabled(false)
    , _atmosphereRadius(0.f)
    , _atmospherePlanetRadius(0.f)
    , _planetAverageGroundReflectance(0.f)
    , _planetGroundRadianceEmittion(0.f)
    , _rayleighHeightScale(0.f)
    , _ozoneHeightScale(0.f)
    , _mieHeightScale(0.f)
    , _miePhaseConstant(0.f)
    , _sunRadianceIntensity(50.0f)
    , _rayleighScatteringCoeff(glm::vec3(0.f))
    , _ozoneExtinctionCoeff(glm::vec3(0.f))
    , _mieScatteringCoeff(glm::vec3(0.f))
    , _mieExtinctionCoeff(glm::vec3(0.f))
    , _ellipsoidRadii(glm::dvec3(0.0))
    , _transmittance_table_width(256)
    , _transmittance_table_height(64)
    , _irradiance_table_width(64)
    , _irradiance_table_height(16)
    , _delta_e_table_width(64)
    , _delta_e_table_height(16)
    , _r_samples(32)
    , _mu_samples(128)
    , _mu_s_samples(32)
    , _nu_samples(8)
    , _hardShadowsEnabled(false)
    , _calculationTextureScale(1.0)
    , _saveCalculationTextures(false)
{}

void AtmosphereDeferredcaster::initialize() {
    if (!_atmosphereCalculated) {
        preCalculateAtmosphereParam();
    }
}

void AtmosphereDeferredcaster::deinitialize() {
    _transmittanceProgramObject        = nullptr;
    _irradianceProgramObject           = nullptr;
    _irradianceSupTermsProgramObject   = nullptr;
    _inScatteringProgramObject         = nullptr;
    _inScatteringSupTermsProgramObject = nullptr;
    _deltaEProgramObject               = nullptr;
    _deltaSProgramObject               = nullptr;
    _deltaSSupTermsProgramObject       = nullptr;
    _deltaJProgramObject               = nullptr;

    glDeleteTextures(1, &_transmittanceTableTexture);
    glDeleteTextures(1, &_irradianceTableTexture);
    glDeleteTextures(1, &_inScatteringTableTexture);
    glDeleteTextures(1, &_deltaETableTexture);
    glDeleteTextures(1, &_deltaSRayleighTableTexture);
    glDeleteTextures(1, &_deltaSMieTableTexture);
    glDeleteTextures(1, &_deltaJTableTexture);
    glDeleteTextures(1, &_atmosphereTexture);
}

void AtmosphereDeferredcaster::preRaycast(const RenderData& renderData,
                                          const DeferredcastData&,
                                          ghoul::opengl::ProgramObject& program)
{
    // Atmosphere Frustum Culling
    glm::dvec3 tPlanetPosWorld = glm::dvec3(
        _modelTransform * glm::dvec4(0.0, 0.0, 0.0, 1.0)
    );

    double distance = glm::distance(tPlanetPosWorld, renderData.camera.eyePositionVec3());
    if (distance > DISTANCE_CULLING) {
        program.setUniform("cullAtmosphere", 1);
    }
    else {
        glm::dmat4 MV = glm::dmat4(
            renderData.camera.sgctInternal.projectionMatrix()
        ) * renderData.camera.combinedViewMatrix();

        if (!isAtmosphereInFrustum(
            glm::value_ptr(MV),
            tPlanetPosWorld,
            (_atmosphereRadius + ATM_EPS)*KM_TO_M)
            )
        {
            program.setUniform(_uniformCache.cullAtmosphere, 1);
        }
        else {
            program.setUniform(_uniformCache.cullAtmosphere, 0);
            program.setUniform(_uniformCache.Rg, _atmospherePlanetRadius);
            program.setUniform(_uniformCache.Rt, _atmosphereRadius);
            program.setUniform(_uniformCache.groundRadianceEmittion, _planetGroundRadianceEmittion);
            program.setUniform(_uniformCache.HR, _rayleighHeightScale);
            program.setUniform(_uniformCache.betaRayleigh, _rayleighScatteringCoeff);
            program.setUniform(_uniformCache.HM, _mieHeightScale);
            program.setUniform(_uniformCache.betaMieExtinction, _mieExtinctionCoeff);
            program.setUniform(_uniformCache.mieG, _miePhaseConstant);
            program.setUniform(_uniformCache.sunRadiance, _sunRadianceIntensity);
            program.setUniform(_uniformCache.ozoneLayerEnabled, _ozoneEnabled);
            program.setUniform(_uniformCache.HO, _ozoneHeightScale);
            program.setUniform(_uniformCache.betaOzoneExtinction, _ozoneExtinctionCoeff);
            program.setUniform(_uniformCache.SAMPLES_R, _r_samples);
            program.setUniform(_uniformCache.SAMPLES_MU, _mu_samples);
            program.setUniform(_uniformCache.SAMPLES_MU_S, _mu_s_samples);
            program.setUniform(_uniformCache.SAMPLES_NU, _nu_samples);

            // Object Space
            glm::dmat4 inverseModelMatrix = glm::inverse(_modelTransform);
            program.setUniform(_uniformCache2.dInverseModelTransformMatrix, inverseModelMatrix);
            program.setUniform(_uniformCache2.dModelTransformMatrix, _modelTransform);
<<<<<<< HEAD

=======
            
>>>>>>> 5774c328
            // Eye Space in OS to Eye Space in SGCT
            glm::dmat4 dSgctEye2OSEye = glm::inverse(
                glm::dmat4(renderData.camera.viewMatrix()));
            
            // Eye Space in SGCT to Projection (Clip) Space in SGCT
            glm::dmat4 dInverseProjection = glm::inverse(
                glm::dmat4(renderData.camera.projectionMatrix()));

            glm::dmat4 dInverseSGCTEyeToTmpRotTransformMatrix = glm::mat4_cast(
                static_cast<glm::dquat>(renderData.camera.rotationQuaternion())
            ) * glm::inverse(renderData.camera.viewScaleMatrix()) * dSgctEye2OSEye;
            
            
            glm::dmat4 dInverseProjectionToTmpRotTransformMatrix = 
                dInverseSGCTEyeToTmpRotTransformMatrix * dInverseProjection;
            
            double *mSource = (double*)glm::value_ptr(dInverseProjectionToTmpRotTransformMatrix);
            mSource[12] += renderData.camera.positionVec3().x;
            mSource[13] += renderData.camera.positionVec3().y;
            mSource[14] += renderData.camera.positionVec3().z;
            mSource[15] = 1.0;

            glm::dmat4 inverseWholeMatrixPipeline = inverseModelMatrix *
                dInverseProjectionToTmpRotTransformMatrix;
            program.setUniform(_uniformCache2.dInverseSgctProjectionToModelTransformMatrix,
                inverseWholeMatrixPipeline);

            program.setUniform(_uniformCache2.dInverseSGCTEyeToTmpRotTransformMatrix, 
                dInverseSGCTEyeToTmpRotTransformMatrix);

<<<<<<< HEAD
            program.setUniform(_uniformCache2.dObjpos, glm::dvec4(renderData.position.dvec3(), 1.0));
            program.setUniform(_uniformCache2.dCampos, renderData.camera.eyePositionVec3());
=======
            program.setUniform(_uniformCache2.dCampos, renderData.camera.positionVec3());
>>>>>>> 5774c328

            glm::dvec4 camPosObjCoords = inverseModelMatrix * glm::dvec4(renderData.camera.positionVec3(), 1.0);
            program.setUniform(_uniformCache2.dCamPosObj, camPosObjCoords);

            double lt;
            glm::dvec3 sunPosWorld = SpiceManager::ref().targetPosition(
                "SUN",
                "SUN",
                "GALACTIC",
                {},
                _time,
                lt
            );
            glm::dvec4 sunPosObj = glm::dvec4(0.0);

            // Sun following camera position
            if (_sunFollowingCameraEnabled) {
                sunPosObj = inverseModelMatrix * glm::dvec4(
                    renderData.camera.eyePositionVec3(),
                    1.0
                );
            }
            else {
                sunPosObj = inverseModelMatrix *
                    glm::dvec4(sunPosWorld - renderData.modelTransform.translation, 1.0);
            }

            // Sun Position in Object Space
            program.setUniform(_uniformCache2.sunDirectionObj, glm::normalize(glm::dvec3(sunPosObj)));

            // Shadow calculations..
            if (!_shadowConfArray.empty()) {
                std::vector<ShadowRenderingStruct> shadowDataArray;
                shadowDataArray.reserve(_shadowConfArray.size());

                for (const auto & shadowConf : _shadowConfArray) {
                    // TO REMEMBER: all distances and lengths in world coordinates are in
                    // meters!!! We need to move this to view space...
                    // Getting source and caster:
                    glm::dvec3 sourcePos = SpiceManager::ref().targetPosition(
                        shadowConf.source.first,
                        "SUN", "GALACTIC",
                        {},
                        _time,
                        lt
                    );
                    sourcePos *= KM_TO_M; // converting to meters
                    glm::dvec3 casterPos = SpiceManager::ref().targetPosition(
                        shadowConf.caster.first,
                        "SUN", "GALACTIC",
                        {},
                        _time,
                        lt
                    );
                    casterPos *= KM_TO_M; // converting to meters

                    // First we determine if the caster is shadowing the current planet
                    // (all calculations in World Coordinates):
                    glm::dvec3 planetCasterVec = casterPos - renderData.position.dvec3();
                    glm::dvec3 sourceCasterVec = casterPos - sourcePos;
                    double sc_length = glm::length(sourceCasterVec);
                    glm::dvec3 planetCaster_proj = (
                        glm::dot(planetCasterVec, sourceCasterVec) /
                        (sc_length*sc_length)) * sourceCasterVec;
                    double d_test = glm::length(planetCasterVec - planetCaster_proj);
                    double xp_test = shadowConf.caster.second *
                        sc_length / (shadowConf.source.second + shadowConf.caster.second);
                    double rp_test = shadowConf.caster.second *
                        (glm::length(planetCaster_proj) + xp_test) / xp_test;

                    double casterDistSun = glm::length(casterPos - sunPosWorld);
                    double planetDistSun = glm::length(
                        renderData.position.dvec3() - sunPosWorld
                    );

                    ShadowRenderingStruct shadowData;
                    shadowData.isShadowing = false;

                    if (((d_test - rp_test) < (_atmospherePlanetRadius * KM_TO_M)) &&
                    //if (((d_test - rp_test) < (_atmosphereRadius * KM_TO_M)) &&
                        (casterDistSun < planetDistSun)) {
                        // The current caster is shadowing the current planet
                        shadowData.isShadowing = true;
                        shadowData.rs = shadowConf.source.second;
                        shadowData.rc = shadowConf.caster.second;
                        shadowData.sourceCasterVec = glm::normalize(sourceCasterVec);
                        shadowData.xp = xp_test;
                        shadowData.xu = shadowData.rc * sc_length /
                                        (shadowData.rs - shadowData.rc);
                        shadowData.casterPositionVec = casterPos;
                    }
                    shadowDataArray.push_back(shadowData);
                }

                const std::string uniformVarName("shadowDataArray[");
                unsigned int counter = 0;
                for (const auto & sd : shadowDataArray) {
                    std::stringstream ss;
                    ss << uniformVarName << counter << "].isShadowing";
                    program.setUniform(ss.str(), sd.isShadowing);
                    if (sd.isShadowing) {
                        ss.str(std::string());
                        ss << uniformVarName << counter << "].xp";
                        program.setUniform(ss.str(), sd.xp);
                        ss.str(std::string());
                        ss << uniformVarName << counter << "].xu";
                        program.setUniform(ss.str(), sd.xu);
                        /*ss.str(std::string());
                        ss << uniformVarName << counter << "].rs";
                        program.setUniform(ss.str(), sd.rs);*/
                        ss.str(std::string());
                        ss << uniformVarName << counter << "].rc";
                        program.setUniform(ss.str(), sd.rc);
                        ss.str(std::string());
                        ss << uniformVarName << counter << "].sourceCasterVec";
                        program.setUniform(ss.str(), sd.sourceCasterVec);
                        ss.str(std::string());
                        ss << uniformVarName << counter << "].casterPositionVec";
                        program.setUniform(ss.str(), sd.casterPositionVec);
                    }
                    counter++;
                }
                program.setUniform(_uniformCache2.hardShadows, _hardShadowsEnabled);
            }
        }
    }
    _transmittanceTableTextureUnit.activate();
    glBindTexture(GL_TEXTURE_2D, _transmittanceTableTexture);
    program.setUniform(_uniformCache2.transmittanceTexture, _transmittanceTableTextureUnit);

    _irradianceTableTextureUnit.activate();
    glBindTexture(GL_TEXTURE_2D, _irradianceTableTexture);
    program.setUniform(_uniformCache2.irradianceTexture, _irradianceTableTextureUnit);

    _inScatteringTableTextureUnit.activate();
    glBindTexture(GL_TEXTURE_3D, _inScatteringTableTexture);
    program.setUniform(_uniformCache2.inscatterTexture, _inScatteringTableTextureUnit);
}

void AtmosphereDeferredcaster::postRaycast(const RenderData&,
                                           const DeferredcastData&,
                                           ghoul::opengl::ProgramObject&)
{
    // Deactivate the texture units
    _transmittanceTableTextureUnit.deactivate();
    _irradianceTableTextureUnit.deactivate();
    _inScatteringTableTextureUnit.deactivate();
}

std::string AtmosphereDeferredcaster::deferredcastPath() const {
    return GlslDeferredcastPath;
}

std::string AtmosphereDeferredcaster::deferredcastFSPath() const {
    return GlslDeferredcastFSPath;
}

std::string AtmosphereDeferredcaster::deferredcastVSPath() const {
    return GlslDeferredcastVsPath;
}

std::string AtmosphereDeferredcaster::helperPath() const {
    return ""; // no helper file
}

void AtmosphereDeferredcaster::initializeCachedVariables(ghoul::opengl::ProgramObject& program) {
    _uniformCache.cullAtmosphere = program.uniformLocation("cullAtmosphere");
    _uniformCache.Rg = program.uniformLocation("Rg"); 
    _uniformCache.Rt = program.uniformLocation("Rt");
    _uniformCache.groundRadianceEmittion = program.uniformLocation("groundRadianceEmittion");
    _uniformCache.HR = program.uniformLocation("HR"); 
    _uniformCache.betaRayleigh = program.uniformLocation("betaRayleigh"); 
    _uniformCache.HM = program.uniformLocation("HM");  
    _uniformCache.betaMieExtinction = program.uniformLocation("betaMieExtinction"); 
    _uniformCache.mieG = program.uniformLocation("mieG"); 
    _uniformCache.sunRadiance = program.uniformLocation("sunRadiance"); 
    _uniformCache.ozoneLayerEnabled = program.uniformLocation("ozoneLayerEnabled");
    _uniformCache.HO = program.uniformLocation("HO"); 
    _uniformCache.betaOzoneExtinction = program.uniformLocation("betaOzoneExtinction"); 
    _uniformCache.SAMPLES_R = program.uniformLocation("SAMPLES_R");
    _uniformCache.SAMPLES_MU = program.uniformLocation("SAMPLES_MU"); 
    _uniformCache.SAMPLES_MU_S = program.uniformLocation("SAMPLES_MU_S"); 
    _uniformCache.SAMPLES_NU = program.uniformLocation("SAMPLES_NU");
    _uniformCache2.dInverseModelTransformMatrix = program.uniformLocation("dInverseModelTransformMatrix");
    _uniformCache2.dModelTransformMatrix = program.uniformLocation("dModelTransformMatrix");
    _uniformCache2.dInverseSgctProjectionToModelTransformMatrix = program.uniformLocation("dInverseSgctProjectionToModelTransformMatrix");
    _uniformCache2.dInverseSGCTEyeToTmpRotTransformMatrix = program.uniformLocation("dInverseSGCTEyeToTmpRotTransformMatrix");
    _uniformCache2.dCampos = program.uniformLocation("dCampos");
    _uniformCache2.dCamPosObj = program.uniformLocation("dCamPosObj");
    _uniformCache2.sunDirectionObj = program.uniformLocation("sunDirectionObj");
    _uniformCache2.hardShadows = program.uniformLocation("hardShadows");
    _uniformCache2.transmittanceTexture = program.uniformLocation("transmittanceTexture");
    _uniformCache2.irradianceTexture = program.uniformLocation("irradianceTexture");
    _uniformCache2.inscatterTexture = program.uniformLocation("inscatterTexture");
}

void AtmosphereDeferredcaster::update(const UpdateData&) {

}

void AtmosphereDeferredcaster::setModelTransform(const glm::dmat4& transform) {
    _modelTransform = transform;
}

void AtmosphereDeferredcaster::setTime(double time) {
    _time = time;
}

void AtmosphereDeferredcaster::setAtmosphereRadius(float atmRadius) {
    _atmosphereRadius = atmRadius;
}

void AtmosphereDeferredcaster::setPlanetRadius(float planetRadius) {
    _atmospherePlanetRadius = planetRadius;
}

void AtmosphereDeferredcaster::setPlanetAverageGroundReflectance(
                                                                float averageGReflectance)
{
    _planetAverageGroundReflectance = averageGReflectance;
}

void AtmosphereDeferredcaster::setPlanetGroundRadianceEmittion(
                                                             float groundRadianceEmittion)
{
    _planetGroundRadianceEmittion = groundRadianceEmittion;
}

void AtmosphereDeferredcaster::setRayleighHeightScale(float rayleighHeightScale) {
    _rayleighHeightScale = rayleighHeightScale;
}

void AtmosphereDeferredcaster::enableOzone(bool enable) {
    _ozoneEnabled = enable;
}

void AtmosphereDeferredcaster::setOzoneHeightScale(float ozoneHeightScale) {
    _ozoneHeightScale = ozoneHeightScale;
}


void AtmosphereDeferredcaster::setMieHeightScale(float mieHeightScale) {
    _mieHeightScale = mieHeightScale;
}

void AtmosphereDeferredcaster::setMiePhaseConstant(float miePhaseConstant) {
    _miePhaseConstant = miePhaseConstant;
}

void AtmosphereDeferredcaster::setSunRadianceIntensity(float sunRadiance) {
    _sunRadianceIntensity = sunRadiance;
}

void AtmosphereDeferredcaster::setRayleighScatteringCoefficients(
                                                           const glm::vec3& rayScattCoeff)
{
    _rayleighScatteringCoeff = rayScattCoeff;
}

void AtmosphereDeferredcaster::setOzoneExtinctionCoefficients(
                                                           const glm::vec3& ozoneExtCoeff)
{
    _ozoneExtinctionCoeff = ozoneExtCoeff;
}

void AtmosphereDeferredcaster::setMieScatteringCoefficients(
                                                           const glm::vec3& mieScattCoeff)
{
    _mieScatteringCoeff = mieScattCoeff;
}

void AtmosphereDeferredcaster::setMieExtinctionCoefficients(const glm::vec3& mieExtCoeff)
{
    _mieExtinctionCoeff = mieExtCoeff;
}

void AtmosphereDeferredcaster::setEllipsoidRadii(const glm::dvec3& radii) {
    _ellipsoidRadii = radii;
}

void AtmosphereDeferredcaster::setHardShadows(bool enabled) {
    _hardShadowsEnabled = enabled;
}

void AtmosphereDeferredcaster::setShadowConfigArray(
                                const std::vector<ShadowConfiguration>& shadowConfigArray)
{
    _shadowConfArray = shadowConfigArray;
}

void AtmosphereDeferredcaster::enableSunFollowing(bool enable) {
    _sunFollowingCameraEnabled = enable;
}

void AtmosphereDeferredcaster::setPrecalculationTextureScale(
                                                        float preCalculatedTexturesScale)
{
    _calculationTextureScale = preCalculatedTexturesScale;
    _transmittance_table_width *= static_cast<unsigned int>(_calculationTextureScale);
    _transmittance_table_height *= static_cast<unsigned int>(_calculationTextureScale);
    _irradiance_table_width *= static_cast<unsigned int>(_calculationTextureScale);
    _irradiance_table_height *= static_cast<unsigned int>(_calculationTextureScale);
    _delta_e_table_width *= static_cast<unsigned int>(_calculationTextureScale);
    _delta_e_table_height *= static_cast<unsigned int>(_calculationTextureScale);
    _r_samples *= static_cast<unsigned int>(_calculationTextureScale);
    _mu_samples *= static_cast<unsigned int>(_calculationTextureScale);
    _mu_s_samples *= static_cast<unsigned int>(_calculationTextureScale);
    _nu_samples *= static_cast<unsigned int>(_calculationTextureScale);
}

void AtmosphereDeferredcaster::enablePrecalculationTexturesSaving() {
    _saveCalculationTextures = true;
}

void AtmosphereDeferredcaster::loadComputationPrograms() {
    //============== Transmittance T =================
    if (!_transmittanceProgramObject) {
        _transmittanceProgramObject = ghoul::opengl::ProgramObject::Build(
            "transmittanceCalcProgram",
            absPath("${MODULE_ATMOSPHERE}/shaders/transmittance_calc_vs.glsl"),
            absPath("${MODULE_ATMOSPHERE}/shaders/transmittance_calc_fs.glsl"));
    }
    using IgnoreError = ghoul::opengl::ProgramObject::IgnoreError;
    _transmittanceProgramObject->setIgnoreSubroutineUniformLocationError(
        IgnoreError::Yes
    );
    _transmittanceProgramObject->setIgnoreUniformLocationError(IgnoreError::Yes);

    //============== Irradiance E =================
    if (!_irradianceProgramObject) {
        _irradianceProgramObject = ghoul::opengl::ProgramObject::Build(
            "irradianceCalcProgram",
            absPath("${MODULE_ATMOSPHERE}/shaders/irradiance_calc_vs.glsl"),
            absPath("${MODULE_ATMOSPHERE}/shaders/irradiance_calc_fs.glsl"));
    }
    _irradianceProgramObject->setIgnoreSubroutineUniformLocationError(IgnoreError::Yes);
    _irradianceProgramObject->setIgnoreUniformLocationError(IgnoreError::Yes);

    if (!_irradianceSupTermsProgramObject) {
        _irradianceSupTermsProgramObject = ghoul::opengl::ProgramObject::Build(
            "irradianceSupTermsCalcProgram",
            absPath("${MODULE_ATMOSPHERE}/shaders/irradiance_sup_calc_vs.glsl"),
            absPath("${MODULE_ATMOSPHERE}/shaders/irradiance_sup_calc_fs.glsl"));
    }
    _irradianceSupTermsProgramObject->setIgnoreSubroutineUniformLocationError(
        IgnoreError::Yes
    );
    _irradianceSupTermsProgramObject->setIgnoreUniformLocationError(IgnoreError::Yes);

    //============== InScattering S =================
    if (!_inScatteringProgramObject) {
        _inScatteringProgramObject = ghoul::opengl::ProgramObject::Build(
            "inScatteringCalcProgram",
            absPath("${MODULE_ATMOSPHERE}/shaders/inScattering_calc_vs.glsl"),
            absPath("${MODULE_ATMOSPHERE}/shaders/inScattering_calc_fs.glsl"),
            absPath("${MODULE_ATMOSPHERE}/shaders/inScattering_calc_gs.glsl"));
    }
    _inScatteringProgramObject->setIgnoreSubroutineUniformLocationError(IgnoreError::Yes);
    _inScatteringProgramObject->setIgnoreUniformLocationError(IgnoreError::Yes);

    if (!_inScatteringSupTermsProgramObject) {
        _inScatteringSupTermsProgramObject = ghoul::opengl::ProgramObject::Build(
            "inScatteringSupTermsCalcProgram",
            absPath("${MODULE_ATMOSPHERE}/shaders/inScattering_sup_calc_vs.glsl"),
            absPath("${MODULE_ATMOSPHERE}/shaders/inScattering_sup_calc_fs.glsl"),
            absPath("${MODULE_ATMOSPHERE}/shaders/inScattering_sup_calc_gs.glsl"));
    }
    _inScatteringSupTermsProgramObject->setIgnoreSubroutineUniformLocationError(
        IgnoreError::Yes
    );
    _inScatteringSupTermsProgramObject->setIgnoreUniformLocationError(IgnoreError::Yes);

    //============== Delta E =================
    if (!_deltaEProgramObject) {
        _deltaEProgramObject = ghoul::opengl::ProgramObject::Build(
            "deltaECalcProgram",
            absPath("${MODULE_ATMOSPHERE}/shaders/deltaE_calc_vs.glsl"),
            absPath("${MODULE_ATMOSPHERE}/shaders/deltaE_calc_fs.glsl"));
    }
    _deltaEProgramObject->setIgnoreSubroutineUniformLocationError(IgnoreError::Yes);
    _deltaEProgramObject->setIgnoreUniformLocationError(IgnoreError::Yes);

    //============== Irradiance finel E =================
    if (!_irradianceFinalProgramObject) {
        _irradianceFinalProgramObject = ghoul::opengl::ProgramObject::Build(
            "irradianceEFinalProgram",
            absPath("${MODULE_ATMOSPHERE}/shaders/irradiance_final_vs.glsl"),
            absPath("${MODULE_ATMOSPHERE}/shaders/irradiance_final_fs.glsl"));
    }
    _irradianceFinalProgramObject->setIgnoreSubroutineUniformLocationError(
        IgnoreError::Yes
    );
    _irradianceFinalProgramObject->setIgnoreUniformLocationError(IgnoreError::Yes);

    //============== Delta S =================
    if (!_deltaSProgramObject) {
        _deltaSProgramObject = ghoul::opengl::ProgramObject::Build(
            "deltaSCalcProgram",
            absPath("${MODULE_ATMOSPHERE}/shaders/deltaS_calc_vs.glsl"),
            absPath("${MODULE_ATMOSPHERE}/shaders/deltaS_calc_fs.glsl"),
            absPath("${MODULE_ATMOSPHERE}/shaders/deltaS_calc_gs.glsl"));
    }
    _deltaSProgramObject->setIgnoreSubroutineUniformLocationError(IgnoreError::Yes);
    _deltaSProgramObject->setIgnoreUniformLocationError(IgnoreError::Yes);

    if (!_deltaSSupTermsProgramObject) {
        _deltaSSupTermsProgramObject = ghoul::opengl::ProgramObject::Build(
            "deltaSSUPTermsCalcProgram",
            absPath("${MODULE_ATMOSPHERE}/shaders/deltaS_sup_calc_vs.glsl"),
            absPath("${MODULE_ATMOSPHERE}/shaders/deltaS_sup_calc_fs.glsl"),
            absPath("${MODULE_ATMOSPHERE}/shaders/deltaS_sup_calc_gs.glsl"));
    }
    _deltaSSupTermsProgramObject->setIgnoreSubroutineUniformLocationError(
        IgnoreError::Yes
    );
    _deltaSSupTermsProgramObject->setIgnoreUniformLocationError(IgnoreError::Yes);

    //============== Delta J (Radiance Scattered) =================
    if (!_deltaJProgramObject) {
        _deltaJProgramObject = ghoul::opengl::ProgramObject::Build(
            "deltaJCalcProgram",
            absPath("${MODULE_ATMOSPHERE}/shaders/deltaJ_calc_vs.glsl"),
            absPath("${MODULE_ATMOSPHERE}/shaders/deltaJ_calc_fs.glsl"),
            absPath("${MODULE_ATMOSPHERE}/shaders/deltaJ_calc_gs.glsl"));
    }
    _deltaJProgramObject->setIgnoreSubroutineUniformLocationError(IgnoreError::Yes);
    _deltaJProgramObject->setIgnoreUniformLocationError(IgnoreError::Yes);
}

void AtmosphereDeferredcaster::unloadComputationPrograms() {
    _transmittanceProgramObject = nullptr;
    _irradianceProgramObject = nullptr;
    _irradianceSupTermsProgramObject = nullptr;
    _inScatteringProgramObject = nullptr;
    _inScatteringSupTermsProgramObject = nullptr;
    _deltaEProgramObject = nullptr;
    _irradianceFinalProgramObject = nullptr;
    _deltaSProgramObject = nullptr;
    _deltaSSupTermsProgramObject = nullptr;
    _deltaJProgramObject = nullptr;
}

void AtmosphereDeferredcaster::createComputationTextures() {
    if (!_atmosphereCalculated) {
        //============== Transmittance =================
        ghoul::opengl::TextureUnit transmittanceTableTextureUnit;
        transmittanceTableTextureUnit.activate();
        glGenTextures(1, &_transmittanceTableTexture);
        glBindTexture(GL_TEXTURE_2D, _transmittanceTableTexture);
        glTexParameteri(GL_TEXTURE_2D, GL_TEXTURE_MIN_FILTER, GL_LINEAR);
        glTexParameteri(GL_TEXTURE_2D, GL_TEXTURE_MAG_FILTER, GL_LINEAR);
        glTexParameteri(GL_TEXTURE_2D, GL_TEXTURE_WRAP_S, GL_CLAMP_TO_EDGE);
        glTexParameteri(GL_TEXTURE_2D, GL_TEXTURE_WRAP_T, GL_CLAMP_TO_EDGE);
        // Stopped using a buffer object for GL_PIXEL_UNPACK_BUFFER
        glBindBuffer(GL_PIXEL_UNPACK_BUFFER, 0);
        glTexImage2D(GL_TEXTURE_2D, 0, GL_RGB32F, _transmittance_table_width,
            _transmittance_table_height, 0, GL_RGB, GL_FLOAT, nullptr);

        //============== Irradiance =================
        ghoul::opengl::TextureUnit irradianceTableTextureUnit;
        irradianceTableTextureUnit.activate();
        glGenTextures(1, &_irradianceTableTexture);
        glBindTexture(GL_TEXTURE_2D, _irradianceTableTexture);
        glTexParameteri(GL_TEXTURE_2D, GL_TEXTURE_MIN_FILTER, GL_LINEAR);
        glTexParameteri(GL_TEXTURE_2D, GL_TEXTURE_MAG_FILTER, GL_LINEAR);
        glTexParameteri(GL_TEXTURE_2D, GL_TEXTURE_WRAP_S, GL_CLAMP_TO_EDGE);
        glTexParameteri(GL_TEXTURE_2D, GL_TEXTURE_WRAP_T, GL_CLAMP_TO_EDGE);
        glBindBuffer(GL_PIXEL_UNPACK_BUFFER, 0);
        glTexImage2D(GL_TEXTURE_2D, 0, GL_RGB32F, _irradiance_table_width,
            _irradiance_table_height, 0, GL_RGB, GL_FLOAT, nullptr);

        //============== InScattering =================
        ghoul::opengl::TextureUnit inScatteringTableTextureUnit;
        inScatteringTableTextureUnit.activate();
        glGenTextures(1, &_inScatteringTableTexture);
        glBindTexture(GL_TEXTURE_3D, _inScatteringTableTexture);
        glTexParameteri(GL_TEXTURE_3D, GL_TEXTURE_MIN_FILTER, GL_LINEAR);
        glTexParameteri(GL_TEXTURE_3D, GL_TEXTURE_MAG_FILTER, GL_LINEAR);
        glTexParameteri(GL_TEXTURE_3D, GL_TEXTURE_WRAP_S, GL_CLAMP_TO_EDGE);
        glTexParameteri(GL_TEXTURE_3D, GL_TEXTURE_WRAP_T, GL_CLAMP_TO_EDGE);
        glTexParameteri(GL_TEXTURE_3D, GL_TEXTURE_WRAP_R, GL_CLAMP_TO_EDGE);
        glBindBuffer(GL_PIXEL_UNPACK_BUFFER, 0);
        glTexImage3D(GL_TEXTURE_3D, 0, GL_RGBA32F, _mu_s_samples * _nu_samples,
            _mu_samples, _r_samples, 0, GL_RGB, GL_FLOAT, nullptr);
    }

    //============== Delta E =================
    ghoul::opengl::TextureUnit deltaETableTextureUnit;
    deltaETableTextureUnit.activate();
    glGenTextures(1, &_deltaETableTexture);
    glBindTexture(GL_TEXTURE_2D, _deltaETableTexture);
    glTexParameteri(GL_TEXTURE_2D, GL_TEXTURE_MIN_FILTER, GL_LINEAR);
    glTexParameteri(GL_TEXTURE_2D, GL_TEXTURE_MAG_FILTER, GL_LINEAR);
    glTexParameteri(GL_TEXTURE_2D, GL_TEXTURE_WRAP_S, GL_CLAMP_TO_EDGE);
    glTexParameteri(GL_TEXTURE_2D, GL_TEXTURE_WRAP_T, GL_CLAMP_TO_EDGE);
    glBindBuffer(GL_PIXEL_UNPACK_BUFFER, 0);
    glTexImage2D(GL_TEXTURE_2D, 0, GL_RGB32F, _delta_e_table_width,
        _delta_e_table_height, 0, GL_RGB, GL_FLOAT, nullptr);

    //============== Delta S =================
    ghoul::opengl::TextureUnit deltaSRayleighTableTextureUnit;
    deltaSRayleighTableTextureUnit.activate();
    glGenTextures(1, &_deltaSRayleighTableTexture);
    glBindTexture(GL_TEXTURE_3D, _deltaSRayleighTableTexture);
    glTexParameteri(GL_TEXTURE_3D, GL_TEXTURE_MIN_FILTER, GL_LINEAR);
    glTexParameteri(GL_TEXTURE_3D, GL_TEXTURE_MAG_FILTER, GL_LINEAR);
    glTexParameteri(GL_TEXTURE_3D, GL_TEXTURE_WRAP_S, GL_CLAMP_TO_EDGE);
    glTexParameteri(GL_TEXTURE_3D, GL_TEXTURE_WRAP_T, GL_CLAMP_TO_EDGE);
    glTexParameteri(GL_TEXTURE_3D, GL_TEXTURE_WRAP_R, GL_CLAMP_TO_EDGE);
    glBindBuffer(GL_PIXEL_UNPACK_BUFFER, 0);
    glTexImage3D(GL_TEXTURE_3D, 0, GL_RGB32F, _mu_s_samples * _nu_samples,
        _mu_samples, _r_samples, 0, GL_RGB, GL_FLOAT, nullptr);

    ghoul::opengl::TextureUnit deltaSMieTableTextureUnit;
    deltaSMieTableTextureUnit.activate();
    glGenTextures(1, &_deltaSMieTableTexture);
    glBindTexture(GL_TEXTURE_3D, _deltaSMieTableTexture);
    glTexParameteri(GL_TEXTURE_3D, GL_TEXTURE_MIN_FILTER, GL_LINEAR);
    glTexParameteri(GL_TEXTURE_3D, GL_TEXTURE_MAG_FILTER, GL_LINEAR);
    glTexParameteri(GL_TEXTURE_3D, GL_TEXTURE_WRAP_S, GL_CLAMP_TO_EDGE);
    glTexParameteri(GL_TEXTURE_3D, GL_TEXTURE_WRAP_T, GL_CLAMP_TO_EDGE);
    glTexParameteri(GL_TEXTURE_3D, GL_TEXTURE_WRAP_R, GL_CLAMP_TO_EDGE);
    glBindBuffer(GL_PIXEL_UNPACK_BUFFER, 0);
    glTexImage3D(GL_TEXTURE_3D, 0, GL_RGB32F, _mu_s_samples * _nu_samples,
        _mu_samples, _r_samples, 0, GL_RGB, GL_FLOAT, nullptr);

    //============== Delta J (Radiance Scattered) =================
    ghoul::opengl::TextureUnit deltaJTableTextureUnit;
    deltaJTableTextureUnit.activate();
    glGenTextures(1, &_deltaJTableTexture);
    glBindTexture(GL_TEXTURE_3D, _deltaJTableTexture);
    glTexParameteri(GL_TEXTURE_3D, GL_TEXTURE_MIN_FILTER, GL_LINEAR);
    glTexParameteri(GL_TEXTURE_3D, GL_TEXTURE_MAG_FILTER, GL_LINEAR);
    glTexParameteri(GL_TEXTURE_3D, GL_TEXTURE_WRAP_S, GL_CLAMP_TO_EDGE);
    glTexParameteri(GL_TEXTURE_3D, GL_TEXTURE_WRAP_T, GL_CLAMP_TO_EDGE);
    glTexParameteri(GL_TEXTURE_3D, GL_TEXTURE_WRAP_R, GL_CLAMP_TO_EDGE);
    glBindBuffer(GL_PIXEL_UNPACK_BUFFER, 0);
    glTexImage3D(GL_TEXTURE_3D, 0, GL_RGB32F, _mu_s_samples * _nu_samples,
        _mu_samples, _r_samples, 0, GL_RGB, GL_FLOAT, nullptr);

}

void AtmosphereDeferredcaster::deleteComputationTextures() {
    // Cleaning up
    glDeleteTextures(1, &_transmittanceTableTexture);
    glDeleteTextures(1, &_irradianceTableTexture);
    glDeleteTextures(1, &_inScatteringTableTexture);
    glDeleteTextures(1, &_deltaETableTexture);
    glDeleteTextures(1, &_deltaSRayleighTableTexture);
    glDeleteTextures(1, &_deltaSMieTableTexture);
    glDeleteTextures(1, &_deltaJTableTexture);
}

void AtmosphereDeferredcaster::deleteUnusedComputationTextures() {
    glDeleteTextures(1, &_deltaETableTexture);
    glDeleteTextures(1, &_deltaSRayleighTableTexture);
    glDeleteTextures(1, &_deltaSMieTableTexture);
    glDeleteTextures(1, &_deltaJTableTexture);
}

void AtmosphereDeferredcaster::executeCalculations(GLuint quadCalcVAO,
                                                   GLenum drawBuffers[1],
                                                   GLsizei vertexSize)
{
    ghoul::opengl::TextureUnit transmittanceTableTextureUnit;
    ghoul::opengl::TextureUnit irradianceTableTextureUnit;
    ghoul::opengl::TextureUnit inScatteringTableTextureUnit;
    ghoul::opengl::TextureUnit deltaETableTextureUnit;
    ghoul::opengl::TextureUnit deltaSRayleighTableTextureUnit;
    ghoul::opengl::TextureUnit deltaSMieTableTextureUnit;
    ghoul::opengl::TextureUnit deltaJTableTextureUnit;

    // Saving current OpenGL state
    GLboolean blendEnabled = glIsEnabled(GL_BLEND);
    GLenum blendEquationRGB;
    GLenum blendEquationAlpha;
    GLenum blendDestAlpha;
    GLenum blendDestRGB;
    GLenum blendSrcAlpha;
    GLenum blendSrcRGB;

    if (blendEnabled) {
        glDisable(GL_BLEND);
    }
    glGetIntegerv(GL_BLEND_EQUATION_RGB, &blendEquationRGB);
    glGetIntegerv(GL_BLEND_EQUATION_ALPHA, &blendEquationAlpha);
    glGetIntegerv(GL_BLEND_DST_ALPHA, &blendDestAlpha);
    glGetIntegerv(GL_BLEND_DST_RGB, &blendDestRGB);
    glGetIntegerv(GL_BLEND_SRC_ALPHA, &blendSrcAlpha);
    glGetIntegerv(GL_BLEND_SRC_RGB, &blendSrcRGB);

    // ===========================================================
    // See Precomputed Atmosphere Scattering from Bruneton et al. paper, algorithm 4.1:
    // ===========================================================
    glFramebufferTexture(
        GL_FRAMEBUFFER,
        GL_COLOR_ATTACHMENT0,
        _transmittanceTableTexture,
        0
    );
    checkFrameBufferState("_transmittanceTableTexture");
    glViewport(0, 0, _transmittance_table_width, _transmittance_table_height);
    _transmittanceProgramObject->activate();
    loadAtmosphereDataIntoShaderProgram(_transmittanceProgramObject);
    //glClear(GL_COLOR_BUFFER_BIT);
    static const float black[] = { 0.0f, 0.0f, 0.0f, 0.0f };
    glClearBufferfv(GL_COLOR, 0, black);
    renderQuadForCalc(quadCalcVAO, vertexSize);
    if (_saveCalculationTextures) {
        saveTextureToPPMFile(
            GL_COLOR_ATTACHMENT0,
            std::string("transmittance_texture.ppm"),
            _transmittance_table_width,
            _transmittance_table_height
        );
    }
    _transmittanceProgramObject->deactivate();

    // line 2 in algorithm 4.1
    glFramebufferTexture(GL_FRAMEBUFFER, GL_COLOR_ATTACHMENT0, _deltaETableTexture, 0);
    checkFrameBufferState("_deltaETableTexture");
    glViewport(0, 0, _delta_e_table_width, _delta_e_table_height);
    _irradianceProgramObject->activate();
    transmittanceTableTextureUnit.activate();
    glBindTexture(GL_TEXTURE_2D, _transmittanceTableTexture);
    _irradianceProgramObject->setUniform(
        "transmittanceTexture",
        transmittanceTableTextureUnit
    );
    loadAtmosphereDataIntoShaderProgram(_irradianceProgramObject);
    glClear(GL_COLOR_BUFFER_BIT);
    renderQuadForCalc(quadCalcVAO, vertexSize);
    if (_saveCalculationTextures) {
        saveTextureToPPMFile(
            GL_COLOR_ATTACHMENT0,
            std::string("deltaE_table_texture.ppm"),
            _delta_e_table_width,
            _delta_e_table_height
        );
    }
    _irradianceProgramObject->deactivate();

    // line 3 in algorithm 4.1
    glFramebufferTexture(
        GL_FRAMEBUFFER,
        GL_COLOR_ATTACHMENT0,
        _deltaSRayleighTableTexture,
        0
    );
    glFramebufferTexture(
        GL_FRAMEBUFFER,
        GL_COLOR_ATTACHMENT1,
        _deltaSMieTableTexture,
        0
    );
    GLenum colorBuffers[2] = { GL_COLOR_ATTACHMENT0, GL_COLOR_ATTACHMENT1 };
    glDrawBuffers(2, colorBuffers);
    checkFrameBufferState("_deltaSRay and _deltaSMie TableTexture");
    glViewport(0, 0, _mu_s_samples * _nu_samples, _mu_samples);
    _inScatteringProgramObject->activate();
    transmittanceTableTextureUnit.activate();
    glBindTexture(GL_TEXTURE_2D, _transmittanceTableTexture);
    _inScatteringProgramObject->setUniform(
        "transmittanceTexture",
        transmittanceTableTextureUnit
    );
    loadAtmosphereDataIntoShaderProgram(_inScatteringProgramObject);
    glClear(GL_COLOR_BUFFER_BIT);
    for (int layer = 0; layer < static_cast<int>(_r_samples); ++layer) {
        step3DTexture(_inScatteringProgramObject, layer);
        renderQuadForCalc(quadCalcVAO, vertexSize);
    }
    if (_saveCalculationTextures) {
        saveTextureToPPMFile(
            GL_COLOR_ATTACHMENT0,
            std::string("deltaS_rayleigh_texture.ppm"),
            _mu_s_samples * _nu_samples,
            _mu_samples
        );
        saveTextureToPPMFile(
            GL_COLOR_ATTACHMENT1,
            std::string("deltaS_mie_texture.ppm"),
            _mu_s_samples * _nu_samples,
            _mu_samples
        );
    }
    glFramebufferTexture2D(GL_FRAMEBUFFER, GL_COLOR_ATTACHMENT1, GL_TEXTURE_2D, 0, 0);
    glDrawBuffers(1, drawBuffers);

    _inScatteringProgramObject->deactivate();

    // line 4 in algorithm 4.1
    glFramebufferTexture(
        GL_FRAMEBUFFER,
        GL_COLOR_ATTACHMENT0,
        _irradianceTableTexture,
        0
    );
    checkFrameBufferState("_irradianceTableTexture");
    glDrawBuffer(GL_COLOR_ATTACHMENT0);

    glViewport(0, 0, _delta_e_table_width, _delta_e_table_height);
    _deltaEProgramObject->activate();
    //_deltaEProgramObject->setUniform("line", 4);
    deltaETableTextureUnit.activate();
    glBindTexture(GL_TEXTURE_2D, _deltaETableTexture);
    _deltaEProgramObject->setUniform("deltaETexture", deltaETableTextureUnit);
    loadAtmosphereDataIntoShaderProgram(_deltaEProgramObject);
    glClear(GL_COLOR_BUFFER_BIT);
    renderQuadForCalc(quadCalcVAO, vertexSize);
    if (_saveCalculationTextures) {
        saveTextureToPPMFile(GL_COLOR_ATTACHMENT0, std::string("irradiance_texture.ppm"),
            _delta_e_table_width, _delta_e_table_height);
    }
    _deltaEProgramObject->deactivate();

    // line 5 in algorithm 4.1
    glFramebufferTexture(
        GL_FRAMEBUFFER,
        GL_COLOR_ATTACHMENT0,
        _inScatteringTableTexture,
        0
    );
    checkFrameBufferState("_inScatteringTableTexture");
    glViewport(0, 0, _mu_s_samples * _nu_samples, _mu_samples);
    _deltaSProgramObject->activate();
    deltaSRayleighTableTextureUnit.activate();
    glBindTexture(GL_TEXTURE_3D, _deltaSRayleighTableTexture);
    deltaSMieTableTextureUnit.activate();
    glBindTexture(GL_TEXTURE_3D, _deltaSMieTableTexture);
    _deltaSProgramObject->setUniform("deltaSRTexture", deltaSRayleighTableTextureUnit);
    _deltaSProgramObject->setUniform("deltaSMTexture", deltaSMieTableTextureUnit);
    loadAtmosphereDataIntoShaderProgram(_deltaSProgramObject);
    glClear(GL_COLOR_BUFFER_BIT);
    for (int layer = 0; layer < static_cast<int>(_r_samples); ++layer) {
        step3DTexture(_deltaSProgramObject, layer, false);
        renderQuadForCalc(quadCalcVAO, vertexSize);
    }
    if (_saveCalculationTextures) {
        saveTextureToPPMFile(GL_COLOR_ATTACHMENT0, std::string("S_texture.ppm"),
            _mu_s_samples * _nu_samples, _mu_samples);
    }
    _deltaSProgramObject->deactivate();

    // loop in line 6 in algorithm 4.1
    for (int scatteringOrder = 2; scatteringOrder <= 4; ++scatteringOrder) {
        // line 7 in algorithm 4.1
        glFramebufferTexture(
            GL_FRAMEBUFFER,
            GL_COLOR_ATTACHMENT0,
            _deltaJTableTexture,
            0
        );
        checkFrameBufferState("_deltaJTableTexture");
        glViewport(0, 0, _mu_s_samples * _nu_samples, _mu_samples);
        _deltaJProgramObject->activate();
        if (scatteringOrder == 2) {
            _deltaJProgramObject->setUniform("firstIteraction", 1);
        }
        else {
            _deltaJProgramObject->setUniform("firstIteraction", 0);
        }
        transmittanceTableTextureUnit.activate();
        glBindTexture(GL_TEXTURE_2D, _transmittanceTableTexture);
        _deltaJProgramObject->setUniform(
            "transmittanceTexture",
            transmittanceTableTextureUnit
        );
        deltaETableTextureUnit.activate();
        glBindTexture(GL_TEXTURE_2D, _deltaETableTexture);
        _deltaJProgramObject->setUniform("deltaETexture", deltaETableTextureUnit);
        deltaSRayleighTableTextureUnit.activate();
        glBindTexture(GL_TEXTURE_3D, _deltaSRayleighTableTexture);
        _deltaJProgramObject->setUniform(
            "deltaSRTexture",
            deltaSRayleighTableTextureUnit
        );
        deltaSMieTableTextureUnit.activate();
        glBindTexture(GL_TEXTURE_3D, _deltaSMieTableTexture);
        _deltaJProgramObject->setUniform("deltaSMTexture", deltaSMieTableTextureUnit);
        loadAtmosphereDataIntoShaderProgram(_deltaJProgramObject);
        for (int layer = 0; layer < static_cast<int>(_r_samples); ++layer) {
            step3DTexture(_deltaJProgramObject, layer);
            renderQuadForCalc(quadCalcVAO, vertexSize);
        }
        std::stringstream sst;
        if (_saveCalculationTextures) {
                sst << "deltaJ_texture-scattering_order-" << scatteringOrder << ".ppm";
                saveTextureToPPMFile(GL_COLOR_ATTACHMENT0, sst.str(),
                    _mu_s_samples * _nu_samples, _mu_samples);
        }
        _deltaJProgramObject->deactivate();

        // line 8 in algorithm 4.1
        glFramebufferTexture(
            GL_FRAMEBUFFER,
            GL_COLOR_ATTACHMENT0,
            _deltaETableTexture,
            0
        );
        checkFrameBufferState("_deltaETableTexture");
        glViewport(0, 0, _delta_e_table_width, _delta_e_table_height);
        _irradianceSupTermsProgramObject->activate();
        if (scatteringOrder == 2) {
            _irradianceSupTermsProgramObject->setUniform(
                "firstIteraction",
                static_cast<int>(1)
            );
        }
        else {
            _irradianceSupTermsProgramObject->setUniform(
                "firstIteraction",
                static_cast<int>(0)
            );
        }
        transmittanceTableTextureUnit.activate();
        glBindTexture(GL_TEXTURE_2D, _transmittanceTableTexture);
        _irradianceSupTermsProgramObject->setUniform(
            "transmittanceTexture",
            transmittanceTableTextureUnit
        );
        deltaSRayleighTableTextureUnit.activate();
        glBindTexture(GL_TEXTURE_3D, _deltaSRayleighTableTexture);
        _irradianceSupTermsProgramObject->setUniform(
            "deltaSRTexture",
            deltaSRayleighTableTextureUnit
        );
        deltaSMieTableTextureUnit.activate();
        glBindTexture(GL_TEXTURE_3D, _deltaSMieTableTexture);
        _irradianceSupTermsProgramObject->setUniform(
            "deltaSMTexture",
            deltaSMieTableTextureUnit
        );
        loadAtmosphereDataIntoShaderProgram(_irradianceSupTermsProgramObject);
        renderQuadForCalc(quadCalcVAO, vertexSize);
        if (_saveCalculationTextures) {
                sst.str(std::string());
                sst << "deltaE_texture-scattering_order-" << scatteringOrder << ".ppm";
                saveTextureToPPMFile(GL_COLOR_ATTACHMENT0, sst.str(),
                    _delta_e_table_width, _delta_e_table_height);
        }
        _irradianceSupTermsProgramObject->deactivate();

        // line 9 in algorithm 4.1
        glFramebufferTexture(
            GL_FRAMEBUFFER,
            GL_COLOR_ATTACHMENT0,
            _deltaSRayleighTableTexture,
            0
        );
        checkFrameBufferState("_deltaSRayleighTableTexture");
        glViewport(0, 0, _mu_s_samples * _nu_samples, _mu_samples);
        _inScatteringSupTermsProgramObject->activate();
        transmittanceTableTextureUnit.activate();
        glBindTexture(GL_TEXTURE_2D, _transmittanceTableTexture);
        _inScatteringSupTermsProgramObject->setUniform(
            "transmittanceTexture",
            transmittanceTableTextureUnit
        );
        deltaJTableTextureUnit.activate();
        glBindTexture(GL_TEXTURE_3D, _deltaJTableTexture);
        _inScatteringSupTermsProgramObject->setUniform(
            "deltaJTexture",
            deltaJTableTextureUnit
        );
        loadAtmosphereDataIntoShaderProgram(_inScatteringSupTermsProgramObject);
        for (int layer = 0; layer < static_cast<int>(_r_samples); ++layer) {
            step3DTexture(_inScatteringSupTermsProgramObject, layer);
            renderQuadForCalc(quadCalcVAO, vertexSize);
        }
        if (_saveCalculationTextures) {
                sst.str(std::string());
                sst << "deltaS_texture-scattering_order-" << scatteringOrder << ".ppm";
                saveTextureToPPMFile(
                    GL_COLOR_ATTACHMENT0,
                    sst.str(),
                    _mu_s_samples * _nu_samples,
                    _mu_samples
                );
        }
        _inScatteringSupTermsProgramObject->deactivate();

        glEnable(GL_BLEND);
        glBlendEquationSeparate(GL_FUNC_ADD, GL_FUNC_ADD);
        glBlendFuncSeparate(GL_ONE, GL_ONE, GL_ONE, GL_ONE);

        // line 10 in algorithm 4.1
        glFramebufferTexture(
            GL_FRAMEBUFFER,
            GL_COLOR_ATTACHMENT0,
            _irradianceTableTexture,
            0
        );
        checkFrameBufferState("_irradianceTableTexture");
        glViewport(0, 0, _delta_e_table_width, _delta_e_table_height);
        _irradianceFinalProgramObject->activate();
        deltaETableTextureUnit.activate();
        glBindTexture(GL_TEXTURE_2D, _deltaETableTexture);
        _irradianceFinalProgramObject->setUniform(
            "deltaETexture",
            deltaETableTextureUnit
        );
        loadAtmosphereDataIntoShaderProgram(_irradianceFinalProgramObject);
        renderQuadForCalc(quadCalcVAO, vertexSize);
        if (_saveCalculationTextures) {
                sst.str(std::string());
                sst << "irradianceTable_order-" << scatteringOrder << ".ppm";
                saveTextureToPPMFile(GL_COLOR_ATTACHMENT0, sst.str(),
                    _delta_e_table_width, _delta_e_table_height);
        }
        _irradianceFinalProgramObject->deactivate();

        // line 11 in algorithm 4.1
        glFramebufferTexture(
            GL_FRAMEBUFFER,
            GL_COLOR_ATTACHMENT0,
            _inScatteringTableTexture,
            0
        );
        checkFrameBufferState("_inScatteringTableTexture");
        glViewport(0, 0, _mu_s_samples * _nu_samples, _mu_samples);
        _deltaSSupTermsProgramObject->activate();
        deltaSRayleighTableTextureUnit.activate();
        glBindTexture(GL_TEXTURE_3D, _deltaSRayleighTableTexture);
        _deltaSSupTermsProgramObject->setUniform(
            "deltaSTexture",
            deltaSRayleighTableTextureUnit
        );
        loadAtmosphereDataIntoShaderProgram(_deltaSSupTermsProgramObject);
        for (int layer = 0; layer < static_cast<int>(_r_samples); ++layer) {
            step3DTexture(_deltaSSupTermsProgramObject, layer, false);
            renderQuadForCalc(quadCalcVAO, vertexSize);
        }
        if (_saveCalculationTextures) {
                sst.str(std::string());
                sst << "inscatteringTable_order-" << scatteringOrder << ".ppm";
                saveTextureToPPMFile(GL_COLOR_ATTACHMENT0, sst.str(),
                    _mu_s_samples * _nu_samples, _mu_samples);
        }
        _deltaSSupTermsProgramObject->deactivate();

        glDisable(GL_BLEND);
    }

    // Restores OpenGL blending state
    if (blendEnabled)
        glEnable(GL_BLEND);

    glBlendEquationSeparate(blendEquationRGB, blendEquationAlpha);
    glBlendFuncSeparate(blendSrcRGB, blendDestRGB, blendSrcAlpha, blendDestAlpha);
}

void AtmosphereDeferredcaster::preCalculateAtmosphereParam() {
    //==========================================================
    //========= Load Shader Programs for Calculations ==========
    //==========================================================
    loadComputationPrograms();

    //==========================================================
    //============ Create Textures for Calculations ============
    //==========================================================
    createComputationTextures();

    // Saves current FBO first
    GLint defaultFBO;
    glGetIntegerv(GL_FRAMEBUFFER_BINDING, &defaultFBO);

    GLint m_viewport[4];
    glGetIntegerv(GL_VIEWPORT, m_viewport);

    // Creates the FBO for the calculations
    GLuint calcFBO;
    glGenFramebuffers(1, &calcFBO);
    glBindFramebuffer(GL_FRAMEBUFFER, calcFBO);
    GLenum drawBuffers[1] = { GL_COLOR_ATTACHMENT0 };
    glDrawBuffers(1, drawBuffers);

    // Prepare for rendering/calculations
    GLuint quadCalcVAO;
    GLuint quadCalcVBO;
    createRenderQuad(&quadCalcVAO, &quadCalcVBO, 1.0f);

    // Starting Calculations...
    LDEBUG("Starting precalculations for scattering effects...");

    //==========================================================
    //=================== Execute Calculations =================
    //==========================================================
    executeCalculations(quadCalcVAO, drawBuffers, 6);

    deleteUnusedComputationTextures();

    // Restores system state
    glBindFramebuffer(GL_FRAMEBUFFER, defaultFBO);
    glViewport(
        m_viewport[0],
        m_viewport[1],
        m_viewport[2],
        m_viewport[3]
    );
    glDeleteBuffers(1, &quadCalcVBO);
    glDeleteVertexArrays(1, &quadCalcVAO);
    glDeleteFramebuffers(1, &calcFBO);

    LDEBUG("Ended precalculations for Atmosphere effects...");
}

void AtmosphereDeferredcaster::resetAtmosphereTextures() {}

void AtmosphereDeferredcaster::createRenderQuad(GLuint* vao, GLuint* vbo, GLfloat size) {
    glGenVertexArrays(1, vao);
    glGenBuffers(1, vbo);
    glBindVertexArray(*vao);
    glBindBuffer(GL_ARRAY_BUFFER, *vbo);

    const GLfloat vertex_data[] = {
        //      x      y     z     w
        -size, -size, 0.0f, 1.0f,
        size,    size, 0.0f, 1.0f,
        -size,  size, 0.0f, 1.0f,
        -size, -size, 0.0f, 1.0f,
        size, -size, 0.0f, 1.0f,
        size,    size, 0.0f, 1.0f
    };

    glBufferData(GL_ARRAY_BUFFER, sizeof(vertex_data), vertex_data, GL_STATIC_DRAW);
    glVertexAttribPointer(
        0,
        4,
        GL_FLOAT,
        GL_FALSE,
        sizeof(GLfloat) * 4,
        reinterpret_cast<GLvoid*>(0)
    );
    glEnableVertexAttribArray(0);

    glBindVertexArray(0);
}

void AtmosphereDeferredcaster::loadAtmosphereDataIntoShaderProgram(
                                std::unique_ptr<ghoul::opengl::ProgramObject>& shaderProg)
{
    shaderProg->setUniform("Rg", _atmospherePlanetRadius);
    shaderProg->setUniform("Rt", _atmosphereRadius);
    shaderProg->setUniform("AverageGroundReflectance", _planetAverageGroundReflectance);
    shaderProg->setUniform("groundRadianceEmittion", _planetGroundRadianceEmittion);
    shaderProg->setUniform("HR", _rayleighHeightScale);
    shaderProg->setUniform("betaRayleigh", _rayleighScatteringCoeff);
    shaderProg->setUniform("HM", _mieHeightScale);
    shaderProg->setUniform("betaMieScattering", _mieScatteringCoeff);
    shaderProg->setUniform("betaMieExtinction", _mieExtinctionCoeff);
    shaderProg->setUniform("mieG", _miePhaseConstant);
    shaderProg->setUniform("sunRadiance", _sunRadianceIntensity);
    shaderProg->setUniform(
        "TRANSMITTANCE_W",
        static_cast<int>(_transmittance_table_width)
    );
    shaderProg->setUniform(
        "TRANSMITTANCE_H",
        static_cast<int>(_transmittance_table_height)
    );
    shaderProg->setUniform("SKY_W", static_cast<int>(_irradiance_table_width));
    shaderProg->setUniform("SKY_H", static_cast<int>(_irradiance_table_height));
    shaderProg->setUniform("OTHER_TEXTURES_W", static_cast<int>(_delta_e_table_width));
    shaderProg->setUniform("OTHER_TEXTURES_H", static_cast<int>(_delta_e_table_height));
    shaderProg->setUniform("SAMPLES_R", static_cast<int>(_r_samples));
    shaderProg->setUniform("SAMPLES_MU", static_cast<int>(_mu_samples));
    shaderProg->setUniform("SAMPLES_MU_S", static_cast<int>(_mu_s_samples));
    shaderProg->setUniform("SAMPLES_NU", static_cast<int>(_nu_samples));
    shaderProg->setUniform("ozoneLayerEnabled", _ozoneEnabled);
    shaderProg->setUniform("HO", _ozoneHeightScale);
    shaderProg->setUniform("betaOzoneExtinction", _ozoneExtinctionCoeff);
}

void AtmosphereDeferredcaster::checkFrameBufferState(
                                                    const std::string& codePosition) const
{
    if (glCheckFramebufferStatus(GL_DRAW_FRAMEBUFFER) != GL_FRAMEBUFFER_COMPLETE) {
        LERROR("Framework not built. " + codePosition);
        GLenum fbErr = glCheckFramebufferStatus(GL_FRAMEBUFFER);
        switch (fbErr) {
        case GL_FRAMEBUFFER_UNDEFINED:
            LERROR("Indefined framebuffer.");
            break;
        case GL_FRAMEBUFFER_INCOMPLETE_ATTACHMENT:
            LERROR("Incomplete, missing attachement.");
            break;
        case GL_FRAMEBUFFER_INCOMPLETE_MISSING_ATTACHMENT:
            LERROR("Framebuffer doesn't have at least one image attached to it.");
            break;
        case GL_FRAMEBUFFER_INCOMPLETE_DRAW_BUFFER:
            LERROR("Returned if the value of GL_FRAMEBUFFER_ATTACHMENT_OBJECT_TYPE is "
                "GL_NONE for any color attachment point(s) named by GL_DRAW_BUFFERi.");
            break;
        case GL_FRAMEBUFFER_INCOMPLETE_READ_BUFFER:
            LERROR("Returned if GL_READ_BUFFER is not GL_NONE and the value of "
            "GL_FRAMEBUFFER_ATTACHMENT_OBJECT_TYPE is GL_NONE for the color attachment "
            "point named by GL_READ_BUFFER.");
            break;
        case GL_FRAMEBUFFER_UNSUPPORTED:
            LERROR("Returned if the combination of internal formats of the attached "
                "images violates an implementation - dependent set of restrictions.");
            break;
        case GL_FRAMEBUFFER_INCOMPLETE_MULTISAMPLE:
            LERROR("Returned if the value of GL_RENDERBUFFE_r_samples is not the same "
                "for all attached renderbuffers; if the value of GL_TEXTURE_SAMPLES is "
                "the not same for all attached textures; or , if the attached images are "
                "a mix of renderbuffers and textures, the value of "
                "GL_RENDERBUFFE_r_samples does not match the value of "
                "GL_TEXTURE_SAMPLES.");
            LERROR("Returned if the value of GL_TEXTURE_FIXED_SAMPLE_LOCATIONS is not "
                "the same for all attached textures; or , if the attached images are a "
                "mix of renderbuffers and textures, the value of "
                "GL_TEXTURE_FIXED_SAMPLE_LOCATIONS is not GL_TRUE for all attached "
                "textures.");
            break;
        case GL_FRAMEBUFFER_INCOMPLETE_LAYER_TARGETS:
            LERROR("Returned if any framebuffer attachment is layered, and any populated "
                "attachment is not layered, or if all populated color attachments are "
                "not from textures of the same target.");
            break;
        default:
            LDEBUG("No error found checking framebuffer: " + codePosition);
            break;
        }
    }
}

void AtmosphereDeferredcaster::renderQuadForCalc(GLuint vao, GLsizei numberOfVertices) {
    glBindVertexArray(vao);
    glDrawArrays(GL_TRIANGLES, 0, numberOfVertices);
    glBindVertexArray(0);
}

void AtmosphereDeferredcaster::step3DTexture(
                                std::unique_ptr<ghoul::opengl::ProgramObject>& shaderProg,
                                int layer, bool doCalc)
{
    // See OpenGL redbook 8th Edition page 556 for Layered Rendering
    if (doCalc) {
        float earth2  = _atmospherePlanetRadius * _atmospherePlanetRadius;
        float atm2    = _atmosphereRadius * _atmosphereRadius;
        float diff    = atm2 - earth2;
        float ri      = static_cast<float>(layer) / static_cast<float>(_r_samples - 1);
        float ri_2    = ri * ri;
        float epsilon =
            (layer == 0) ?
            0.01f :
            (layer == (static_cast<int>(_r_samples) - 1)) ? -0.001f : 0.0f;
        float r       = sqrtf(earth2 + ri_2 * diff) + epsilon;
        float dminG   = r - _atmospherePlanetRadius;
        float dminT   = _atmosphereRadius - r;
        float dh      = sqrtf(r * r - earth2);
        float dH      = dh + sqrtf(diff);

        shaderProg->setUniform("r", r);
        shaderProg->setUniform("dhdH", dminT, dH, dminG, dh);
    }

    shaderProg->setUniform("layer", static_cast<int>(layer));
}

void AtmosphereDeferredcaster::saveTextureToPPMFile(GLenum color_buffer_attachment,
                                                    const std::string& fileName,
                                                    int width, int height) const
{
    std::fstream ppmFile;

    ppmFile.open(fileName.c_str(), std::fstream::out);
    if (ppmFile.is_open()) {
        unsigned char * pixels = new unsigned char[width*height * 3];
        for (int t = 0; t < width*height * 3; ++t)
            pixels[t] = 255;

        if (color_buffer_attachment != GL_DEPTH_ATTACHMENT) {
            glReadBuffer(color_buffer_attachment);
            glReadPixels(0, 0, width, height, GL_RGB, GL_UNSIGNED_BYTE, pixels);

        }
        else {
            glReadPixels(
                0,
                0,
                width,
                height,
                GL_DEPTH_COMPONENT,
                GL_UNSIGNED_BYTE,
                pixels
            );
        }

        ppmFile << "P3" << std::endl;
        ppmFile << width << " " << height << std::endl;
        ppmFile << "255" << std::endl;

        std::cout << "\n\nFILE\n\n";
        int k = 0;
        for (int i = 0; i < width; i++) {
            for (int j = 0; j < height; j++) {
                ppmFile << static_cast<unsigned int>(pixels[k]) << " "
                        << static_cast<unsigned int>(pixels[k + 1]) << " "
                        << static_cast<unsigned int>(pixels[k + 2]) << " ";
                k += 3;
            }
            ppmFile << std::endl;
        }
        delete[] pixels;

        ppmFile.close();
    }
}

bool AtmosphereDeferredcaster::isAtmosphereInFrustum(const double* MVMatrix,
                                                     const glm::dvec3& position,
                                                     double radius) const
{

    // Frustum Planes
    glm::dvec3 col1(MVMatrix[0], MVMatrix[4], MVMatrix[8]);
    glm::dvec3 col2(MVMatrix[1], MVMatrix[5], MVMatrix[9]);
    glm::dvec3 col3(MVMatrix[2], MVMatrix[6], MVMatrix[10]);
    glm::dvec3 col4(MVMatrix[3], MVMatrix[7], MVMatrix[11]);

    glm::dvec3 leftNormal = col4 + col1;
    glm::dvec3 rightNormal = col4 - col1;
    glm::dvec3 bottomNormal = col4 + col2;
    glm::dvec3 topNormal = col4 - col2;
    glm::dvec3 nearNormal = col3 + col4;
    glm::dvec3 farNormal = col4 - col3;

    // Plane Distances
    double leftDistance   = MVMatrix[15] + MVMatrix[12];
    double rightDistance  = MVMatrix[15] - MVMatrix[12];
    double bottomDistance = MVMatrix[15] + MVMatrix[13];
    double topDistance    = MVMatrix[15] - MVMatrix[13];
    double nearDistance   = MVMatrix[15] + MVMatrix[14];
    double farDistance    = MVMatrix[15] - MVMatrix[14];

    // Normalize Planes
    double invMag = 1.0 / glm::length(leftNormal);
    leftNormal   *= invMag;
    leftDistance *= invMag;

    invMag = 1.0 / glm::length(rightNormal);
    rightNormal   *= invMag;
    rightDistance *= invMag;

    invMag = 1.0 / glm::length(bottomNormal);
    bottomNormal   *= invMag;
    bottomDistance *= invMag;

    invMag = 1.0 / glm::length(topNormal);
    topNormal   *= invMag;
    topDistance *= invMag;

    invMag = 1.0 / glm::length(nearNormal);
    nearNormal   *= invMag;
    nearDistance *= invMag;

    invMag = 1.0 / glm::length(farNormal);
    farNormal   *= invMag;
    farDistance *= invMag;

    if ((glm::dot(leftNormal, position) + leftDistance) < -radius) {
        return false;
    }
    else if ((glm::dot(rightNormal, position) + rightDistance) < -radius) {
        return false;
    }
    else if ((glm::dot(bottomNormal, position) + bottomDistance) < -radius) {
        return false;
    }
    else if ((glm::dot(topNormal, position) + topDistance) < -radius) {
        return false;
    }
    else if ((glm::dot(nearNormal, position) + nearDistance) < -radius) {
        return false;
    }
    // The far plane testing is disabled because the atm has no depth.
    /*else if ((glm::dot(farNormal, position) + farDistance) < -radius) {
        return false;
    }*/

    return true;
}

} // namespace openspace<|MERGE_RESOLUTION|>--- conflicted
+++ resolved
@@ -232,11 +232,7 @@
             glm::dmat4 inverseModelMatrix = glm::inverse(_modelTransform);
             program.setUniform(_uniformCache2.dInverseModelTransformMatrix, inverseModelMatrix);
             program.setUniform(_uniformCache2.dModelTransformMatrix, _modelTransform);
-<<<<<<< HEAD
-
-=======
-            
->>>>>>> 5774c328
+
             // Eye Space in OS to Eye Space in SGCT
             glm::dmat4 dSgctEye2OSEye = glm::inverse(
                 glm::dmat4(renderData.camera.viewMatrix()));
@@ -267,12 +263,7 @@
             program.setUniform(_uniformCache2.dInverseSGCTEyeToTmpRotTransformMatrix, 
                 dInverseSGCTEyeToTmpRotTransformMatrix);
 
-<<<<<<< HEAD
-            program.setUniform(_uniformCache2.dObjpos, glm::dvec4(renderData.position.dvec3(), 1.0));
             program.setUniform(_uniformCache2.dCampos, renderData.camera.eyePositionVec3());
-=======
-            program.setUniform(_uniformCache2.dCampos, renderData.camera.positionVec3());
->>>>>>> 5774c328
 
             glm::dvec4 camPosObjCoords = inverseModelMatrix * glm::dvec4(renderData.camera.positionVec3(), 1.0);
             program.setUniform(_uniformCache2.dCamPosObj, camPosObjCoords);
