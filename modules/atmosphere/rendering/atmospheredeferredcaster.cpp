--- conflicted
+++ resolved
@@ -90,1115 +90,887 @@
 
 
 namespace {
-const char* _loggerCat = "AtmosphereDeferredcaster";
-const char* GlslDeferredcastPath =
-"${MODULES}/atmosphere/shaders/atmosphere_deferred_fs.glsl";
-const char* GlslDeferredcastFSPath =
-"${MODULES}/atmosphere/shaders/atmosphere_deferred_fs.glsl";
-const char* GlslDeferredcastVsPath =
-"${MODULES}/atmosphere/shaders/atmosphere_deferred_vs.glsl";
-
-const float ATM_EPS = 2.0;
-const double KM_TO_M = 1000.0;
+    const char* _loggerCat = "AtmosphereDeferredcaster";
+    const char* GlslDeferredcastPath =
+        "${MODULES}/atmosphere/shaders/atmosphere_deferred_fs.glsl";
+    const char* GlslDeferredcastFSPath =
+        "${MODULES}/atmosphere/shaders/atmosphere_deferred_fs.glsl";
+    const char* GlslDeferredcastVsPath =
+        "${MODULES}/atmosphere/shaders/atmosphere_deferred_vs.glsl";
+
+    const float ATM_EPS = 2.0;
+    const double KM_TO_M = 1000.0;
 } // namespace
 
 namespace openspace {
 
-AtmosphereDeferredcaster::AtmosphereDeferredcaster()
-    : _transmittanceProgramObject(nullptr)
-    , _irradianceProgramObject(nullptr)
-    , _irradianceSupTermsProgramObject(nullptr)
-    , _irradianceFinalProgramObject(nullptr)
-    , _inScatteringProgramObject(nullptr)
-    , _inScatteringSupTermsProgramObject(nullptr)
-    , _deltaEProgramObject(nullptr)
-    , _deltaSProgramObject(nullptr)
-    , _deltaSSupTermsProgramObject(nullptr)
-    , _deltaJProgramObject(nullptr)
-    , _atmosphereProgramObject(nullptr)
-    , _transmittanceTableTexture(0)
-    , _irradianceTableTexture(0)
-    , _inScatteringTableTexture(0)
-    , _deltaETableTexture(0)
-    , _deltaSRayleighTableTexture(0)
-    , _deltaSMieTableTexture(0)
-    , _deltaJTableTexture(0)
-    , _atmosphereTexture(0)
-    , _atmosphereCalculated(false)
-    , _ozoneEnabled(false)
-    , _sunFollowingCameraEnabled(false)
-    , _atmosphereRadius(0.f)
-    , _atmospherePlanetRadius(0.f)
-    , _planetAverageGroundReflectance(0.f)
-    , _planetGroundRadianceEmittion(0.f)
-    , _rayleighHeightScale(0.f)
-    , _ozoneHeightScale(0.f)
-    , _mieHeightScale(0.f)
-    , _miePhaseConstant(0.f)
-    , _sunRadianceIntensity(50.0f)
-    , _rayleighScatteringCoeff(glm::vec3(0.f))
-    , _ozoneExtinctionCoeff(glm::vec3(0.f))
-    , _mieScatteringCoeff(glm::vec3(0.f))
-    , _mieExtinctionCoeff(glm::vec3(0.f))
-    , _ellipsoidRadii(glm::dvec3(0.0))
-    , _transmittance_table_width(256)
-    , _transmittance_table_height(64)
-    , _irradiance_table_width(64)
-    , _irradiance_table_height(16)
-    , _delta_e_table_width(64)
-    , _delta_e_table_height(16)
-    , _r_samples(32)
-    , _mu_samples(128)
-    , _mu_s_samples(32)
-    , _nu_samples(8)
-    , _hardShadowsEnabled(false)
-    , _calculationTextureScale(1.0)
-    , _saveCalculationTextures(false)
-{}
-
-void AtmosphereDeferredcaster::initialize() {
-    if (!_atmosphereCalculated) {
-        preCalculateAtmosphereParam();
-    }
-}
-
-void AtmosphereDeferredcaster::update(const UpdateData&) {};
-
-void AtmosphereDeferredcaster::initializeCachedVariables(ghoul::opengl::ProgramObject&) {}
-
-void AtmosphereDeferredcaster::deinitialize() {
-    _transmittanceProgramObject = nullptr;
-    _irradianceProgramObject = nullptr;
-    _irradianceSupTermsProgramObject = nullptr;
-    _inScatteringProgramObject = nullptr;
-    _inScatteringSupTermsProgramObject = nullptr;
-    _deltaEProgramObject = nullptr;
-    _deltaSProgramObject = nullptr;
-    _deltaSSupTermsProgramObject = nullptr;
-    _deltaJProgramObject = nullptr;
-
-    glDeleteTextures(1, &_transmittanceTableTexture);
-    glDeleteTextures(1, &_irradianceTableTexture);
-    glDeleteTextures(1, &_inScatteringTableTexture);
-    glDeleteTextures(1, &_deltaETableTexture);
-    glDeleteTextures(1, &_deltaSRayleighTableTexture);
-    glDeleteTextures(1, &_deltaSMieTableTexture);
-    glDeleteTextures(1, &_deltaJTableTexture);
-    glDeleteTextures(1, &_atmosphereTexture);
-}
-
-void AtmosphereDeferredcaster::preRaycast(const RenderData& renderData,
-    const DeferredcastData&,
-    ghoul::opengl::ProgramObject& program)
-{
-    // Atmosphere Frustum Culling
-    glm::dvec3 tPlanetPosWorld = glm::dvec3(
-        _modelTransform * glm::dvec4(0.0, 0.0, 0.0, 1.0)
-    );
-
-    double distance = glm::distance(tPlanetPosWorld, renderData.camera.eyePositionVec3());
-    if (distance > DISTANCE_CULLING) {
-        program.setUniform("cullAtmosphere", 1);
-    }
-    else {
-        glm::dmat4 MV = glm::dmat4(
-            renderData.camera.sgctInternal.projectionMatrix()
-        ) * renderData.camera.combinedViewMatrix();
-
-        if (!isAtmosphereInFrustum(
-            glm::value_ptr(MV),
-            tPlanetPosWorld,
-            (_atmosphereRadius + ATM_EPS)*KM_TO_M)
-            )
-        {
+    AtmosphereDeferredcaster::AtmosphereDeferredcaster()
+        : _transmittanceProgramObject(nullptr)
+        , _irradianceProgramObject(nullptr)
+        , _irradianceSupTermsProgramObject(nullptr)
+        , _irradianceFinalProgramObject(nullptr)
+        , _inScatteringProgramObject(nullptr)
+        , _inScatteringSupTermsProgramObject(nullptr)
+        , _deltaEProgramObject(nullptr)
+        , _deltaSProgramObject(nullptr)
+        , _deltaSSupTermsProgramObject(nullptr)
+        , _deltaJProgramObject(nullptr)
+        , _atmosphereProgramObject(nullptr)
+        , _transmittanceTableTexture(0)
+        , _irradianceTableTexture(0)
+        , _inScatteringTableTexture(0)
+        , _deltaETableTexture(0)
+        , _deltaSRayleighTableTexture(0)
+        , _deltaSMieTableTexture(0)
+        , _deltaJTableTexture(0)
+        , _atmosphereTexture(0)
+        , _atmosphereCalculated(false)
+        , _ozoneEnabled(false)
+        , _sunFollowingCameraEnabled(false)
+        , _atmosphereRadius(0.f)
+        , _atmospherePlanetRadius(0.f)
+        , _planetAverageGroundReflectance(0.f)
+        , _planetGroundRadianceEmittion(0.f)
+        , _rayleighHeightScale(0.f)
+        , _ozoneHeightScale(0.f)
+        , _mieHeightScale(0.f)
+        , _miePhaseConstant(0.f)
+        , _sunRadianceIntensity(50.0f)
+        , _rayleighScatteringCoeff(glm::vec3(0.f))
+        , _ozoneExtinctionCoeff(glm::vec3(0.f))
+        , _mieScatteringCoeff(glm::vec3(0.f))
+        , _mieExtinctionCoeff(glm::vec3(0.f))
+        , _ellipsoidRadii(glm::dvec3(0.0))
+        , _transmittance_table_width(256)
+        , _transmittance_table_height(64)
+        , _irradiance_table_width(64)
+        , _irradiance_table_height(16)
+        , _delta_e_table_width(64)
+        , _delta_e_table_height(16)
+        , _r_samples(32)
+        , _mu_samples(128)
+        , _mu_s_samples(32)
+        , _nu_samples(8)
+        , _hardShadowsEnabled(false)
+        , _calculationTextureScale(1.0)
+        , _saveCalculationTextures(false)
+    {}
+
+    void AtmosphereDeferredcaster::initialize() {
+        if (!_atmosphereCalculated) {
+            preCalculateAtmosphereParam();
+        }
+    }
+
+    void AtmosphereDeferredcaster::deinitialize() {
+        _transmittanceProgramObject = nullptr;
+        _irradianceProgramObject = nullptr;
+        _irradianceSupTermsProgramObject = nullptr;
+        _inScatteringProgramObject = nullptr;
+        _inScatteringSupTermsProgramObject = nullptr;
+        _deltaEProgramObject = nullptr;
+        _deltaSProgramObject = nullptr;
+        _deltaSSupTermsProgramObject = nullptr;
+        _deltaJProgramObject = nullptr;
+
+        glDeleteTextures(1, &_transmittanceTableTexture);
+        glDeleteTextures(1, &_irradianceTableTexture);
+        glDeleteTextures(1, &_inScatteringTableTexture);
+        glDeleteTextures(1, &_deltaETableTexture);
+        glDeleteTextures(1, &_deltaSRayleighTableTexture);
+        glDeleteTextures(1, &_deltaSMieTableTexture);
+        glDeleteTextures(1, &_deltaJTableTexture);
+        glDeleteTextures(1, &_atmosphereTexture);
+    }
+
+    void AtmosphereDeferredcaster::preRaycast(const RenderData& renderData,
+        const DeferredcastData&,
+        ghoul::opengl::ProgramObject& program)
+    {
+        // Atmosphere Frustum Culling
+        glm::dvec3 tPlanetPosWorld = glm::dvec3(
+            _modelTransform * glm::dvec4(0.0, 0.0, 0.0, 1.0)
+        );
+
+        double distance = glm::distance(tPlanetPosWorld, renderData.camera.eyePositionVec3());
+        if (distance > DISTANCE_CULLING) {
             program.setUniform("cullAtmosphere", 1);
         }
         else {
-            program.setUniform("cullAtmosphere", 0);
-            program.setUniform("Rg", _atmospherePlanetRadius);
-            program.setUniform("Rt", _atmosphereRadius);
-            program.setUniform(
-                "AverageGroundReflectance",
-                _planetAverageGroundReflectance
-            );
-            program.setUniform("groundRadianceEmittion", _planetGroundRadianceEmittion);
-            program.setUniform("HR", _rayleighHeightScale);
-            program.setUniform("betaRayleigh", _rayleighScatteringCoeff);
-            program.setUniform("HM", _mieHeightScale);
-            program.setUniform("betaMieScattering", _mieScatteringCoeff);
-            program.setUniform("betaMieExtinction", _mieExtinctionCoeff);
-            program.setUniform("mieG", _miePhaseConstant);
-            program.setUniform("sunRadiance", _sunRadianceIntensity);
-            program.setUniform("ozoneLayerEnabled", _ozoneEnabled);
-            program.setUniform("HO", _ozoneHeightScale);
-            program.setUniform("betaOzoneExtinction", _ozoneExtinctionCoeff);
-
-            program.setUniform("TRANSMITTANCE_W", _transmittance_table_width);
-            program.setUniform("TRANSMITTANCE_H", _transmittance_table_height);
-            program.setUniform("SKY_W", _irradiance_table_width);
-            program.setUniform("SKY_H", _irradiance_table_height);
-            program.setUniform("OTHER_TEXTURES_W", _delta_e_table_width);
-            program.setUniform("OTHER_TEXTURES_H", _delta_e_table_height);
-            program.setUniform("SAMPLES_R", _r_samples);
-            program.setUniform("SAMPLES_MU", _mu_samples);
-            program.setUniform("SAMPLES_MU_S", _mu_s_samples);
-            program.setUniform("SAMPLES_NU", _nu_samples);
-
-            program.setUniform("ModelTransformMatrix", _modelTransform);
-
-            // Object Space
-            glm::dmat4 inverseModelMatrix = glm::inverse(_modelTransform);
-            program.setUniform("dInverseModelTransformMatrix", inverseModelMatrix);
-            program.setUniform("dModelTransformMatrix", _modelTransform);
-
-            // The following scale comes from PSC transformations.
-            glm::dmat4 dfScaleCamTransf = glm::scale(glm::dvec3(1.0));
-            program.setUniform(
-                "dInverseScaleTransformMatrix",
-                glm::inverse(dfScaleCamTransf)
-            );
-
-<<<<<<< HEAD
-            // Eye Space in SGCT to Eye Space in OS (SGCT View to OS Camera Rig)
-            glm::dmat4 dSgctEye2OSEye = glm::inverse(
-                glm::dmat4(renderData.camera.viewMatrix()));            
-           
-            glm::dmat4 dSGCTViewToWorldMatrix = glm::inverse(renderData.camera.combinedViewMatrix());
-
-            // Eye Space in SGCT to OS World Space
-            program.setUniform(_uniformCache2.dSGCTViewToWorldMatrix,
-                dSGCTViewToWorldMatrix);
-            
-            // SGCT Projection to SGCT Eye Space
-            glm::dmat4 dInverseProjection = glm::inverse(
-                glm::dmat4(renderData.camera.projectionMatrix()));
-=======
-            program.setUniform(
-                "dCamScaleTransform",
-                renderData.camera.viewScaleMatrix()
-            );
-
-            // World to Eye Space in OS
-            program.setUniform(
-                "dInverseCamScaleTransform",
-                glm::inverse(renderData.camera.viewScaleMatrix())
-            );
-
-            program.setUniform(
-                "dInverseCamRotTransform",
-                glm::mat4_cast(
-                    static_cast<glm::dquat>(renderData.camera.rotationQuaternion())
+            glm::dmat4 MV = glm::dmat4(
+                renderData.camera.sgctInternal.projectionMatrix()
+            ) * renderData.camera.combinedViewMatrix();
+
+            if (!isAtmosphereInFrustum(
+                glm::value_ptr(MV),
+                tPlanetPosWorld,
+                (_atmosphereRadius + ATM_EPS)*KM_TO_M)
                 )
-            );
-
-            // Eye Space in OS to Eye Space in SGCT
-            glm::dmat4 dOsEye2SGCTEye = glm::dmat4(renderData.camera.viewMatrix());
-            glm::dmat4 dSgctEye2OSEye = glm::inverse(dOsEye2SGCTEye);
-            program.setUniform("dSgctEyeToOSEyeTranform", dSgctEye2OSEye);
-
-            // Eye Space in SGCT to Projection (Clip) Space in SGCT
-            glm::dmat4 dSgctEye2Clip = glm::dmat4(renderData.camera.projectionMatrix());
-            glm::dmat4 dInverseProjection = glm::inverse(dSgctEye2Clip);
->>>>>>> 5b5cb1f9
-
-            program.setUniform("dInverseSgctProjectionMatrix", dInverseProjection);
-
-            program.setUniform("dObjpos", glm::dvec4(renderData.position.dvec3(), 1.0));
-
-            glm::dvec3 campos = renderData.camera.eyePositionVec3();
-            program.setUniform("dCampos", campos);
-
-            glm::dvec3 camRigPos = renderData.camera.positionVec3();
-            program.setUniform("dCamRigPos", camRigPos);
-
-            double lt;
-            glm::dvec3 sunPosWorld = SpiceManager::ref().targetPosition(
-                "SUN",
-                "SUN",
-                "GALACTIC",
-                {},
-                _time,
-                lt
-            );
-            glm::dvec4 sunPosObj = glm::dvec4(0.0);
-
-            // Sun following camera position
-            if (_sunFollowingCameraEnabled) {
-                sunPosObj = inverseModelMatrix * glm::dvec4(
-                    renderData.camera.eyePositionVec3(),
-                    1.0
+            {
+                program.setUniform(_uniformCache.cullAtmosphere, 1);
+            }
+            else {
+                program.setUniform(_uniformCache.cullAtmosphere, 0);
+                program.setUniform(_uniformCache.Rg, _atmospherePlanetRadius);
+                program.setUniform(_uniformCache.Rt, _atmosphereRadius);
+                program.setUniform(_uniformCache.groundRadianceEmittion, _planetGroundRadianceEmittion);
+                program.setUniform(_uniformCache.HR, _rayleighHeightScale);
+                program.setUniform(_uniformCache.betaRayleigh, _rayleighScatteringCoeff);
+                program.setUniform(_uniformCache.HM, _mieHeightScale);
+                program.setUniform(_uniformCache.betaMieExtinction, _mieExtinctionCoeff);
+                program.setUniform(_uniformCache.mieG, _miePhaseConstant);
+                program.setUniform(_uniformCache.sunRadiance, _sunRadianceIntensity);
+                program.setUniform(_uniformCache.ozoneLayerEnabled, _ozoneEnabled);
+                program.setUniform(_uniformCache.HO, _ozoneHeightScale);
+                program.setUniform(_uniformCache.betaOzoneExtinction, _ozoneExtinctionCoeff);
+                program.setUniform(_uniformCache.SAMPLES_R, _r_samples);
+                program.setUniform(_uniformCache.SAMPLES_MU, _mu_samples);
+                program.setUniform(_uniformCache.SAMPLES_MU_S, _mu_s_samples);
+                program.setUniform(_uniformCache.SAMPLES_NU, _nu_samples);
+
+                // Object Space
+                glm::dmat4 inverseModelMatrix = glm::inverse(_modelTransform);
+                program.setUniform(_uniformCache2.dInverseModelTransformMatrix, inverseModelMatrix);
+                program.setUniform(_uniformCache2.dModelTransformMatrix, _modelTransform);
+
+                // Eye Space in SGCT to Eye Space in OS (SGCT View to OS Camera Rig)
+                glm::dmat4 dSgctEye2OSEye = glm::inverse(
+                    glm::dmat4(renderData.camera.viewMatrix()));
+
+                glm::dmat4 dSGCTViewToWorldMatrix = glm::inverse(renderData.camera.combinedViewMatrix());
+
+                // Eye Space in SGCT to OS World Space
+                program.setUniform(_uniformCache2.dSGCTViewToWorldMatrix,
+                    dSGCTViewToWorldMatrix);
+
+                // SGCT Projection to SGCT Eye Space
+                glm::dmat4 dInverseProjection = glm::inverse(
+                    glm::dmat4(renderData.camera.projectionMatrix()));
+
+                // SGCT Projection to OS Camera Before Rotation
+                glm::dmat4 dProjectionToTmpRotTransformMatrix =
+                    glm::mat4_cast(
+                        static_cast<glm::dquat>(renderData.camera.rotationQuaternion())
+                    ) *
+                    dSgctEye2OSEye *
+                    glm::inverse(renderData.camera.viewScaleMatrix()) *
+                    dInverseProjection;
+
+                // SGCT Projection to World Space
+                glm::dmat4 dSgctProjectionToWorldTransformMatrix(dProjectionToTmpRotTransformMatrix);
+                double *mSource = (double*)glm::value_ptr(dSgctProjectionToWorldTransformMatrix);
+
+                mSource[12] += renderData.camera.eyePositionVec3().x;
+                mSource[13] += renderData.camera.eyePositionVec3().y;
+                mSource[14] += renderData.camera.eyePositionVec3().z;
+                /*
+                mSource[12] += renderData.camera.positionVec3().x;
+                mSource[13] += renderData.camera.positionVec3().y;
+                mSource[14] += renderData.camera.positionVec3().z;
+                */
+                mSource[15] = 1.0;
+
+
+                // SGCT Projection to Object Space
+                glm::dmat4 inverseWholeMatrixPipeline = inverseModelMatrix *
+                    dSgctProjectionToWorldTransformMatrix;
+                program.setUniform(_uniformCache2.dSgctProjectionToModelTransformMatrix,
+                    inverseWholeMatrixPipeline);
+
+                program.setUniform(_uniformCache2.dCamRigPos, renderData.camera.positionVec3());
+
+                glm::dvec4 camPosObjCoords = inverseModelMatrix * glm::dvec4(renderData.camera.eyePositionVec3(), 1.0);
+                //glm::dvec4 camPosObjCoords = inverseModelMatrix * glm::dvec4(renderData.camera.positionVec3(), 1.0);
+                program.setUniform(_uniformCache2.dCamPosObj, camPosObjCoords);
+
+                double lt;
+                glm::dvec3 sunPosWorld = SpiceManager::ref().targetPosition(
+                    "SUN",
+                    "SUN",
+                    "GALACTIC",
+                    {},
+                    _time,
+                    lt
                 );
-            }
-            else {
-                sunPosObj = inverseModelMatrix *
-                    glm::dvec4(sunPosWorld - renderData.modelTransform.translation, 1.0);
-            }
-
-            // Sun Position in Object Space
-            program.setUniform("sunDirectionObj", glm::normalize(glm::dvec3(sunPosObj)));
-
-            program.setUniform("ellipsoidRadii", _ellipsoidRadii);
-
-            // Shadow calculations..
-            if (!_shadowConfArray.empty()) {
-                std::vector<ShadowRenderingStruct> shadowDataArray;
-                shadowDataArray.reserve(_shadowConfArray.size());
-
-                for (const auto & shadowConf : _shadowConfArray) {
-                    // TO REMEMBER: all distances and lengths in world coordinates are in
-                    // meters!!! We need to move this to view space...
-                    // Getting source and caster:
-                    glm::dvec3 sourcePos = SpiceManager::ref().targetPosition(
-                        shadowConf.source.first,
-                        "SUN", "GALACTIC",
-                        {},
-                        _time,
-                        lt
+                glm::dvec4 sunPosObj = glm::dvec4(0.0);
+
+                // Sun following camera position
+                if (_sunFollowingCameraEnabled) {
+                    sunPosObj = inverseModelMatrix * glm::dvec4(
+                        renderData.camera.eyePositionVec3(),
+                        1.0
                     );
-                    sourcePos *= KM_TO_M; // converting to meters
-                    glm::dvec3 casterPos = SpiceManager::ref().targetPosition(
-                        shadowConf.caster.first,
-                        "SUN", "GALACTIC",
-                        {},
-                        _time,
-                        lt
-                    );
-                    casterPos *= KM_TO_M; // converting to meters
-
-                                          // First we determine if the caster is shadowing the current planet
-                                          // (all calculations in World Coordinates):
-                    glm::dvec3 planetCasterVec = casterPos - renderData.position.dvec3();
-                    glm::dvec3 sourceCasterVec = casterPos - sourcePos;
-                    double sc_length = glm::length(sourceCasterVec);
-                    glm::dvec3 planetCaster_proj = (
-                        glm::dot(planetCasterVec, sourceCasterVec) /
-                        (sc_length*sc_length)) * sourceCasterVec;
-                    double d_test = glm::length(planetCasterVec - planetCaster_proj);
-                    double xp_test = shadowConf.caster.second *
-                        sc_length / (shadowConf.source.second + shadowConf.caster.second);
-                    double rp_test = shadowConf.caster.second *
-                        (glm::length(planetCaster_proj) + xp_test) / xp_test;
-
-                    double casterDistSun = glm::length(casterPos - sunPosWorld);
-                    double planetDistSun = glm::length(
-                        renderData.position.dvec3() - sunPosWorld
-                    );
-
-                    ShadowRenderingStruct shadowData;
-                    shadowData.isShadowing = false;
-
-                    if (((d_test - rp_test) < (_atmospherePlanetRadius * KM_TO_M)) &&
-                        //if (((d_test - rp_test) < (_atmosphereRadius * KM_TO_M)) &&
-                        (casterDistSun < planetDistSun)) {
-                        // The current caster is shadowing the current planet
-                        shadowData.isShadowing = true;
-                        shadowData.rs = shadowConf.source.second;
-                        shadowData.rc = shadowConf.caster.second;
-                        shadowData.sourceCasterVec = glm::normalize(sourceCasterVec);
-                        shadowData.xp = xp_test;
-                        shadowData.xu = shadowData.rc * sc_length /
-                            (shadowData.rs - shadowData.rc);
-                        shadowData.casterPositionVec = casterPos;
+                }
+                else {
+                    sunPosObj = inverseModelMatrix *
+                        glm::dvec4(sunPosWorld - renderData.modelTransform.translation, 1.0);
+                }
+
+                // Sun Position in Object Space
+                program.setUniform(_uniformCache2.sunDirectionObj, glm::normalize(glm::dvec3(sunPosObj)));
+
+                // Shadow calculations..
+                if (!_shadowConfArray.empty()) {
+                    std::vector<ShadowRenderingStruct> shadowDataArray;
+                    shadowDataArray.reserve(_shadowConfArray.size());
+
+                    for (const auto & shadowConf : _shadowConfArray) {
+                        // TO REMEMBER: all distances and lengths in world coordinates are in
+                        // meters!!! We need to move this to view space...
+                        // Getting source and caster:
+                        glm::dvec3 sourcePos = SpiceManager::ref().targetPosition(
+                            shadowConf.source.first,
+                            "SUN", "GALACTIC",
+                            {},
+                            _time,
+                            lt
+                        );
+                        sourcePos *= KM_TO_M; // converting to meters
+                        glm::dvec3 casterPos = SpiceManager::ref().targetPosition(
+                            shadowConf.caster.first,
+                            "SUN", "GALACTIC",
+                            {},
+                            _time,
+                            lt
+                        );
+                        casterPos *= KM_TO_M; // converting to meters
+
+                                              // First we determine if the caster is shadowing the current planet
+                                              // (all calculations in World Coordinates):
+                        glm::dvec3 planetCasterVec = casterPos - renderData.position.dvec3();
+                        glm::dvec3 sourceCasterVec = casterPos - sourcePos;
+                        double sc_length = glm::length(sourceCasterVec);
+                        glm::dvec3 planetCaster_proj = (
+                            glm::dot(planetCasterVec, sourceCasterVec) /
+                            (sc_length*sc_length)) * sourceCasterVec;
+                        double d_test = glm::length(planetCasterVec - planetCaster_proj);
+                        double xp_test = shadowConf.caster.second *
+                            sc_length / (shadowConf.source.second + shadowConf.caster.second);
+                        double rp_test = shadowConf.caster.second *
+                            (glm::length(planetCaster_proj) + xp_test) / xp_test;
+
+                        double casterDistSun = glm::length(casterPos - sunPosWorld);
+                        double planetDistSun = glm::length(
+                            renderData.position.dvec3() - sunPosWorld
+                        );
+
+                        ShadowRenderingStruct shadowData;
+                        shadowData.isShadowing = false;
+
+                        if (((d_test - rp_test) < (_atmospherePlanetRadius * KM_TO_M)) &&
+                            //if (((d_test - rp_test) < (_atmosphereRadius * KM_TO_M)) &&
+                            (casterDistSun < planetDistSun)) {
+                            // The current caster is shadowing the current planet
+                            shadowData.isShadowing = true;
+                            shadowData.rs = shadowConf.source.second;
+                            shadowData.rc = shadowConf.caster.second;
+                            shadowData.sourceCasterVec = glm::normalize(sourceCasterVec);
+                            shadowData.xp = xp_test;
+                            shadowData.xu = shadowData.rc * sc_length /
+                                (shadowData.rs - shadowData.rc);
+                            shadowData.casterPositionVec = casterPos;
+                        }
+                        shadowDataArray.push_back(shadowData);
                     }
-                    shadowDataArray.push_back(shadowData);
+
+                    const std::string uniformVarName("shadowDataArray[");
+                    unsigned int counter = 0;
+                    for (const auto & sd : shadowDataArray) {
+                        std::stringstream ss;
+                        ss << uniformVarName << counter << "].isShadowing";
+                        program.setUniform(ss.str(), sd.isShadowing);
+                        if (sd.isShadowing) {
+                            ss.str(std::string());
+                            ss << uniformVarName << counter << "].xp";
+                            program.setUniform(ss.str(), sd.xp);
+                            ss.str(std::string());
+                            ss << uniformVarName << counter << "].xu";
+                            program.setUniform(ss.str(), sd.xu);
+                            /*ss.str(std::string());
+                            ss << uniformVarName << counter << "].rs";
+                            program.setUniform(ss.str(), sd.rs);*/
+                            ss.str(std::string());
+                            ss << uniformVarName << counter << "].rc";
+                            program.setUniform(ss.str(), sd.rc);
+                            ss.str(std::string());
+                            ss << uniformVarName << counter << "].sourceCasterVec";
+                            program.setUniform(ss.str(), sd.sourceCasterVec);
+                            ss.str(std::string());
+                            ss << uniformVarName << counter << "].casterPositionVec";
+                            program.setUniform(ss.str(), sd.casterPositionVec);
+                        }
+                        counter++;
+                    }
+                    program.setUniform(_uniformCache2.hardShadows, _hardShadowsEnabled);
                 }
-
-                const std::string uniformVarName("shadowDataArray[");
-                unsigned int counter = 0;
-                for (const auto & sd : shadowDataArray) {
-                    std::stringstream ss;
-                    ss << uniformVarName << counter << "].isShadowing";
-                    program.setUniform(ss.str(), sd.isShadowing);
-                    if (sd.isShadowing) {
-                        ss.str(std::string());
-                        ss << uniformVarName << counter << "].xp";
-                        program.setUniform(ss.str(), sd.xp);
-                        ss.str(std::string());
-                        ss << uniformVarName << counter << "].xu";
-                        program.setUniform(ss.str(), sd.xu);
-                        /*ss.str(std::string());
-                        ss << uniformVarName << counter << "].rs";
-                        program.setUniform(ss.str(), sd.rs);*/
-                        ss.str(std::string());
-                        ss << uniformVarName << counter << "].rc";
-                        program.setUniform(ss.str(), sd.rc);
-                        ss.str(std::string());
-                        ss << uniformVarName << counter << "].sourceCasterVec";
-                        program.setUniform(ss.str(), sd.sourceCasterVec);
-                        ss.str(std::string());
-                        ss << uniformVarName << counter << "].casterPositionVec";
-                        program.setUniform(ss.str(), sd.casterPositionVec);
-                    }
-                    counter++;
-                }
-                program.setUniform("hardShadows", _hardShadowsEnabled);
-            }
-        }
-    }
-    _transmittanceTableTextureUnit.activate();
-    glBindTexture(GL_TEXTURE_2D, _transmittanceTableTexture);
-    program.setUniform("transmittanceTexture", _transmittanceTableTextureUnit);
-
-    _irradianceTableTextureUnit.activate();
-    glBindTexture(GL_TEXTURE_2D, _irradianceTableTexture);
-    program.setUniform("irradianceTexture", _irradianceTableTextureUnit);
-
-    _inScatteringTableTextureUnit.activate();
-    glBindTexture(GL_TEXTURE_3D, _inScatteringTableTexture);
-    program.setUniform("inscatterTexture", _inScatteringTableTextureUnit);
-}
-
-void AtmosphereDeferredcaster::postRaycast(const RenderData&,
-    const DeferredcastData&,
-    ghoul::opengl::ProgramObject&)
-{
-    // Deactivate the texture units
-    _transmittanceTableTextureUnit.deactivate();
-    _irradianceTableTextureUnit.deactivate();
-    _inScatteringTableTextureUnit.deactivate();
-}
-
-std::string AtmosphereDeferredcaster::deferredcastPath() const {
-    return GlslDeferredcastPath;
-}
-
-std::string AtmosphereDeferredcaster::deferredcastFSPath() const {
-    return GlslDeferredcastFSPath;
-}
-
-std::string AtmosphereDeferredcaster::deferredcastVSPath() const {
-    return GlslDeferredcastVsPath;
-}
-
-std::string AtmosphereDeferredcaster::helperPath() const {
-    return ""; // no helper file
-}
-
-<<<<<<< HEAD
-void AtmosphereDeferredcaster::initializeCachedVariables(ghoul::opengl::ProgramObject& program) {
-    _uniformCache.cullAtmosphere = program.uniformLocation("cullAtmosphere");
-    _uniformCache.Rg = program.uniformLocation("Rg"); 
-    _uniformCache.Rt = program.uniformLocation("Rt");
-    _uniformCache.groundRadianceEmittion = program.uniformLocation("groundRadianceEmittion");
-    _uniformCache.HR = program.uniformLocation("HR"); 
-    _uniformCache.betaRayleigh = program.uniformLocation("betaRayleigh"); 
-    _uniformCache.HM = program.uniformLocation("HM");  
-    _uniformCache.betaMieExtinction = program.uniformLocation("betaMieExtinction"); 
-    _uniformCache.mieG = program.uniformLocation("mieG"); 
-    _uniformCache.sunRadiance = program.uniformLocation("sunRadiance"); 
-    _uniformCache.ozoneLayerEnabled = program.uniformLocation("ozoneLayerEnabled");
-    _uniformCache.HO = program.uniformLocation("HO"); 
-    _uniformCache.betaOzoneExtinction = program.uniformLocation("betaOzoneExtinction"); 
-    _uniformCache.SAMPLES_R = program.uniformLocation("SAMPLES_R");
-    _uniformCache.SAMPLES_MU = program.uniformLocation("SAMPLES_MU"); 
-    _uniformCache.SAMPLES_MU_S = program.uniformLocation("SAMPLES_MU_S"); 
-    _uniformCache.SAMPLES_NU = program.uniformLocation("SAMPLES_NU");
-    _uniformCache2.dInverseModelTransformMatrix = program.uniformLocation("dInverseModelTransformMatrix");
-    _uniformCache2.dModelTransformMatrix = program.uniformLocation("dModelTransformMatrix");
-    _uniformCache2.dSgctProjectionToModelTransformMatrix = program.uniformLocation("dSgctProjectionToModelTransformMatrix");
-    _uniformCache2.dSGCTViewToWorldMatrix = program.uniformLocation("dSGCTViewToWorldMatrix");
-    _uniformCache2.dCamRigPos = program.uniformLocation("dCamRigPos");
-    _uniformCache2.dCamPosObj = program.uniformLocation("dCamPosObj");
-    _uniformCache2.sunDirectionObj = program.uniformLocation("sunDirectionObj");
-    _uniformCache2.hardShadows = program.uniformLocation("hardShadows");
-    _uniformCache2.transmittanceTexture = program.uniformLocation("transmittanceTexture");
-    _uniformCache2.irradianceTexture = program.uniformLocation("irradianceTexture");
-    _uniformCache2.inscatterTexture = program.uniformLocation("inscatterTexture");
-}
-
-void AtmosphereDeferredcaster::update(const UpdateData&) {
-
-}
-
-=======
->>>>>>> 5b5cb1f9
-void AtmosphereDeferredcaster::setModelTransform(const glm::dmat4& transform) {
-    _modelTransform = transform;
-}
-
-void AtmosphereDeferredcaster::setTime(double time) {
-    _time = time;
-}
-
-void AtmosphereDeferredcaster::setAtmosphereRadius(float atmRadius) {
-    _atmosphereRadius = atmRadius;
-}
-
-void AtmosphereDeferredcaster::setPlanetRadius(float planetRadius) {
-    _atmospherePlanetRadius = planetRadius;
-}
-
-void AtmosphereDeferredcaster::setPlanetAverageGroundReflectance(
-    float averageGReflectance)
-{
-    _planetAverageGroundReflectance = averageGReflectance;
-}
-
-void AtmosphereDeferredcaster::setPlanetGroundRadianceEmittion(
-    float groundRadianceEmittion)
-{
-    _planetGroundRadianceEmittion = groundRadianceEmittion;
-}
-
-void AtmosphereDeferredcaster::setRayleighHeightScale(float rayleighHeightScale) {
-    _rayleighHeightScale = rayleighHeightScale;
-}
-
-void AtmosphereDeferredcaster::enableOzone(bool enable) {
-    _ozoneEnabled = enable;
-}
-
-void AtmosphereDeferredcaster::setOzoneHeightScale(float ozoneHeightScale) {
-    _ozoneHeightScale = ozoneHeightScale;
-}
-
-
-void AtmosphereDeferredcaster::setMieHeightScale(float mieHeightScale) {
-    _mieHeightScale = mieHeightScale;
-}
-
-void AtmosphereDeferredcaster::setMiePhaseConstant(float miePhaseConstant) {
-    _miePhaseConstant = miePhaseConstant;
-}
-
-void AtmosphereDeferredcaster::setSunRadianceIntensity(float sunRadiance) {
-    _sunRadianceIntensity = sunRadiance;
-}
-
-void AtmosphereDeferredcaster::setRayleighScatteringCoefficients(
-    const glm::vec3& rayScattCoeff)
-{
-    _rayleighScatteringCoeff = rayScattCoeff;
-}
-
-void AtmosphereDeferredcaster::setOzoneExtinctionCoefficients(
-    const glm::vec3& ozoneExtCoeff)
-{
-    _ozoneExtinctionCoeff = ozoneExtCoeff;
-}
-
-void AtmosphereDeferredcaster::setMieScatteringCoefficients(
-    const glm::vec3& mieScattCoeff)
-{
-    _mieScatteringCoeff = mieScattCoeff;
-}
-
-void AtmosphereDeferredcaster::setMieExtinctionCoefficients(const glm::vec3& mieExtCoeff)
-{
-    _mieExtinctionCoeff = mieExtCoeff;
-}
-
-void AtmosphereDeferredcaster::setEllipsoidRadii(const glm::dvec3& radii) {
-    _ellipsoidRadii = radii;
-}
-
-void AtmosphereDeferredcaster::setHardShadows(bool enabled) {
-    _hardShadowsEnabled = enabled;
-}
-
-void AtmosphereDeferredcaster::setShadowConfigArray(
-    const std::vector<ShadowConfiguration>& shadowConfigArray)
-{
-    _shadowConfArray = shadowConfigArray;
-}
-
-void AtmosphereDeferredcaster::enableSunFollowing(bool enable) {
-    _sunFollowingCameraEnabled = enable;
-}
-
-void AtmosphereDeferredcaster::setPrecalculationTextureScale(
-    float preCalculatedTexturesScale)
-{
-    _calculationTextureScale = preCalculatedTexturesScale;
-    _transmittance_table_width *= static_cast<unsigned int>(_calculationTextureScale);
-    _transmittance_table_height *= static_cast<unsigned int>(_calculationTextureScale);
-    _irradiance_table_width *= static_cast<unsigned int>(_calculationTextureScale);
-    _irradiance_table_height *= static_cast<unsigned int>(_calculationTextureScale);
-    _delta_e_table_width *= static_cast<unsigned int>(_calculationTextureScale);
-    _delta_e_table_height *= static_cast<unsigned int>(_calculationTextureScale);
-    _r_samples *= static_cast<unsigned int>(_calculationTextureScale);
-    _mu_samples *= static_cast<unsigned int>(_calculationTextureScale);
-    _mu_s_samples *= static_cast<unsigned int>(_calculationTextureScale);
-    _nu_samples *= static_cast<unsigned int>(_calculationTextureScale);
-}
-
-void AtmosphereDeferredcaster::enablePrecalculationTexturesSaving() {
-    _saveCalculationTextures = true;
-}
-
-void AtmosphereDeferredcaster::loadComputationPrograms() {
-    //============== Transmittance T =================
-    if (!_transmittanceProgramObject) {
-        _transmittanceProgramObject = ghoul::opengl::ProgramObject::Build(
-            "transmittanceCalcProgram",
-            absPath("${MODULE_ATMOSPHERE}/shaders/transmittance_calc_vs.glsl"),
-            absPath("${MODULE_ATMOSPHERE}/shaders/transmittance_calc_fs.glsl"));
-    }
-    using IgnoreError = ghoul::opengl::ProgramObject::IgnoreError;
-    _transmittanceProgramObject->setIgnoreSubroutineUniformLocationError(
-        IgnoreError::Yes
-    );
-    _transmittanceProgramObject->setIgnoreUniformLocationError(IgnoreError::Yes);
-
-    //============== Irradiance E =================
-    if (!_irradianceProgramObject) {
-        _irradianceProgramObject = ghoul::opengl::ProgramObject::Build(
-            "irradianceCalcProgram",
-            absPath("${MODULE_ATMOSPHERE}/shaders/irradiance_calc_vs.glsl"),
-            absPath("${MODULE_ATMOSPHERE}/shaders/irradiance_calc_fs.glsl"));
-    }
-    _irradianceProgramObject->setIgnoreSubroutineUniformLocationError(IgnoreError::Yes);
-    _irradianceProgramObject->setIgnoreUniformLocationError(IgnoreError::Yes);
-
-    if (!_irradianceSupTermsProgramObject) {
-        _irradianceSupTermsProgramObject = ghoul::opengl::ProgramObject::Build(
-            "irradianceSupTermsCalcProgram",
-            absPath("${MODULE_ATMOSPHERE}/shaders/irradiance_sup_calc_vs.glsl"),
-            absPath("${MODULE_ATMOSPHERE}/shaders/irradiance_sup_calc_fs.glsl"));
-    }
-    _irradianceSupTermsProgramObject->setIgnoreSubroutineUniformLocationError(
-        IgnoreError::Yes
-    );
-    _irradianceSupTermsProgramObject->setIgnoreUniformLocationError(IgnoreError::Yes);
-
-    //============== InScattering S =================
-    if (!_inScatteringProgramObject) {
-        _inScatteringProgramObject = ghoul::opengl::ProgramObject::Build(
-            "inScatteringCalcProgram",
-            absPath("${MODULE_ATMOSPHERE}/shaders/inScattering_calc_vs.glsl"),
-            absPath("${MODULE_ATMOSPHERE}/shaders/inScattering_calc_fs.glsl"),
-            absPath("${MODULE_ATMOSPHERE}/shaders/inScattering_calc_gs.glsl"));
-    }
-    _inScatteringProgramObject->setIgnoreSubroutineUniformLocationError(IgnoreError::Yes);
-    _inScatteringProgramObject->setIgnoreUniformLocationError(IgnoreError::Yes);
-
-    if (!_inScatteringSupTermsProgramObject) {
-        _inScatteringSupTermsProgramObject = ghoul::opengl::ProgramObject::Build(
-            "inScatteringSupTermsCalcProgram",
-            absPath("${MODULE_ATMOSPHERE}/shaders/inScattering_sup_calc_vs.glsl"),
-            absPath("${MODULE_ATMOSPHERE}/shaders/inScattering_sup_calc_fs.glsl"),
-            absPath("${MODULE_ATMOSPHERE}/shaders/inScattering_sup_calc_gs.glsl"));
-    }
-    _inScatteringSupTermsProgramObject->setIgnoreSubroutineUniformLocationError(
-        IgnoreError::Yes
-    );
-    _inScatteringSupTermsProgramObject->setIgnoreUniformLocationError(IgnoreError::Yes);
-
-    //============== Delta E =================
-    if (!_deltaEProgramObject) {
-        _deltaEProgramObject = ghoul::opengl::ProgramObject::Build(
-            "deltaECalcProgram",
-            absPath("${MODULE_ATMOSPHERE}/shaders/deltaE_calc_vs.glsl"),
-            absPath("${MODULE_ATMOSPHERE}/shaders/deltaE_calc_fs.glsl"));
-    }
-    _deltaEProgramObject->setIgnoreSubroutineUniformLocationError(IgnoreError::Yes);
-    _deltaEProgramObject->setIgnoreUniformLocationError(IgnoreError::Yes);
-
-    //============== Irradiance finel E =================
-    if (!_irradianceFinalProgramObject) {
-        _irradianceFinalProgramObject = ghoul::opengl::ProgramObject::Build(
-            "irradianceEFinalProgram",
-            absPath("${MODULE_ATMOSPHERE}/shaders/irradiance_final_vs.glsl"),
-            absPath("${MODULE_ATMOSPHERE}/shaders/irradiance_final_fs.glsl"));
-    }
-    _irradianceFinalProgramObject->setIgnoreSubroutineUniformLocationError(
-        IgnoreError::Yes
-    );
-    _irradianceFinalProgramObject->setIgnoreUniformLocationError(IgnoreError::Yes);
-
-    //============== Delta S =================
-    if (!_deltaSProgramObject) {
-        _deltaSProgramObject = ghoul::opengl::ProgramObject::Build(
-            "deltaSCalcProgram",
-            absPath("${MODULE_ATMOSPHERE}/shaders/deltaS_calc_vs.glsl"),
-            absPath("${MODULE_ATMOSPHERE}/shaders/deltaS_calc_fs.glsl"),
-            absPath("${MODULE_ATMOSPHERE}/shaders/deltaS_calc_gs.glsl"));
-    }
-    _deltaSProgramObject->setIgnoreSubroutineUniformLocationError(IgnoreError::Yes);
-    _deltaSProgramObject->setIgnoreUniformLocationError(IgnoreError::Yes);
-
-    if (!_deltaSSupTermsProgramObject) {
-        _deltaSSupTermsProgramObject = ghoul::opengl::ProgramObject::Build(
-            "deltaSSUPTermsCalcProgram",
-            absPath("${MODULE_ATMOSPHERE}/shaders/deltaS_sup_calc_vs.glsl"),
-            absPath("${MODULE_ATMOSPHERE}/shaders/deltaS_sup_calc_fs.glsl"),
-            absPath("${MODULE_ATMOSPHERE}/shaders/deltaS_sup_calc_gs.glsl"));
-    }
-    _deltaSSupTermsProgramObject->setIgnoreSubroutineUniformLocationError(
-        IgnoreError::Yes
-    );
-    _deltaSSupTermsProgramObject->setIgnoreUniformLocationError(IgnoreError::Yes);
-
-    //============== Delta J (Radiance Scattered) =================
-    if (!_deltaJProgramObject) {
-        _deltaJProgramObject = ghoul::opengl::ProgramObject::Build(
-            "deltaJCalcProgram",
-            absPath("${MODULE_ATMOSPHERE}/shaders/deltaJ_calc_vs.glsl"),
-            absPath("${MODULE_ATMOSPHERE}/shaders/deltaJ_calc_fs.glsl"),
-            absPath("${MODULE_ATMOSPHERE}/shaders/deltaJ_calc_gs.glsl"));
-    }
-    _deltaJProgramObject->setIgnoreSubroutineUniformLocationError(IgnoreError::Yes);
-    _deltaJProgramObject->setIgnoreUniformLocationError(IgnoreError::Yes);
-}
-
-void AtmosphereDeferredcaster::unloadComputationPrograms() {
-    _transmittanceProgramObject = nullptr;
-    _irradianceProgramObject = nullptr;
-    _irradianceSupTermsProgramObject = nullptr;
-    _inScatteringProgramObject = nullptr;
-    _inScatteringSupTermsProgramObject = nullptr;
-    _deltaEProgramObject = nullptr;
-    _irradianceFinalProgramObject = nullptr;
-    _deltaSProgramObject = nullptr;
-    _deltaSSupTermsProgramObject = nullptr;
-    _deltaJProgramObject = nullptr;
-}
-
-void AtmosphereDeferredcaster::createComputationTextures() {
-    if (!_atmosphereCalculated) {
-        //============== Transmittance =================
-        ghoul::opengl::TextureUnit transmittanceTableTextureUnit;
-        transmittanceTableTextureUnit.activate();
-        glGenTextures(1, &_transmittanceTableTexture);
+            }
+        }
+        _transmittanceTableTextureUnit.activate();
         glBindTexture(GL_TEXTURE_2D, _transmittanceTableTexture);
-        glTexParameteri(GL_TEXTURE_2D, GL_TEXTURE_MIN_FILTER, GL_LINEAR);
-        glTexParameteri(GL_TEXTURE_2D, GL_TEXTURE_MAG_FILTER, GL_LINEAR);
-        glTexParameteri(GL_TEXTURE_2D, GL_TEXTURE_WRAP_S, GL_CLAMP_TO_EDGE);
-        glTexParameteri(GL_TEXTURE_2D, GL_TEXTURE_WRAP_T, GL_CLAMP_TO_EDGE);
-        // Stopped using a buffer object for GL_PIXEL_UNPACK_BUFFER
-        glBindBuffer(GL_PIXEL_UNPACK_BUFFER, 0);
-        glTexImage2D(GL_TEXTURE_2D, 0, GL_RGB32F, _transmittance_table_width,
-            _transmittance_table_height, 0, GL_RGB, GL_FLOAT, nullptr);
-
-        //============== Irradiance =================
-        ghoul::opengl::TextureUnit irradianceTableTextureUnit;
-        irradianceTableTextureUnit.activate();
-        glGenTextures(1, &_irradianceTableTexture);
+        program.setUniform(_uniformCache2.transmittanceTexture, _transmittanceTableTextureUnit);
+
+        _irradianceTableTextureUnit.activate();
         glBindTexture(GL_TEXTURE_2D, _irradianceTableTexture);
+        program.setUniform(_uniformCache2.irradianceTexture, _irradianceTableTextureUnit);
+
+        _inScatteringTableTextureUnit.activate();
+        glBindTexture(GL_TEXTURE_3D, _inScatteringTableTexture);
+        program.setUniform(_uniformCache2.inscatterTexture, _inScatteringTableTextureUnit);
+    }
+
+    void AtmosphereDeferredcaster::postRaycast(const RenderData&,
+        const DeferredcastData&,
+        ghoul::opengl::ProgramObject&)
+    {
+        // Deactivate the texture units
+        _transmittanceTableTextureUnit.deactivate();
+        _irradianceTableTextureUnit.deactivate();
+        _inScatteringTableTextureUnit.deactivate();
+    }
+
+    std::string AtmosphereDeferredcaster::deferredcastPath() const {
+        return GlslDeferredcastPath;
+    }
+
+    std::string AtmosphereDeferredcaster::deferredcastFSPath() const {
+        return GlslDeferredcastFSPath;
+    }
+
+    std::string AtmosphereDeferredcaster::deferredcastVSPath() const {
+        return GlslDeferredcastVsPath;
+    }
+
+    std::string AtmosphereDeferredcaster::helperPath() const {
+        return ""; // no helper file
+    }
+
+    void AtmosphereDeferredcaster::initializeCachedVariables(ghoul::opengl::ProgramObject& program) {
+        _uniformCache.cullAtmosphere = program.uniformLocation("cullAtmosphere");
+        _uniformCache.Rg = program.uniformLocation("Rg");
+        _uniformCache.Rt = program.uniformLocation("Rt");
+        _uniformCache.groundRadianceEmittion = program.uniformLocation("groundRadianceEmittion");
+        _uniformCache.HR = program.uniformLocation("HR");
+        _uniformCache.betaRayleigh = program.uniformLocation("betaRayleigh");
+        _uniformCache.HM = program.uniformLocation("HM");
+        _uniformCache.betaMieExtinction = program.uniformLocation("betaMieExtinction");
+        _uniformCache.mieG = program.uniformLocation("mieG");
+        _uniformCache.sunRadiance = program.uniformLocation("sunRadiance");
+        _uniformCache.ozoneLayerEnabled = program.uniformLocation("ozoneLayerEnabled");
+        _uniformCache.HO = program.uniformLocation("HO");
+        _uniformCache.betaOzoneExtinction = program.uniformLocation("betaOzoneExtinction");
+        _uniformCache.SAMPLES_R = program.uniformLocation("SAMPLES_R");
+        _uniformCache.SAMPLES_MU = program.uniformLocation("SAMPLES_MU");
+        _uniformCache.SAMPLES_MU_S = program.uniformLocation("SAMPLES_MU_S");
+        _uniformCache.SAMPLES_NU = program.uniformLocation("SAMPLES_NU");
+        _uniformCache2.dInverseModelTransformMatrix = program.uniformLocation("dInverseModelTransformMatrix");
+        _uniformCache2.dModelTransformMatrix = program.uniformLocation("dModelTransformMatrix");
+        _uniformCache2.dSgctProjectionToModelTransformMatrix = program.uniformLocation("dSgctProjectionToModelTransformMatrix");
+        _uniformCache2.dSGCTViewToWorldMatrix = program.uniformLocation("dSGCTViewToWorldMatrix");
+        _uniformCache2.dCamRigPos = program.uniformLocation("dCamRigPos");
+        _uniformCache2.dCamPosObj = program.uniformLocation("dCamPosObj");
+        _uniformCache2.sunDirectionObj = program.uniformLocation("sunDirectionObj");
+        _uniformCache2.hardShadows = program.uniformLocation("hardShadows");
+        _uniformCache2.transmittanceTexture = program.uniformLocation("transmittanceTexture");
+        _uniformCache2.irradianceTexture = program.uniformLocation("irradianceTexture");
+        _uniformCache2.inscatterTexture = program.uniformLocation("inscatterTexture");
+    }
+
+    void AtmosphereDeferredcaster::update(const UpdateData&) {
+
+    }
+
+    void AtmosphereDeferredcaster::setModelTransform(const glm::dmat4& transform) {
+        _modelTransform = transform;
+    }
+
+    void AtmosphereDeferredcaster::setTime(double time) {
+        _time = time;
+    }
+
+    void AtmosphereDeferredcaster::setAtmosphereRadius(float atmRadius) {
+        _atmosphereRadius = atmRadius;
+    }
+
+    void AtmosphereDeferredcaster::setPlanetRadius(float planetRadius) {
+        _atmospherePlanetRadius = planetRadius;
+    }
+
+    void AtmosphereDeferredcaster::setPlanetAverageGroundReflectance(
+        float averageGReflectance)
+    {
+        _planetAverageGroundReflectance = averageGReflectance;
+    }
+
+    void AtmosphereDeferredcaster::setPlanetGroundRadianceEmittion(
+        float groundRadianceEmittion)
+    {
+        _planetGroundRadianceEmittion = groundRadianceEmittion;
+    }
+
+    void AtmosphereDeferredcaster::setRayleighHeightScale(float rayleighHeightScale) {
+        _rayleighHeightScale = rayleighHeightScale;
+    }
+
+    void AtmosphereDeferredcaster::enableOzone(bool enable) {
+        _ozoneEnabled = enable;
+    }
+
+    void AtmosphereDeferredcaster::setOzoneHeightScale(float ozoneHeightScale) {
+        _ozoneHeightScale = ozoneHeightScale;
+    }
+
+
+    void AtmosphereDeferredcaster::setMieHeightScale(float mieHeightScale) {
+        _mieHeightScale = mieHeightScale;
+    }
+
+    void AtmosphereDeferredcaster::setMiePhaseConstant(float miePhaseConstant) {
+        _miePhaseConstant = miePhaseConstant;
+    }
+
+    void AtmosphereDeferredcaster::setSunRadianceIntensity(float sunRadiance) {
+        _sunRadianceIntensity = sunRadiance;
+    }
+
+    void AtmosphereDeferredcaster::setRayleighScatteringCoefficients(
+        const glm::vec3& rayScattCoeff)
+    {
+        _rayleighScatteringCoeff = rayScattCoeff;
+    }
+
+    void AtmosphereDeferredcaster::setOzoneExtinctionCoefficients(
+        const glm::vec3& ozoneExtCoeff)
+    {
+        _ozoneExtinctionCoeff = ozoneExtCoeff;
+    }
+
+    void AtmosphereDeferredcaster::setMieScatteringCoefficients(
+        const glm::vec3& mieScattCoeff)
+    {
+        _mieScatteringCoeff = mieScattCoeff;
+    }
+
+    void AtmosphereDeferredcaster::setMieExtinctionCoefficients(const glm::vec3& mieExtCoeff)
+    {
+        _mieExtinctionCoeff = mieExtCoeff;
+    }
+
+    void AtmosphereDeferredcaster::setEllipsoidRadii(const glm::dvec3& radii) {
+        _ellipsoidRadii = radii;
+    }
+
+    void AtmosphereDeferredcaster::setHardShadows(bool enabled) {
+        _hardShadowsEnabled = enabled;
+    }
+
+    void AtmosphereDeferredcaster::setShadowConfigArray(
+        const std::vector<ShadowConfiguration>& shadowConfigArray)
+    {
+        _shadowConfArray = shadowConfigArray;
+    }
+
+    void AtmosphereDeferredcaster::enableSunFollowing(bool enable) {
+        _sunFollowingCameraEnabled = enable;
+    }
+
+    void AtmosphereDeferredcaster::setPrecalculationTextureScale(
+        float preCalculatedTexturesScale)
+    {
+        _calculationTextureScale = preCalculatedTexturesScale;
+        _transmittance_table_width *= static_cast<unsigned int>(_calculationTextureScale);
+        _transmittance_table_height *= static_cast<unsigned int>(_calculationTextureScale);
+        _irradiance_table_width *= static_cast<unsigned int>(_calculationTextureScale);
+        _irradiance_table_height *= static_cast<unsigned int>(_calculationTextureScale);
+        _delta_e_table_width *= static_cast<unsigned int>(_calculationTextureScale);
+        _delta_e_table_height *= static_cast<unsigned int>(_calculationTextureScale);
+        _r_samples *= static_cast<unsigned int>(_calculationTextureScale);
+        _mu_samples *= static_cast<unsigned int>(_calculationTextureScale);
+        _mu_s_samples *= static_cast<unsigned int>(_calculationTextureScale);
+        _nu_samples *= static_cast<unsigned int>(_calculationTextureScale);
+    }
+
+    void AtmosphereDeferredcaster::enablePrecalculationTexturesSaving() {
+        _saveCalculationTextures = true;
+    }
+
+    void AtmosphereDeferredcaster::loadComputationPrograms() {
+        //============== Transmittance T =================
+        if (!_transmittanceProgramObject) {
+            _transmittanceProgramObject = ghoul::opengl::ProgramObject::Build(
+                "transmittanceCalcProgram",
+                absPath("${MODULE_ATMOSPHERE}/shaders/transmittance_calc_vs.glsl"),
+                absPath("${MODULE_ATMOSPHERE}/shaders/transmittance_calc_fs.glsl"));
+        }
+        using IgnoreError = ghoul::opengl::ProgramObject::IgnoreError;
+        _transmittanceProgramObject->setIgnoreSubroutineUniformLocationError(
+            IgnoreError::Yes
+        );
+        _transmittanceProgramObject->setIgnoreUniformLocationError(IgnoreError::Yes);
+
+        //============== Irradiance E =================
+        if (!_irradianceProgramObject) {
+            _irradianceProgramObject = ghoul::opengl::ProgramObject::Build(
+                "irradianceCalcProgram",
+                absPath("${MODULE_ATMOSPHERE}/shaders/irradiance_calc_vs.glsl"),
+                absPath("${MODULE_ATMOSPHERE}/shaders/irradiance_calc_fs.glsl"));
+        }
+        _irradianceProgramObject->setIgnoreSubroutineUniformLocationError(IgnoreError::Yes);
+        _irradianceProgramObject->setIgnoreUniformLocationError(IgnoreError::Yes);
+
+        if (!_irradianceSupTermsProgramObject) {
+            _irradianceSupTermsProgramObject = ghoul::opengl::ProgramObject::Build(
+                "irradianceSupTermsCalcProgram",
+                absPath("${MODULE_ATMOSPHERE}/shaders/irradiance_sup_calc_vs.glsl"),
+                absPath("${MODULE_ATMOSPHERE}/shaders/irradiance_sup_calc_fs.glsl"));
+        }
+        _irradianceSupTermsProgramObject->setIgnoreSubroutineUniformLocationError(
+            IgnoreError::Yes
+        );
+        _irradianceSupTermsProgramObject->setIgnoreUniformLocationError(IgnoreError::Yes);
+
+        //============== InScattering S =================
+        if (!_inScatteringProgramObject) {
+            _inScatteringProgramObject = ghoul::opengl::ProgramObject::Build(
+                "inScatteringCalcProgram",
+                absPath("${MODULE_ATMOSPHERE}/shaders/inScattering_calc_vs.glsl"),
+                absPath("${MODULE_ATMOSPHERE}/shaders/inScattering_calc_fs.glsl"),
+                absPath("${MODULE_ATMOSPHERE}/shaders/inScattering_calc_gs.glsl"));
+        }
+        _inScatteringProgramObject->setIgnoreSubroutineUniformLocationError(IgnoreError::Yes);
+        _inScatteringProgramObject->setIgnoreUniformLocationError(IgnoreError::Yes);
+
+        if (!_inScatteringSupTermsProgramObject) {
+            _inScatteringSupTermsProgramObject = ghoul::opengl::ProgramObject::Build(
+                "inScatteringSupTermsCalcProgram",
+                absPath("${MODULE_ATMOSPHERE}/shaders/inScattering_sup_calc_vs.glsl"),
+                absPath("${MODULE_ATMOSPHERE}/shaders/inScattering_sup_calc_fs.glsl"),
+                absPath("${MODULE_ATMOSPHERE}/shaders/inScattering_sup_calc_gs.glsl"));
+        }
+        _inScatteringSupTermsProgramObject->setIgnoreSubroutineUniformLocationError(
+            IgnoreError::Yes
+        );
+        _inScatteringSupTermsProgramObject->setIgnoreUniformLocationError(IgnoreError::Yes);
+
+        //============== Delta E =================
+        if (!_deltaEProgramObject) {
+            _deltaEProgramObject = ghoul::opengl::ProgramObject::Build(
+                "deltaECalcProgram",
+                absPath("${MODULE_ATMOSPHERE}/shaders/deltaE_calc_vs.glsl"),
+                absPath("${MODULE_ATMOSPHERE}/shaders/deltaE_calc_fs.glsl"));
+        }
+        _deltaEProgramObject->setIgnoreSubroutineUniformLocationError(IgnoreError::Yes);
+        _deltaEProgramObject->setIgnoreUniformLocationError(IgnoreError::Yes);
+
+        //============== Irradiance finel E =================
+        if (!_irradianceFinalProgramObject) {
+            _irradianceFinalProgramObject = ghoul::opengl::ProgramObject::Build(
+                "irradianceEFinalProgram",
+                absPath("${MODULE_ATMOSPHERE}/shaders/irradiance_final_vs.glsl"),
+                absPath("${MODULE_ATMOSPHERE}/shaders/irradiance_final_fs.glsl"));
+        }
+        _irradianceFinalProgramObject->setIgnoreSubroutineUniformLocationError(
+            IgnoreError::Yes
+        );
+        _irradianceFinalProgramObject->setIgnoreUniformLocationError(IgnoreError::Yes);
+
+        //============== Delta S =================
+        if (!_deltaSProgramObject) {
+            _deltaSProgramObject = ghoul::opengl::ProgramObject::Build(
+                "deltaSCalcProgram",
+                absPath("${MODULE_ATMOSPHERE}/shaders/deltaS_calc_vs.glsl"),
+                absPath("${MODULE_ATMOSPHERE}/shaders/deltaS_calc_fs.glsl"),
+                absPath("${MODULE_ATMOSPHERE}/shaders/deltaS_calc_gs.glsl"));
+        }
+        _deltaSProgramObject->setIgnoreSubroutineUniformLocationError(IgnoreError::Yes);
+        _deltaSProgramObject->setIgnoreUniformLocationError(IgnoreError::Yes);
+
+        if (!_deltaSSupTermsProgramObject) {
+            _deltaSSupTermsProgramObject = ghoul::opengl::ProgramObject::Build(
+                "deltaSSUPTermsCalcProgram",
+                absPath("${MODULE_ATMOSPHERE}/shaders/deltaS_sup_calc_vs.glsl"),
+                absPath("${MODULE_ATMOSPHERE}/shaders/deltaS_sup_calc_fs.glsl"),
+                absPath("${MODULE_ATMOSPHERE}/shaders/deltaS_sup_calc_gs.glsl"));
+        }
+        _deltaSSupTermsProgramObject->setIgnoreSubroutineUniformLocationError(
+            IgnoreError::Yes
+        );
+        _deltaSSupTermsProgramObject->setIgnoreUniformLocationError(IgnoreError::Yes);
+
+        //============== Delta J (Radiance Scattered) =================
+        if (!_deltaJProgramObject) {
+            _deltaJProgramObject = ghoul::opengl::ProgramObject::Build(
+                "deltaJCalcProgram",
+                absPath("${MODULE_ATMOSPHERE}/shaders/deltaJ_calc_vs.glsl"),
+                absPath("${MODULE_ATMOSPHERE}/shaders/deltaJ_calc_fs.glsl"),
+                absPath("${MODULE_ATMOSPHERE}/shaders/deltaJ_calc_gs.glsl"));
+        }
+        _deltaJProgramObject->setIgnoreSubroutineUniformLocationError(IgnoreError::Yes);
+        _deltaJProgramObject->setIgnoreUniformLocationError(IgnoreError::Yes);
+    }
+
+    void AtmosphereDeferredcaster::unloadComputationPrograms() {
+        _transmittanceProgramObject = nullptr;
+        _irradianceProgramObject = nullptr;
+        _irradianceSupTermsProgramObject = nullptr;
+        _inScatteringProgramObject = nullptr;
+        _inScatteringSupTermsProgramObject = nullptr;
+        _deltaEProgramObject = nullptr;
+        _irradianceFinalProgramObject = nullptr;
+        _deltaSProgramObject = nullptr;
+        _deltaSSupTermsProgramObject = nullptr;
+        _deltaJProgramObject = nullptr;
+    }
+
+    void AtmosphereDeferredcaster::createComputationTextures() {
+        if (!_atmosphereCalculated) {
+            //============== Transmittance =================
+            ghoul::opengl::TextureUnit transmittanceTableTextureUnit;
+            transmittanceTableTextureUnit.activate();
+            glGenTextures(1, &_transmittanceTableTexture);
+            glBindTexture(GL_TEXTURE_2D, _transmittanceTableTexture);
+            glTexParameteri(GL_TEXTURE_2D, GL_TEXTURE_MIN_FILTER, GL_LINEAR);
+            glTexParameteri(GL_TEXTURE_2D, GL_TEXTURE_MAG_FILTER, GL_LINEAR);
+            glTexParameteri(GL_TEXTURE_2D, GL_TEXTURE_WRAP_S, GL_CLAMP_TO_EDGE);
+            glTexParameteri(GL_TEXTURE_2D, GL_TEXTURE_WRAP_T, GL_CLAMP_TO_EDGE);
+            // Stopped using a buffer object for GL_PIXEL_UNPACK_BUFFER
+            glBindBuffer(GL_PIXEL_UNPACK_BUFFER, 0);
+            glTexImage2D(GL_TEXTURE_2D, 0, GL_RGB32F, _transmittance_table_width,
+                _transmittance_table_height, 0, GL_RGB, GL_FLOAT, nullptr);
+
+            //============== Irradiance =================
+            ghoul::opengl::TextureUnit irradianceTableTextureUnit;
+            irradianceTableTextureUnit.activate();
+            glGenTextures(1, &_irradianceTableTexture);
+            glBindTexture(GL_TEXTURE_2D, _irradianceTableTexture);
+            glTexParameteri(GL_TEXTURE_2D, GL_TEXTURE_MIN_FILTER, GL_LINEAR);
+            glTexParameteri(GL_TEXTURE_2D, GL_TEXTURE_MAG_FILTER, GL_LINEAR);
+            glTexParameteri(GL_TEXTURE_2D, GL_TEXTURE_WRAP_S, GL_CLAMP_TO_EDGE);
+            glTexParameteri(GL_TEXTURE_2D, GL_TEXTURE_WRAP_T, GL_CLAMP_TO_EDGE);
+            glBindBuffer(GL_PIXEL_UNPACK_BUFFER, 0);
+            glTexImage2D(GL_TEXTURE_2D, 0, GL_RGB32F, _irradiance_table_width,
+                _irradiance_table_height, 0, GL_RGB, GL_FLOAT, nullptr);
+
+            //============== InScattering =================
+            ghoul::opengl::TextureUnit inScatteringTableTextureUnit;
+            inScatteringTableTextureUnit.activate();
+            glGenTextures(1, &_inScatteringTableTexture);
+            glBindTexture(GL_TEXTURE_3D, _inScatteringTableTexture);
+            glTexParameteri(GL_TEXTURE_3D, GL_TEXTURE_MIN_FILTER, GL_LINEAR);
+            glTexParameteri(GL_TEXTURE_3D, GL_TEXTURE_MAG_FILTER, GL_LINEAR);
+            glTexParameteri(GL_TEXTURE_3D, GL_TEXTURE_WRAP_S, GL_CLAMP_TO_EDGE);
+            glTexParameteri(GL_TEXTURE_3D, GL_TEXTURE_WRAP_T, GL_CLAMP_TO_EDGE);
+            glTexParameteri(GL_TEXTURE_3D, GL_TEXTURE_WRAP_R, GL_CLAMP_TO_EDGE);
+            glBindBuffer(GL_PIXEL_UNPACK_BUFFER, 0);
+            glTexImage3D(GL_TEXTURE_3D, 0, GL_RGBA32F, _mu_s_samples * _nu_samples,
+                _mu_samples, _r_samples, 0, GL_RGB, GL_FLOAT, nullptr);
+        }
+
+        //============== Delta E =================
+        ghoul::opengl::TextureUnit deltaETableTextureUnit;
+        deltaETableTextureUnit.activate();
+        glGenTextures(1, &_deltaETableTexture);
+        glBindTexture(GL_TEXTURE_2D, _deltaETableTexture);
         glTexParameteri(GL_TEXTURE_2D, GL_TEXTURE_MIN_FILTER, GL_LINEAR);
         glTexParameteri(GL_TEXTURE_2D, GL_TEXTURE_MAG_FILTER, GL_LINEAR);
         glTexParameteri(GL_TEXTURE_2D, GL_TEXTURE_WRAP_S, GL_CLAMP_TO_EDGE);
         glTexParameteri(GL_TEXTURE_2D, GL_TEXTURE_WRAP_T, GL_CLAMP_TO_EDGE);
         glBindBuffer(GL_PIXEL_UNPACK_BUFFER, 0);
-        glTexImage2D(GL_TEXTURE_2D, 0, GL_RGB32F, _irradiance_table_width,
-            _irradiance_table_height, 0, GL_RGB, GL_FLOAT, nullptr);
-
-        //============== InScattering =================
-        ghoul::opengl::TextureUnit inScatteringTableTextureUnit;
-        inScatteringTableTextureUnit.activate();
-        glGenTextures(1, &_inScatteringTableTexture);
-        glBindTexture(GL_TEXTURE_3D, _inScatteringTableTexture);
+        glTexImage2D(GL_TEXTURE_2D, 0, GL_RGB32F, _delta_e_table_width,
+            _delta_e_table_height, 0, GL_RGB, GL_FLOAT, nullptr);
+
+        //============== Delta S =================
+        ghoul::opengl::TextureUnit deltaSRayleighTableTextureUnit;
+        deltaSRayleighTableTextureUnit.activate();
+        glGenTextures(1, &_deltaSRayleighTableTexture);
+        glBindTexture(GL_TEXTURE_3D, _deltaSRayleighTableTexture);
         glTexParameteri(GL_TEXTURE_3D, GL_TEXTURE_MIN_FILTER, GL_LINEAR);
         glTexParameteri(GL_TEXTURE_3D, GL_TEXTURE_MAG_FILTER, GL_LINEAR);
         glTexParameteri(GL_TEXTURE_3D, GL_TEXTURE_WRAP_S, GL_CLAMP_TO_EDGE);
         glTexParameteri(GL_TEXTURE_3D, GL_TEXTURE_WRAP_T, GL_CLAMP_TO_EDGE);
         glTexParameteri(GL_TEXTURE_3D, GL_TEXTURE_WRAP_R, GL_CLAMP_TO_EDGE);
         glBindBuffer(GL_PIXEL_UNPACK_BUFFER, 0);
-        glTexImage3D(GL_TEXTURE_3D, 0, GL_RGBA32F, _mu_s_samples * _nu_samples,
+        glTexImage3D(GL_TEXTURE_3D, 0, GL_RGB32F, _mu_s_samples * _nu_samples,
             _mu_samples, _r_samples, 0, GL_RGB, GL_FLOAT, nullptr);
-    }
-
-    //============== Delta E =================
-    ghoul::opengl::TextureUnit deltaETableTextureUnit;
-    deltaETableTextureUnit.activate();
-    glGenTextures(1, &_deltaETableTexture);
-    glBindTexture(GL_TEXTURE_2D, _deltaETableTexture);
-    glTexParameteri(GL_TEXTURE_2D, GL_TEXTURE_MIN_FILTER, GL_LINEAR);
-    glTexParameteri(GL_TEXTURE_2D, GL_TEXTURE_MAG_FILTER, GL_LINEAR);
-    glTexParameteri(GL_TEXTURE_2D, GL_TEXTURE_WRAP_S, GL_CLAMP_TO_EDGE);
-    glTexParameteri(GL_TEXTURE_2D, GL_TEXTURE_WRAP_T, GL_CLAMP_TO_EDGE);
-    glBindBuffer(GL_PIXEL_UNPACK_BUFFER, 0);
-    glTexImage2D(GL_TEXTURE_2D, 0, GL_RGB32F, _delta_e_table_width,
-        _delta_e_table_height, 0, GL_RGB, GL_FLOAT, nullptr);
-
-    //============== Delta S =================
-    ghoul::opengl::TextureUnit deltaSRayleighTableTextureUnit;
-    deltaSRayleighTableTextureUnit.activate();
-    glGenTextures(1, &_deltaSRayleighTableTexture);
-    glBindTexture(GL_TEXTURE_3D, _deltaSRayleighTableTexture);
-    glTexParameteri(GL_TEXTURE_3D, GL_TEXTURE_MIN_FILTER, GL_LINEAR);
-    glTexParameteri(GL_TEXTURE_3D, GL_TEXTURE_MAG_FILTER, GL_LINEAR);
-    glTexParameteri(GL_TEXTURE_3D, GL_TEXTURE_WRAP_S, GL_CLAMP_TO_EDGE);
-    glTexParameteri(GL_TEXTURE_3D, GL_TEXTURE_WRAP_T, GL_CLAMP_TO_EDGE);
-    glTexParameteri(GL_TEXTURE_3D, GL_TEXTURE_WRAP_R, GL_CLAMP_TO_EDGE);
-    glBindBuffer(GL_PIXEL_UNPACK_BUFFER, 0);
-    glTexImage3D(GL_TEXTURE_3D, 0, GL_RGB32F, _mu_s_samples * _nu_samples,
-        _mu_samples, _r_samples, 0, GL_RGB, GL_FLOAT, nullptr);
-
-    ghoul::opengl::TextureUnit deltaSMieTableTextureUnit;
-    deltaSMieTableTextureUnit.activate();
-    glGenTextures(1, &_deltaSMieTableTexture);
-    glBindTexture(GL_TEXTURE_3D, _deltaSMieTableTexture);
-    glTexParameteri(GL_TEXTURE_3D, GL_TEXTURE_MIN_FILTER, GL_LINEAR);
-    glTexParameteri(GL_TEXTURE_3D, GL_TEXTURE_MAG_FILTER, GL_LINEAR);
-    glTexParameteri(GL_TEXTURE_3D, GL_TEXTURE_WRAP_S, GL_CLAMP_TO_EDGE);
-    glTexParameteri(GL_TEXTURE_3D, GL_TEXTURE_WRAP_T, GL_CLAMP_TO_EDGE);
-    glTexParameteri(GL_TEXTURE_3D, GL_TEXTURE_WRAP_R, GL_CLAMP_TO_EDGE);
-    glBindBuffer(GL_PIXEL_UNPACK_BUFFER, 0);
-    glTexImage3D(GL_TEXTURE_3D, 0, GL_RGB32F, _mu_s_samples * _nu_samples,
-        _mu_samples, _r_samples, 0, GL_RGB, GL_FLOAT, nullptr);
-
-    //============== Delta J (Radiance Scattered) =================
-    ghoul::opengl::TextureUnit deltaJTableTextureUnit;
-    deltaJTableTextureUnit.activate();
-    glGenTextures(1, &_deltaJTableTexture);
-    glBindTexture(GL_TEXTURE_3D, _deltaJTableTexture);
-    glTexParameteri(GL_TEXTURE_3D, GL_TEXTURE_MIN_FILTER, GL_LINEAR);
-    glTexParameteri(GL_TEXTURE_3D, GL_TEXTURE_MAG_FILTER, GL_LINEAR);
-    glTexParameteri(GL_TEXTURE_3D, GL_TEXTURE_WRAP_S, GL_CLAMP_TO_EDGE);
-    glTexParameteri(GL_TEXTURE_3D, GL_TEXTURE_WRAP_T, GL_CLAMP_TO_EDGE);
-    glTexParameteri(GL_TEXTURE_3D, GL_TEXTURE_WRAP_R, GL_CLAMP_TO_EDGE);
-    glBindBuffer(GL_PIXEL_UNPACK_BUFFER, 0);
-    glTexImage3D(GL_TEXTURE_3D, 0, GL_RGB32F, _mu_s_samples * _nu_samples,
-        _mu_samples, _r_samples, 0, GL_RGB, GL_FLOAT, nullptr);
-
-}
-
-void AtmosphereDeferredcaster::deleteComputationTextures() {
-    // Cleaning up
-    glDeleteTextures(1, &_transmittanceTableTexture);
-    glDeleteTextures(1, &_irradianceTableTexture);
-    glDeleteTextures(1, &_inScatteringTableTexture);
-    glDeleteTextures(1, &_deltaETableTexture);
-    glDeleteTextures(1, &_deltaSRayleighTableTexture);
-    glDeleteTextures(1, &_deltaSMieTableTexture);
-    glDeleteTextures(1, &_deltaJTableTexture);
-}
-
-void AtmosphereDeferredcaster::deleteUnusedComputationTextures() {
-    glDeleteTextures(1, &_deltaETableTexture);
-    glDeleteTextures(1, &_deltaSRayleighTableTexture);
-    glDeleteTextures(1, &_deltaSMieTableTexture);
-    glDeleteTextures(1, &_deltaJTableTexture);
-}
-
-void AtmosphereDeferredcaster::executeCalculations(GLuint quadCalcVAO,
-    GLenum drawBuffers[1],
-    GLsizei vertexSize)
-{
-    ghoul::opengl::TextureUnit transmittanceTableTextureUnit;
-    ghoul::opengl::TextureUnit irradianceTableTextureUnit;
-    ghoul::opengl::TextureUnit inScatteringTableTextureUnit;
-    ghoul::opengl::TextureUnit deltaETableTextureUnit;
-    ghoul::opengl::TextureUnit deltaSRayleighTableTextureUnit;
-    ghoul::opengl::TextureUnit deltaSMieTableTextureUnit;
-    ghoul::opengl::TextureUnit deltaJTableTextureUnit;
-
-    // Saving current OpenGL state
-    GLboolean blendEnabled = glIsEnabled(GL_BLEND);
-    GLenum blendEquationRGB;
-    GLenum blendEquationAlpha;
-    GLenum blendDestAlpha;
-    GLenum blendDestRGB;
-    GLenum blendSrcAlpha;
-    GLenum blendSrcRGB;
-
-    if (blendEnabled) {
-        glDisable(GL_BLEND);
-    }
-    glGetIntegerv(GL_BLEND_EQUATION_RGB, &blendEquationRGB);
-    glGetIntegerv(GL_BLEND_EQUATION_ALPHA, &blendEquationAlpha);
-    glGetIntegerv(GL_BLEND_DST_ALPHA, &blendDestAlpha);
-    glGetIntegerv(GL_BLEND_DST_RGB, &blendDestRGB);
-    glGetIntegerv(GL_BLEND_SRC_ALPHA, &blendSrcAlpha);
-    glGetIntegerv(GL_BLEND_SRC_RGB, &blendSrcRGB);
-
-    // ===========================================================
-    // See Precomputed Atmosphere Scattering from Bruneton et al. paper, algorithm 4.1:
-    // ===========================================================
-    glFramebufferTexture(
-        GL_FRAMEBUFFER,
-        GL_COLOR_ATTACHMENT0,
-        _transmittanceTableTexture,
-        0
-    );
-    checkFrameBufferState("_transmittanceTableTexture");
-    glViewport(0, 0, _transmittance_table_width, _transmittance_table_height);
-    _transmittanceProgramObject->activate();
-    loadAtmosphereDataIntoShaderProgram(_transmittanceProgramObject);
-    //glClear(GL_COLOR_BUFFER_BIT);
-    static const float black[] = { 0.0f, 0.0f, 0.0f, 0.0f };
-    glClearBufferfv(GL_COLOR, 0, black);
-    renderQuadForCalc(quadCalcVAO, vertexSize);
-    if (_saveCalculationTextures) {
-        saveTextureToPPMFile(
-            GL_COLOR_ATTACHMENT0,
-            std::string("transmittance_texture.ppm"),
-            _transmittance_table_width,
-            _transmittance_table_height
-        );
-    }
-    _transmittanceProgramObject->deactivate();
-
-    // line 2 in algorithm 4.1
-    glFramebufferTexture(GL_FRAMEBUFFER, GL_COLOR_ATTACHMENT0, _deltaETableTexture, 0);
-    checkFrameBufferState("_deltaETableTexture");
-    glViewport(0, 0, _delta_e_table_width, _delta_e_table_height);
-    _irradianceProgramObject->activate();
-    transmittanceTableTextureUnit.activate();
-    glBindTexture(GL_TEXTURE_2D, _transmittanceTableTexture);
-    _irradianceProgramObject->setUniform(
-        "transmittanceTexture",
-        transmittanceTableTextureUnit
-    );
-    loadAtmosphereDataIntoShaderProgram(_irradianceProgramObject);
-    glClear(GL_COLOR_BUFFER_BIT);
-    renderQuadForCalc(quadCalcVAO, vertexSize);
-    if (_saveCalculationTextures) {
-        saveTextureToPPMFile(
-            GL_COLOR_ATTACHMENT0,
-            std::string("deltaE_table_texture.ppm"),
-            _delta_e_table_width,
-            _delta_e_table_height
-        );
-    }
-    _irradianceProgramObject->deactivate();
-
-    // line 3 in algorithm 4.1
-    glFramebufferTexture(
-        GL_FRAMEBUFFER,
-        GL_COLOR_ATTACHMENT0,
-        _deltaSRayleighTableTexture,
-        0
-    );
-    glFramebufferTexture(
-        GL_FRAMEBUFFER,
-        GL_COLOR_ATTACHMENT1,
-        _deltaSMieTableTexture,
-        0
-    );
-    GLenum colorBuffers[2] = { GL_COLOR_ATTACHMENT0, GL_COLOR_ATTACHMENT1 };
-    glDrawBuffers(2, colorBuffers);
-    checkFrameBufferState("_deltaSRay and _deltaSMie TableTexture");
-    glViewport(0, 0, _mu_s_samples * _nu_samples, _mu_samples);
-    _inScatteringProgramObject->activate();
-    transmittanceTableTextureUnit.activate();
-    glBindTexture(GL_TEXTURE_2D, _transmittanceTableTexture);
-    _inScatteringProgramObject->setUniform(
-        "transmittanceTexture",
-        transmittanceTableTextureUnit
-    );
-    loadAtmosphereDataIntoShaderProgram(_inScatteringProgramObject);
-    glClear(GL_COLOR_BUFFER_BIT);
-    for (int layer = 0; layer < static_cast<int>(_r_samples); ++layer) {
-        step3DTexture(_inScatteringProgramObject, layer);
-        renderQuadForCalc(quadCalcVAO, vertexSize);
-    }
-    if (_saveCalculationTextures) {
-        saveTextureToPPMFile(
-            GL_COLOR_ATTACHMENT0,
-            std::string("deltaS_rayleigh_texture.ppm"),
-            _mu_s_samples * _nu_samples,
-            _mu_samples
-        );
-        saveTextureToPPMFile(
-            GL_COLOR_ATTACHMENT1,
-            std::string("deltaS_mie_texture.ppm"),
-            _mu_s_samples * _nu_samples,
-            _mu_samples
-        );
-    }
-    glFramebufferTexture2D(GL_FRAMEBUFFER, GL_COLOR_ATTACHMENT1, GL_TEXTURE_2D, 0, 0);
-    glDrawBuffers(1, drawBuffers);
-
-    _inScatteringProgramObject->deactivate();
-
-    // line 4 in algorithm 4.1
-    glFramebufferTexture(
-        GL_FRAMEBUFFER,
-        GL_COLOR_ATTACHMENT0,
-        _irradianceTableTexture,
-        0
-    );
-    checkFrameBufferState("_irradianceTableTexture");
-    glDrawBuffer(GL_COLOR_ATTACHMENT0);
-
-    glViewport(0, 0, _delta_e_table_width, _delta_e_table_height);
-    _deltaEProgramObject->activate();
-    //_deltaEProgramObject->setUniform("line", 4);
-    deltaETableTextureUnit.activate();
-    glBindTexture(GL_TEXTURE_2D, _deltaETableTexture);
-    _deltaEProgramObject->setUniform("deltaETexture", deltaETableTextureUnit);
-    loadAtmosphereDataIntoShaderProgram(_deltaEProgramObject);
-    glClear(GL_COLOR_BUFFER_BIT);
-    renderQuadForCalc(quadCalcVAO, vertexSize);
-    if (_saveCalculationTextures) {
-        saveTextureToPPMFile(GL_COLOR_ATTACHMENT0, std::string("irradiance_texture.ppm"),
-            _delta_e_table_width, _delta_e_table_height);
-    }
-    _deltaEProgramObject->deactivate();
-
-    // line 5 in algorithm 4.1
-    glFramebufferTexture(
-        GL_FRAMEBUFFER,
-        GL_COLOR_ATTACHMENT0,
-        _inScatteringTableTexture,
-        0
-    );
-    checkFrameBufferState("_inScatteringTableTexture");
-    glViewport(0, 0, _mu_s_samples * _nu_samples, _mu_samples);
-    _deltaSProgramObject->activate();
-    deltaSRayleighTableTextureUnit.activate();
-    glBindTexture(GL_TEXTURE_3D, _deltaSRayleighTableTexture);
-    deltaSMieTableTextureUnit.activate();
-    glBindTexture(GL_TEXTURE_3D, _deltaSMieTableTexture);
-    _deltaSProgramObject->setUniform("deltaSRTexture", deltaSRayleighTableTextureUnit);
-    _deltaSProgramObject->setUniform("deltaSMTexture", deltaSMieTableTextureUnit);
-    loadAtmosphereDataIntoShaderProgram(_deltaSProgramObject);
-    glClear(GL_COLOR_BUFFER_BIT);
-    for (int layer = 0; layer < static_cast<int>(_r_samples); ++layer) {
-        step3DTexture(_deltaSProgramObject, layer, false);
-        renderQuadForCalc(quadCalcVAO, vertexSize);
-    }
-    if (_saveCalculationTextures) {
-        saveTextureToPPMFile(GL_COLOR_ATTACHMENT0, std::string("S_texture.ppm"),
-            _mu_s_samples * _nu_samples, _mu_samples);
-    }
-    _deltaSProgramObject->deactivate();
-
-    // loop in line 6 in algorithm 4.1
-    for (int scatteringOrder = 2; scatteringOrder <= 4; ++scatteringOrder) {
-        // line 7 in algorithm 4.1
+
+        ghoul::opengl::TextureUnit deltaSMieTableTextureUnit;
+        deltaSMieTableTextureUnit.activate();
+        glGenTextures(1, &_deltaSMieTableTexture);
+        glBindTexture(GL_TEXTURE_3D, _deltaSMieTableTexture);
+        glTexParameteri(GL_TEXTURE_3D, GL_TEXTURE_MIN_FILTER, GL_LINEAR);
+        glTexParameteri(GL_TEXTURE_3D, GL_TEXTURE_MAG_FILTER, GL_LINEAR);
+        glTexParameteri(GL_TEXTURE_3D, GL_TEXTURE_WRAP_S, GL_CLAMP_TO_EDGE);
+        glTexParameteri(GL_TEXTURE_3D, GL_TEXTURE_WRAP_T, GL_CLAMP_TO_EDGE);
+        glTexParameteri(GL_TEXTURE_3D, GL_TEXTURE_WRAP_R, GL_CLAMP_TO_EDGE);
+        glBindBuffer(GL_PIXEL_UNPACK_BUFFER, 0);
+        glTexImage3D(GL_TEXTURE_3D, 0, GL_RGB32F, _mu_s_samples * _nu_samples,
+            _mu_samples, _r_samples, 0, GL_RGB, GL_FLOAT, nullptr);
+
+        //============== Delta J (Radiance Scattered) =================
+        ghoul::opengl::TextureUnit deltaJTableTextureUnit;
+        deltaJTableTextureUnit.activate();
+        glGenTextures(1, &_deltaJTableTexture);
+        glBindTexture(GL_TEXTURE_3D, _deltaJTableTexture);
+        glTexParameteri(GL_TEXTURE_3D, GL_TEXTURE_MIN_FILTER, GL_LINEAR);
+        glTexParameteri(GL_TEXTURE_3D, GL_TEXTURE_MAG_FILTER, GL_LINEAR);
+        glTexParameteri(GL_TEXTURE_3D, GL_TEXTURE_WRAP_S, GL_CLAMP_TO_EDGE);
+        glTexParameteri(GL_TEXTURE_3D, GL_TEXTURE_WRAP_T, GL_CLAMP_TO_EDGE);
+        glTexParameteri(GL_TEXTURE_3D, GL_TEXTURE_WRAP_R, GL_CLAMP_TO_EDGE);
+        glBindBuffer(GL_PIXEL_UNPACK_BUFFER, 0);
+        glTexImage3D(GL_TEXTURE_3D, 0, GL_RGB32F, _mu_s_samples * _nu_samples,
+            _mu_samples, _r_samples, 0, GL_RGB, GL_FLOAT, nullptr);
+
+    }
+
+    void AtmosphereDeferredcaster::deleteComputationTextures() {
+        // Cleaning up
+        glDeleteTextures(1, &_transmittanceTableTexture);
+        glDeleteTextures(1, &_irradianceTableTexture);
+        glDeleteTextures(1, &_inScatteringTableTexture);
+        glDeleteTextures(1, &_deltaETableTexture);
+        glDeleteTextures(1, &_deltaSRayleighTableTexture);
+        glDeleteTextures(1, &_deltaSMieTableTexture);
+        glDeleteTextures(1, &_deltaJTableTexture);
+    }
+
+    void AtmosphereDeferredcaster::deleteUnusedComputationTextures() {
+        glDeleteTextures(1, &_deltaETableTexture);
+        glDeleteTextures(1, &_deltaSRayleighTableTexture);
+        glDeleteTextures(1, &_deltaSMieTableTexture);
+        glDeleteTextures(1, &_deltaJTableTexture);
+    }
+
+    void AtmosphereDeferredcaster::executeCalculations(GLuint quadCalcVAO,
+        GLenum drawBuffers[1],
+        GLsizei vertexSize)
+    {
+        ghoul::opengl::TextureUnit transmittanceTableTextureUnit;
+        ghoul::opengl::TextureUnit irradianceTableTextureUnit;
+        ghoul::opengl::TextureUnit inScatteringTableTextureUnit;
+        ghoul::opengl::TextureUnit deltaETableTextureUnit;
+        ghoul::opengl::TextureUnit deltaSRayleighTableTextureUnit;
+        ghoul::opengl::TextureUnit deltaSMieTableTextureUnit;
+        ghoul::opengl::TextureUnit deltaJTableTextureUnit;
+
+        // Saving current OpenGL state
+        GLboolean blendEnabled = glIsEnabled(GL_BLEND);
+        GLenum blendEquationRGB;
+        GLenum blendEquationAlpha;
+        GLenum blendDestAlpha;
+        GLenum blendDestRGB;
+        GLenum blendSrcAlpha;
+        GLenum blendSrcRGB;
+
+        if (blendEnabled) {
+            glDisable(GL_BLEND);
+        }
+        glGetIntegerv(GL_BLEND_EQUATION_RGB, &blendEquationRGB);
+        glGetIntegerv(GL_BLEND_EQUATION_ALPHA, &blendEquationAlpha);
+        glGetIntegerv(GL_BLEND_DST_ALPHA, &blendDestAlpha);
+        glGetIntegerv(GL_BLEND_DST_RGB, &blendDestRGB);
+        glGetIntegerv(GL_BLEND_SRC_ALPHA, &blendSrcAlpha);
+        glGetIntegerv(GL_BLEND_SRC_RGB, &blendSrcRGB);
+
+        // ===========================================================
+        // See Precomputed Atmosphere Scattering from Bruneton et al. paper, algorithm 4.1:
+        // ===========================================================
         glFramebufferTexture(
             GL_FRAMEBUFFER,
             GL_COLOR_ATTACHMENT0,
-            _deltaJTableTexture,
+            _transmittanceTableTexture,
             0
         );
-        checkFrameBufferState("_deltaJTableTexture");
-        glViewport(0, 0, _mu_s_samples * _nu_samples, _mu_samples);
-        _deltaJProgramObject->activate();
-        if (scatteringOrder == 2) {
-            _deltaJProgramObject->setUniform("firstIteraction", 1);
-        }
-        else {
-            _deltaJProgramObject->setUniform("firstIteraction", 0);
-        }
+        checkFrameBufferState("_transmittanceTableTexture");
+        glViewport(0, 0, _transmittance_table_width, _transmittance_table_height);
+        _transmittanceProgramObject->activate();
+        loadAtmosphereDataIntoShaderProgram(_transmittanceProgramObject);
+        //glClear(GL_COLOR_BUFFER_BIT);
+        static const float black[] = { 0.0f, 0.0f, 0.0f, 0.0f };
+        glClearBufferfv(GL_COLOR, 0, black);
+        renderQuadForCalc(quadCalcVAO, vertexSize);
+        if (_saveCalculationTextures) {
+            saveTextureToPPMFile(
+                GL_COLOR_ATTACHMENT0,
+                std::string("transmittance_texture.ppm"),
+                _transmittance_table_width,
+                _transmittance_table_height
+            );
+        }
+        _transmittanceProgramObject->deactivate();
+
+        // line 2 in algorithm 4.1
+        glFramebufferTexture(GL_FRAMEBUFFER, GL_COLOR_ATTACHMENT0, _deltaETableTexture, 0);
+        checkFrameBufferState("_deltaETableTexture");
+        glViewport(0, 0, _delta_e_table_width, _delta_e_table_height);
+        _irradianceProgramObject->activate();
         transmittanceTableTextureUnit.activate();
         glBindTexture(GL_TEXTURE_2D, _transmittanceTableTexture);
-        _deltaJProgramObject->setUniform(
+        _irradianceProgramObject->setUniform(
             "transmittanceTexture",
             transmittanceTableTextureUnit
         );
-        deltaETableTextureUnit.activate();
-        glBindTexture(GL_TEXTURE_2D, _deltaETableTexture);
-        _deltaJProgramObject->setUniform("deltaETexture", deltaETableTextureUnit);
-        deltaSRayleighTableTextureUnit.activate();
-        glBindTexture(GL_TEXTURE_3D, _deltaSRayleighTableTexture);
-        _deltaJProgramObject->setUniform(
-            "deltaSRTexture",
-            deltaSRayleighTableTextureUnit
-        );
-        deltaSMieTableTextureUnit.activate();
-        glBindTexture(GL_TEXTURE_3D, _deltaSMieTableTexture);
-        _deltaJProgramObject->setUniform("deltaSMTexture", deltaSMieTableTextureUnit);
-        loadAtmosphereDataIntoShaderProgram(_deltaJProgramObject);
-        for (int layer = 0; layer < static_cast<int>(_r_samples); ++layer) {
-            step3DTexture(_deltaJProgramObject, layer);
-            renderQuadForCalc(quadCalcVAO, vertexSize);
-        }
-        std::stringstream sst;
-        if (_saveCalculationTextures) {
-            sst << "deltaJ_texture-scattering_order-" << scatteringOrder << ".ppm";
-            saveTextureToPPMFile(GL_COLOR_ATTACHMENT0, sst.str(),
-                _mu_s_samples * _nu_samples, _mu_samples);
-        }
-        _deltaJProgramObject->deactivate();
-
-        // line 8 in algorithm 4.1
-        glFramebufferTexture(
-            GL_FRAMEBUFFER,
-            GL_COLOR_ATTACHMENT0,
-            _deltaETableTexture,
-            0
-        );
-        checkFrameBufferState("_deltaETableTexture");
-        glViewport(0, 0, _delta_e_table_width, _delta_e_table_height);
-        _irradianceSupTermsProgramObject->activate();
-        if (scatteringOrder == 2) {
-            _irradianceSupTermsProgramObject->setUniform(
-                "firstIteraction",
-                static_cast<int>(1)
-            );
-        }
-        else {
-            _irradianceSupTermsProgramObject->setUniform(
-                "firstIteraction",
-                static_cast<int>(0)
-            );
-        }
-        transmittanceTableTextureUnit.activate();
-        glBindTexture(GL_TEXTURE_2D, _transmittanceTableTexture);
-        _irradianceSupTermsProgramObject->setUniform(
-            "transmittanceTexture",
-            transmittanceTableTextureUnit
-        );
-        deltaSRayleighTableTextureUnit.activate();
-        glBindTexture(GL_TEXTURE_3D, _deltaSRayleighTableTexture);
-        _irradianceSupTermsProgramObject->setUniform(
-            "deltaSRTexture",
-            deltaSRayleighTableTextureUnit
-        );
-        deltaSMieTableTextureUnit.activate();
-        glBindTexture(GL_TEXTURE_3D, _deltaSMieTableTexture);
-        _irradianceSupTermsProgramObject->setUniform(
-            "deltaSMTexture",
-            deltaSMieTableTextureUnit
-        );
-        loadAtmosphereDataIntoShaderProgram(_irradianceSupTermsProgramObject);
+        loadAtmosphereDataIntoShaderProgram(_irradianceProgramObject);
+        glClear(GL_COLOR_BUFFER_BIT);
         renderQuadForCalc(quadCalcVAO, vertexSize);
         if (_saveCalculationTextures) {
-            sst.str(std::string());
-            sst << "deltaE_texture-scattering_order-" << scatteringOrder << ".ppm";
-            saveTextureToPPMFile(GL_COLOR_ATTACHMENT0, sst.str(),
-                _delta_e_table_width, _delta_e_table_height);
-        }
-        _irradianceSupTermsProgramObject->deactivate();
-
-        // line 9 in algorithm 4.1
+            saveTextureToPPMFile(
+                GL_COLOR_ATTACHMENT0,
+                std::string("deltaE_table_texture.ppm"),
+                _delta_e_table_width,
+                _delta_e_table_height
+            );
+        }
+        _irradianceProgramObject->deactivate();
+
+        // line 3 in algorithm 4.1
         glFramebufferTexture(
             GL_FRAMEBUFFER,
             GL_COLOR_ATTACHMENT0,
             _deltaSRayleighTableTexture,
             0
         );
-        checkFrameBufferState("_deltaSRayleighTableTexture");
+        glFramebufferTexture(
+            GL_FRAMEBUFFER,
+            GL_COLOR_ATTACHMENT1,
+            _deltaSMieTableTexture,
+            0
+        );
+        GLenum colorBuffers[2] = { GL_COLOR_ATTACHMENT0, GL_COLOR_ATTACHMENT1 };
+        glDrawBuffers(2, colorBuffers);
+        checkFrameBufferState("_deltaSRay and _deltaSMie TableTexture");
         glViewport(0, 0, _mu_s_samples * _nu_samples, _mu_samples);
-        _inScatteringSupTermsProgramObject->activate();
+        _inScatteringProgramObject->activate();
         transmittanceTableTextureUnit.activate();
         glBindTexture(GL_TEXTURE_2D, _transmittanceTableTexture);
-        _inScatteringSupTermsProgramObject->setUniform(
+        _inScatteringProgramObject->setUniform(
             "transmittanceTexture",
             transmittanceTableTextureUnit
         );
-        deltaJTableTextureUnit.activate();
-        glBindTexture(GL_TEXTURE_3D, _deltaJTableTexture);
-        _inScatteringSupTermsProgramObject->setUniform(
-            "deltaJTexture",
-            deltaJTableTextureUnit
-        );
-        loadAtmosphereDataIntoShaderProgram(_inScatteringSupTermsProgramObject);
+        loadAtmosphereDataIntoShaderProgram(_inScatteringProgramObject);
+        glClear(GL_COLOR_BUFFER_BIT);
         for (int layer = 0; layer < static_cast<int>(_r_samples); ++layer) {
-            step3DTexture(_inScatteringSupTermsProgramObject, layer);
+            step3DTexture(_inScatteringProgramObject, layer);
             renderQuadForCalc(quadCalcVAO, vertexSize);
         }
         if (_saveCalculationTextures) {
-            sst.str(std::string());
-            sst << "deltaS_texture-scattering_order-" << scatteringOrder << ".ppm";
             saveTextureToPPMFile(
                 GL_COLOR_ATTACHMENT0,
-                sst.str(),
+                std::string("deltaS_rayleigh_texture.ppm"),
                 _mu_s_samples * _nu_samples,
                 _mu_samples
             );
-        }
-        _inScatteringSupTermsProgramObject->deactivate();
-
-        glEnable(GL_BLEND);
-        glBlendEquationSeparate(GL_FUNC_ADD, GL_FUNC_ADD);
-        glBlendFuncSeparate(GL_ONE, GL_ONE, GL_ONE, GL_ONE);
-
-        // line 10 in algorithm 4.1
+            saveTextureToPPMFile(
+                GL_COLOR_ATTACHMENT1,
+                std::string("deltaS_mie_texture.ppm"),
+                _mu_s_samples * _nu_samples,
+                _mu_samples
+            );
+        }
+        glFramebufferTexture2D(GL_FRAMEBUFFER, GL_COLOR_ATTACHMENT1, GL_TEXTURE_2D, 0, 0);
+        glDrawBuffers(1, drawBuffers);
+
+        _inScatteringProgramObject->deactivate();
+
+        // line 4 in algorithm 4.1
         glFramebufferTexture(
             GL_FRAMEBUFFER,
             GL_COLOR_ATTACHMENT0,
@@ -1206,25 +978,24 @@
             0
         );
         checkFrameBufferState("_irradianceTableTexture");
+        glDrawBuffer(GL_COLOR_ATTACHMENT0);
+
         glViewport(0, 0, _delta_e_table_width, _delta_e_table_height);
-        _irradianceFinalProgramObject->activate();
+        _deltaEProgramObject->activate();
+        //_deltaEProgramObject->setUniform("line", 4);
         deltaETableTextureUnit.activate();
         glBindTexture(GL_TEXTURE_2D, _deltaETableTexture);
-        _irradianceFinalProgramObject->setUniform(
-            "deltaETexture",
-            deltaETableTextureUnit
-        );
-        loadAtmosphereDataIntoShaderProgram(_irradianceFinalProgramObject);
+        _deltaEProgramObject->setUniform("deltaETexture", deltaETableTextureUnit);
+        loadAtmosphereDataIntoShaderProgram(_deltaEProgramObject);
+        glClear(GL_COLOR_BUFFER_BIT);
         renderQuadForCalc(quadCalcVAO, vertexSize);
         if (_saveCalculationTextures) {
-            sst.str(std::string());
-            sst << "irradianceTable_order-" << scatteringOrder << ".ppm";
-            saveTextureToPPMFile(GL_COLOR_ATTACHMENT0, sst.str(),
+            saveTextureToPPMFile(GL_COLOR_ATTACHMENT0, std::string("irradiance_texture.ppm"),
                 _delta_e_table_width, _delta_e_table_height);
         }
-        _irradianceFinalProgramObject->deactivate();
-
-        // line 11 in algorithm 4.1
+        _deltaEProgramObject->deactivate();
+
+        // line 5 in algorithm 4.1
         glFramebufferTexture(
             GL_FRAMEBUFFER,
             GL_COLOR_ATTACHMENT0,
@@ -1233,369 +1004,565 @@
         );
         checkFrameBufferState("_inScatteringTableTexture");
         glViewport(0, 0, _mu_s_samples * _nu_samples, _mu_samples);
-        _deltaSSupTermsProgramObject->activate();
+        _deltaSProgramObject->activate();
         deltaSRayleighTableTextureUnit.activate();
         glBindTexture(GL_TEXTURE_3D, _deltaSRayleighTableTexture);
-        _deltaSSupTermsProgramObject->setUniform(
-            "deltaSTexture",
-            deltaSRayleighTableTextureUnit
-        );
-        loadAtmosphereDataIntoShaderProgram(_deltaSSupTermsProgramObject);
+        deltaSMieTableTextureUnit.activate();
+        glBindTexture(GL_TEXTURE_3D, _deltaSMieTableTexture);
+        _deltaSProgramObject->setUniform("deltaSRTexture", deltaSRayleighTableTextureUnit);
+        _deltaSProgramObject->setUniform("deltaSMTexture", deltaSMieTableTextureUnit);
+        loadAtmosphereDataIntoShaderProgram(_deltaSProgramObject);
+        glClear(GL_COLOR_BUFFER_BIT);
         for (int layer = 0; layer < static_cast<int>(_r_samples); ++layer) {
-            step3DTexture(_deltaSSupTermsProgramObject, layer, false);
+            step3DTexture(_deltaSProgramObject, layer, false);
             renderQuadForCalc(quadCalcVAO, vertexSize);
         }
         if (_saveCalculationTextures) {
-            sst.str(std::string());
-            sst << "inscatteringTable_order-" << scatteringOrder << ".ppm";
-            saveTextureToPPMFile(GL_COLOR_ATTACHMENT0, sst.str(),
+            saveTextureToPPMFile(GL_COLOR_ATTACHMENT0, std::string("S_texture.ppm"),
                 _mu_s_samples * _nu_samples, _mu_samples);
         }
-        _deltaSSupTermsProgramObject->deactivate();
-
-        glDisable(GL_BLEND);
-    }
-
-    // Restores OpenGL blending state
-    if (blendEnabled)
-        glEnable(GL_BLEND);
-
-    glBlendEquationSeparate(blendEquationRGB, blendEquationAlpha);
-    glBlendFuncSeparate(blendSrcRGB, blendDestRGB, blendSrcAlpha, blendDestAlpha);
-}
-
-void AtmosphereDeferredcaster::preCalculateAtmosphereParam() {
-    //==========================================================
-    //========= Load Shader Programs for Calculations ==========
-    //==========================================================
-    loadComputationPrograms();
-
-    //==========================================================
-    //============ Create Textures for Calculations ============
-    //==========================================================
-    createComputationTextures();
-
-    // Saves current FBO first
-    GLint defaultFBO;
-    glGetIntegerv(GL_FRAMEBUFFER_BINDING, &defaultFBO);
-
-    GLint m_viewport[4];
-    glGetIntegerv(GL_VIEWPORT, m_viewport);
-
-    // Creates the FBO for the calculations
-    GLuint calcFBO;
-    glGenFramebuffers(1, &calcFBO);
-    glBindFramebuffer(GL_FRAMEBUFFER, calcFBO);
-    GLenum drawBuffers[1] = { GL_COLOR_ATTACHMENT0 };
-    glDrawBuffers(1, drawBuffers);
-
-    // Prepare for rendering/calculations
-    GLuint quadCalcVAO;
-    GLuint quadCalcVBO;
-    createRenderQuad(&quadCalcVAO, &quadCalcVBO, 1.0f);
-
-    // Starting Calculations...
-    LDEBUG("Starting precalculations for scattering effects...");
-
-    //==========================================================
-    //=================== Execute Calculations =================
-    //==========================================================
-    executeCalculations(quadCalcVAO, drawBuffers, 6);
-
-    deleteUnusedComputationTextures();
-
-    // Restores system state
-    glBindFramebuffer(GL_FRAMEBUFFER, defaultFBO);
-    glViewport(
-        m_viewport[0],
-        m_viewport[1],
-        m_viewport[2],
-        m_viewport[3]
-    );
-    glDeleteBuffers(1, &quadCalcVBO);
-    glDeleteVertexArrays(1, &quadCalcVAO);
-    glDeleteFramebuffers(1, &calcFBO);
-
-    LDEBUG("Ended precalculations for Atmosphere effects...");
-}
-
-void AtmosphereDeferredcaster::resetAtmosphereTextures() {}
-
-void AtmosphereDeferredcaster::createRenderQuad(GLuint* vao, GLuint* vbo, GLfloat size) {
-    glGenVertexArrays(1, vao);
-    glGenBuffers(1, vbo);
-    glBindVertexArray(*vao);
-    glBindBuffer(GL_ARRAY_BUFFER, *vbo);
-
-    const GLfloat vertex_data[] = {
-        //      x      y     z     w
-        -size, -size, 0.0f, 1.0f,
-        size,    size, 0.0f, 1.0f,
-        -size,  size, 0.0f, 1.0f,
-        -size, -size, 0.0f, 1.0f,
-        size, -size, 0.0f, 1.0f,
-        size,    size, 0.0f, 1.0f
-    };
-
-    glBufferData(GL_ARRAY_BUFFER, sizeof(vertex_data), vertex_data, GL_STATIC_DRAW);
-    glVertexAttribPointer(
-        0,
-        4,
-        GL_FLOAT,
-        GL_FALSE,
-        sizeof(GLfloat) * 4,
-        reinterpret_cast<GLvoid*>(0)
-    );
-    glEnableVertexAttribArray(0);
-
-    glBindVertexArray(0);
-}
-
-void AtmosphereDeferredcaster::loadAtmosphereDataIntoShaderProgram(
-    std::unique_ptr<ghoul::opengl::ProgramObject>& shaderProg)
-{
-    shaderProg->setUniform("Rg", _atmospherePlanetRadius);
-    shaderProg->setUniform("Rt", _atmosphereRadius);
-    shaderProg->setUniform("AverageGroundReflectance", _planetAverageGroundReflectance);
-    shaderProg->setUniform("groundRadianceEmittion", _planetGroundRadianceEmittion);
-    shaderProg->setUniform("HR", _rayleighHeightScale);
-    shaderProg->setUniform("betaRayleigh", _rayleighScatteringCoeff);
-    shaderProg->setUniform("HM", _mieHeightScale);
-    shaderProg->setUniform("betaMieScattering", _mieScatteringCoeff);
-    shaderProg->setUniform("betaMieExtinction", _mieExtinctionCoeff);
-    shaderProg->setUniform("mieG", _miePhaseConstant);
-    shaderProg->setUniform("sunRadiance", _sunRadianceIntensity);
-    shaderProg->setUniform(
-        "TRANSMITTANCE_W",
-        static_cast<int>(_transmittance_table_width)
-    );
-    shaderProg->setUniform(
-        "TRANSMITTANCE_H",
-        static_cast<int>(_transmittance_table_height)
-    );
-    shaderProg->setUniform("SKY_W", static_cast<int>(_irradiance_table_width));
-    shaderProg->setUniform("SKY_H", static_cast<int>(_irradiance_table_height));
-    shaderProg->setUniform("OTHER_TEXTURES_W", static_cast<int>(_delta_e_table_width));
-    shaderProg->setUniform("OTHER_TEXTURES_H", static_cast<int>(_delta_e_table_height));
-    shaderProg->setUniform("SAMPLES_R", static_cast<int>(_r_samples));
-    shaderProg->setUniform("SAMPLES_MU", static_cast<int>(_mu_samples));
-    shaderProg->setUniform("SAMPLES_MU_S", static_cast<int>(_mu_s_samples));
-    shaderProg->setUniform("SAMPLES_NU", static_cast<int>(_nu_samples));
-    shaderProg->setUniform("ozoneLayerEnabled", _ozoneEnabled);
-    shaderProg->setUniform("HO", _ozoneHeightScale);
-    shaderProg->setUniform("betaOzoneExtinction", _ozoneExtinctionCoeff);
-}
-
-void AtmosphereDeferredcaster::checkFrameBufferState(
-    const std::string& codePosition) const
-{
-    if (glCheckFramebufferStatus(GL_DRAW_FRAMEBUFFER) != GL_FRAMEBUFFER_COMPLETE) {
-        LERROR("Framework not built. " + codePosition);
-        GLenum fbErr = glCheckFramebufferStatus(GL_FRAMEBUFFER);
-        switch (fbErr) {
-        case GL_FRAMEBUFFER_UNDEFINED:
-            LERROR("Indefined framebuffer.");
-            break;
-        case GL_FRAMEBUFFER_INCOMPLETE_ATTACHMENT:
-            LERROR("Incomplete, missing attachement.");
-            break;
-        case GL_FRAMEBUFFER_INCOMPLETE_MISSING_ATTACHMENT:
-            LERROR("Framebuffer doesn't have at least one image attached to it.");
-            break;
-        case GL_FRAMEBUFFER_INCOMPLETE_DRAW_BUFFER:
-            LERROR("Returned if the value of GL_FRAMEBUFFER_ATTACHMENT_OBJECT_TYPE is "
-                "GL_NONE for any color attachment point(s) named by GL_DRAW_BUFFERi.");
-            break;
-        case GL_FRAMEBUFFER_INCOMPLETE_READ_BUFFER:
-            LERROR("Returned if GL_READ_BUFFER is not GL_NONE and the value of "
-                "GL_FRAMEBUFFER_ATTACHMENT_OBJECT_TYPE is GL_NONE for the color attachment "
-                "point named by GL_READ_BUFFER.");
-            break;
-        case GL_FRAMEBUFFER_UNSUPPORTED:
-            LERROR("Returned if the combination of internal formats of the attached "
-                "images violates an implementation - dependent set of restrictions.");
-            break;
-        case GL_FRAMEBUFFER_INCOMPLETE_MULTISAMPLE:
-            LERROR("Returned if the value of GL_RENDERBUFFE_r_samples is not the same "
-                "for all attached renderbuffers; if the value of GL_TEXTURE_SAMPLES is "
-                "the not same for all attached textures; or , if the attached images are "
-                "a mix of renderbuffers and textures, the value of "
-                "GL_RENDERBUFFE_r_samples does not match the value of "
-                "GL_TEXTURE_SAMPLES.");
-            LERROR("Returned if the value of GL_TEXTURE_FIXED_SAMPLE_LOCATIONS is not "
-                "the same for all attached textures; or , if the attached images are a "
-                "mix of renderbuffers and textures, the value of "
-                "GL_TEXTURE_FIXED_SAMPLE_LOCATIONS is not GL_TRUE for all attached "
-                "textures.");
-            break;
-        case GL_FRAMEBUFFER_INCOMPLETE_LAYER_TARGETS:
-            LERROR("Returned if any framebuffer attachment is layered, and any populated "
-                "attachment is not layered, or if all populated color attachments are "
-                "not from textures of the same target.");
-            break;
-        default:
-            LDEBUG("No error found checking framebuffer: " + codePosition);
-            break;
-        }
-    }
-}
-
-void AtmosphereDeferredcaster::renderQuadForCalc(GLuint vao, GLsizei numberOfVertices) {
-    glBindVertexArray(vao);
-    glDrawArrays(GL_TRIANGLES, 0, numberOfVertices);
-    glBindVertexArray(0);
-}
-
-void AtmosphereDeferredcaster::step3DTexture(
-    std::unique_ptr<ghoul::opengl::ProgramObject>& shaderProg,
-    int layer, bool doCalc)
-{
-    // See OpenGL redbook 8th Edition page 556 for Layered Rendering
-    if (doCalc) {
-        float earth2 = _atmospherePlanetRadius * _atmospherePlanetRadius;
-        float atm2 = _atmosphereRadius * _atmosphereRadius;
-        float diff = atm2 - earth2;
-        float ri = static_cast<float>(layer) / static_cast<float>(_r_samples - 1);
-        float ri_2 = ri * ri;
-        float epsilon =
-            (layer == 0) ?
-            0.01f :
-            (layer == (static_cast<int>(_r_samples) - 1)) ? -0.001f : 0.0f;
-        float r = sqrtf(earth2 + ri_2 * diff) + epsilon;
-        float dminG = r - _atmospherePlanetRadius;
-        float dminT = _atmosphereRadius - r;
-        float dh = sqrtf(r * r - earth2);
-        float dH = dh + sqrtf(diff);
-
-        shaderProg->setUniform("r", r);
-        shaderProg->setUniform("dhdH", dminT, dH, dminG, dh);
-    }
-
-    shaderProg->setUniform("layer", static_cast<int>(layer));
-}
-
-void AtmosphereDeferredcaster::saveTextureToPPMFile(GLenum color_buffer_attachment,
-    const std::string& fileName,
-    int width, int height) const
-{
-    std::fstream ppmFile;
-
-    ppmFile.open(fileName.c_str(), std::fstream::out);
-    if (ppmFile.is_open()) {
-        unsigned char * pixels = new unsigned char[width*height * 3];
-        for (int t = 0; t < width*height * 3; ++t)
-            pixels[t] = 255;
-
-        if (color_buffer_attachment != GL_DEPTH_ATTACHMENT) {
-            glReadBuffer(color_buffer_attachment);
-            glReadPixels(0, 0, width, height, GL_RGB, GL_UNSIGNED_BYTE, pixels);
-
-        }
-        else {
-            glReadPixels(
-                0,
-                0,
-                width,
-                height,
-                GL_DEPTH_COMPONENT,
-                GL_UNSIGNED_BYTE,
-                pixels
-            );
-        }
-
-        ppmFile << "P3" << std::endl;
-        ppmFile << width << " " << height << std::endl;
-        ppmFile << "255" << std::endl;
-
-        std::cout << "\n\nFILE\n\n";
-        int k = 0;
-        for (int i = 0; i < width; i++) {
-            for (int j = 0; j < height; j++) {
-                ppmFile << static_cast<unsigned int>(pixels[k]) << " "
-                    << static_cast<unsigned int>(pixels[k + 1]) << " "
-                    << static_cast<unsigned int>(pixels[k + 2]) << " ";
-                k += 3;
-            }
-            ppmFile << std::endl;
-        }
-        delete[] pixels;
-
-        ppmFile.close();
-    }
-}
-
-bool AtmosphereDeferredcaster::isAtmosphereInFrustum(const double* MVMatrix,
-    const glm::dvec3& position,
-    double radius) const
-{
-
-    // Frustum Planes
-    glm::dvec3 col1(MVMatrix[0], MVMatrix[4], MVMatrix[8]);
-    glm::dvec3 col2(MVMatrix[1], MVMatrix[5], MVMatrix[9]);
-    glm::dvec3 col3(MVMatrix[2], MVMatrix[6], MVMatrix[10]);
-    glm::dvec3 col4(MVMatrix[3], MVMatrix[7], MVMatrix[11]);
-
-    glm::dvec3 leftNormal = col4 + col1;
-    glm::dvec3 rightNormal = col4 - col1;
-    glm::dvec3 bottomNormal = col4 + col2;
-    glm::dvec3 topNormal = col4 - col2;
-    glm::dvec3 nearNormal = col3 + col4;
-    glm::dvec3 farNormal = col4 - col3;
-
-    // Plane Distances
-    double leftDistance = MVMatrix[15] + MVMatrix[12];
-    double rightDistance = MVMatrix[15] - MVMatrix[12];
-    double bottomDistance = MVMatrix[15] + MVMatrix[13];
-    double topDistance = MVMatrix[15] - MVMatrix[13];
-    double nearDistance = MVMatrix[15] + MVMatrix[14];
-    double farDistance = MVMatrix[15] - MVMatrix[14];
-
-    // Normalize Planes
-    double invMag = 1.0 / glm::length(leftNormal);
-    leftNormal *= invMag;
-    leftDistance *= invMag;
-
-    invMag = 1.0 / glm::length(rightNormal);
-    rightNormal *= invMag;
-    rightDistance *= invMag;
-
-    invMag = 1.0 / glm::length(bottomNormal);
-    bottomNormal *= invMag;
-    bottomDistance *= invMag;
-
-    invMag = 1.0 / glm::length(topNormal);
-    topNormal *= invMag;
-    topDistance *= invMag;
-
-    invMag = 1.0 / glm::length(nearNormal);
-    nearNormal *= invMag;
-    nearDistance *= invMag;
-
-    invMag = 1.0 / glm::length(farNormal);
-    farNormal *= invMag;
-    farDistance *= invMag;
-
-    if ((glm::dot(leftNormal, position) + leftDistance) < -radius) {
+        _deltaSProgramObject->deactivate();
+
+        // loop in line 6 in algorithm 4.1
+        for (int scatteringOrder = 2; scatteringOrder <= 4; ++scatteringOrder) {
+            // line 7 in algorithm 4.1
+            glFramebufferTexture(
+                GL_FRAMEBUFFER,
+                GL_COLOR_ATTACHMENT0,
+                _deltaJTableTexture,
+                0
+            );
+            checkFrameBufferState("_deltaJTableTexture");
+            glViewport(0, 0, _mu_s_samples * _nu_samples, _mu_samples);
+            _deltaJProgramObject->activate();
+            if (scatteringOrder == 2) {
+                _deltaJProgramObject->setUniform("firstIteraction", 1);
+            }
+            else {
+                _deltaJProgramObject->setUniform("firstIteraction", 0);
+            }
+            transmittanceTableTextureUnit.activate();
+            glBindTexture(GL_TEXTURE_2D, _transmittanceTableTexture);
+            _deltaJProgramObject->setUniform(
+                "transmittanceTexture",
+                transmittanceTableTextureUnit
+            );
+            deltaETableTextureUnit.activate();
+            glBindTexture(GL_TEXTURE_2D, _deltaETableTexture);
+            _deltaJProgramObject->setUniform("deltaETexture", deltaETableTextureUnit);
+            deltaSRayleighTableTextureUnit.activate();
+            glBindTexture(GL_TEXTURE_3D, _deltaSRayleighTableTexture);
+            _deltaJProgramObject->setUniform(
+                "deltaSRTexture",
+                deltaSRayleighTableTextureUnit
+            );
+            deltaSMieTableTextureUnit.activate();
+            glBindTexture(GL_TEXTURE_3D, _deltaSMieTableTexture);
+            _deltaJProgramObject->setUniform("deltaSMTexture", deltaSMieTableTextureUnit);
+            loadAtmosphereDataIntoShaderProgram(_deltaJProgramObject);
+            for (int layer = 0; layer < static_cast<int>(_r_samples); ++layer) {
+                step3DTexture(_deltaJProgramObject, layer);
+                renderQuadForCalc(quadCalcVAO, vertexSize);
+            }
+            std::stringstream sst;
+            if (_saveCalculationTextures) {
+                sst << "deltaJ_texture-scattering_order-" << scatteringOrder << ".ppm";
+                saveTextureToPPMFile(GL_COLOR_ATTACHMENT0, sst.str(),
+                    _mu_s_samples * _nu_samples, _mu_samples);
+            }
+            _deltaJProgramObject->deactivate();
+
+            // line 8 in algorithm 4.1
+            glFramebufferTexture(
+                GL_FRAMEBUFFER,
+                GL_COLOR_ATTACHMENT0,
+                _deltaETableTexture,
+                0
+            );
+            checkFrameBufferState("_deltaETableTexture");
+            glViewport(0, 0, _delta_e_table_width, _delta_e_table_height);
+            _irradianceSupTermsProgramObject->activate();
+            if (scatteringOrder == 2) {
+                _irradianceSupTermsProgramObject->setUniform(
+                    "firstIteraction",
+                    static_cast<int>(1)
+                );
+            }
+            else {
+                _irradianceSupTermsProgramObject->setUniform(
+                    "firstIteraction",
+                    static_cast<int>(0)
+                );
+            }
+            transmittanceTableTextureUnit.activate();
+            glBindTexture(GL_TEXTURE_2D, _transmittanceTableTexture);
+            _irradianceSupTermsProgramObject->setUniform(
+                "transmittanceTexture",
+                transmittanceTableTextureUnit
+            );
+            deltaSRayleighTableTextureUnit.activate();
+            glBindTexture(GL_TEXTURE_3D, _deltaSRayleighTableTexture);
+            _irradianceSupTermsProgramObject->setUniform(
+                "deltaSRTexture",
+                deltaSRayleighTableTextureUnit
+            );
+            deltaSMieTableTextureUnit.activate();
+            glBindTexture(GL_TEXTURE_3D, _deltaSMieTableTexture);
+            _irradianceSupTermsProgramObject->setUniform(
+                "deltaSMTexture",
+                deltaSMieTableTextureUnit
+            );
+            loadAtmosphereDataIntoShaderProgram(_irradianceSupTermsProgramObject);
+            renderQuadForCalc(quadCalcVAO, vertexSize);
+            if (_saveCalculationTextures) {
+                sst.str(std::string());
+                sst << "deltaE_texture-scattering_order-" << scatteringOrder << ".ppm";
+                saveTextureToPPMFile(GL_COLOR_ATTACHMENT0, sst.str(),
+                    _delta_e_table_width, _delta_e_table_height);
+            }
+            _irradianceSupTermsProgramObject->deactivate();
+
+            // line 9 in algorithm 4.1
+            glFramebufferTexture(
+                GL_FRAMEBUFFER,
+                GL_COLOR_ATTACHMENT0,
+                _deltaSRayleighTableTexture,
+                0
+            );
+            checkFrameBufferState("_deltaSRayleighTableTexture");
+            glViewport(0, 0, _mu_s_samples * _nu_samples, _mu_samples);
+            _inScatteringSupTermsProgramObject->activate();
+            transmittanceTableTextureUnit.activate();
+            glBindTexture(GL_TEXTURE_2D, _transmittanceTableTexture);
+            _inScatteringSupTermsProgramObject->setUniform(
+                "transmittanceTexture",
+                transmittanceTableTextureUnit
+            );
+            deltaJTableTextureUnit.activate();
+            glBindTexture(GL_TEXTURE_3D, _deltaJTableTexture);
+            _inScatteringSupTermsProgramObject->setUniform(
+                "deltaJTexture",
+                deltaJTableTextureUnit
+            );
+            loadAtmosphereDataIntoShaderProgram(_inScatteringSupTermsProgramObject);
+            for (int layer = 0; layer < static_cast<int>(_r_samples); ++layer) {
+                step3DTexture(_inScatteringSupTermsProgramObject, layer);
+                renderQuadForCalc(quadCalcVAO, vertexSize);
+            }
+            if (_saveCalculationTextures) {
+                sst.str(std::string());
+                sst << "deltaS_texture-scattering_order-" << scatteringOrder << ".ppm";
+                saveTextureToPPMFile(
+                    GL_COLOR_ATTACHMENT0,
+                    sst.str(),
+                    _mu_s_samples * _nu_samples,
+                    _mu_samples
+                );
+            }
+            _inScatteringSupTermsProgramObject->deactivate();
+
+            glEnable(GL_BLEND);
+            glBlendEquationSeparate(GL_FUNC_ADD, GL_FUNC_ADD);
+            glBlendFuncSeparate(GL_ONE, GL_ONE, GL_ONE, GL_ONE);
+
+            // line 10 in algorithm 4.1
+            glFramebufferTexture(
+                GL_FRAMEBUFFER,
+                GL_COLOR_ATTACHMENT0,
+                _irradianceTableTexture,
+                0
+            );
+            checkFrameBufferState("_irradianceTableTexture");
+            glViewport(0, 0, _delta_e_table_width, _delta_e_table_height);
+            _irradianceFinalProgramObject->activate();
+            deltaETableTextureUnit.activate();
+            glBindTexture(GL_TEXTURE_2D, _deltaETableTexture);
+            _irradianceFinalProgramObject->setUniform(
+                "deltaETexture",
+                deltaETableTextureUnit
+            );
+            loadAtmosphereDataIntoShaderProgram(_irradianceFinalProgramObject);
+            renderQuadForCalc(quadCalcVAO, vertexSize);
+            if (_saveCalculationTextures) {
+                sst.str(std::string());
+                sst << "irradianceTable_order-" << scatteringOrder << ".ppm";
+                saveTextureToPPMFile(GL_COLOR_ATTACHMENT0, sst.str(),
+                    _delta_e_table_width, _delta_e_table_height);
+            }
+            _irradianceFinalProgramObject->deactivate();
+
+            // line 11 in algorithm 4.1
+            glFramebufferTexture(
+                GL_FRAMEBUFFER,
+                GL_COLOR_ATTACHMENT0,
+                _inScatteringTableTexture,
+                0
+            );
+            checkFrameBufferState("_inScatteringTableTexture");
+            glViewport(0, 0, _mu_s_samples * _nu_samples, _mu_samples);
+            _deltaSSupTermsProgramObject->activate();
+            deltaSRayleighTableTextureUnit.activate();
+            glBindTexture(GL_TEXTURE_3D, _deltaSRayleighTableTexture);
+            _deltaSSupTermsProgramObject->setUniform(
+                "deltaSTexture",
+                deltaSRayleighTableTextureUnit
+            );
+            loadAtmosphereDataIntoShaderProgram(_deltaSSupTermsProgramObject);
+            for (int layer = 0; layer < static_cast<int>(_r_samples); ++layer) {
+                step3DTexture(_deltaSSupTermsProgramObject, layer, false);
+                renderQuadForCalc(quadCalcVAO, vertexSize);
+            }
+            if (_saveCalculationTextures) {
+                sst.str(std::string());
+                sst << "inscatteringTable_order-" << scatteringOrder << ".ppm";
+                saveTextureToPPMFile(GL_COLOR_ATTACHMENT0, sst.str(),
+                    _mu_s_samples * _nu_samples, _mu_samples);
+            }
+            _deltaSSupTermsProgramObject->deactivate();
+
+            glDisable(GL_BLEND);
+        }
+
+        // Restores OpenGL blending state
+        if (blendEnabled)
+            glEnable(GL_BLEND);
+
+        glBlendEquationSeparate(blendEquationRGB, blendEquationAlpha);
+        glBlendFuncSeparate(blendSrcRGB, blendDestRGB, blendSrcAlpha, blendDestAlpha);
+    }
+
+    void AtmosphereDeferredcaster::preCalculateAtmosphereParam() {
+        //==========================================================
+        //========= Load Shader Programs for Calculations ==========
+        //==========================================================
+        loadComputationPrograms();
+
+        //==========================================================
+        //============ Create Textures for Calculations ============
+        //==========================================================
+        createComputationTextures();
+
+        // Saves current FBO first
+        GLint defaultFBO;
+        glGetIntegerv(GL_FRAMEBUFFER_BINDING, &defaultFBO);
+
+        GLint m_viewport[4];
+        glGetIntegerv(GL_VIEWPORT, m_viewport);
+
+        // Creates the FBO for the calculations
+        GLuint calcFBO;
+        glGenFramebuffers(1, &calcFBO);
+        glBindFramebuffer(GL_FRAMEBUFFER, calcFBO);
+        GLenum drawBuffers[1] = { GL_COLOR_ATTACHMENT0 };
+        glDrawBuffers(1, drawBuffers);
+
+        // Prepare for rendering/calculations
+        GLuint quadCalcVAO;
+        GLuint quadCalcVBO;
+        createRenderQuad(&quadCalcVAO, &quadCalcVBO, 1.0f);
+
+        // Starting Calculations...
+        LDEBUG("Starting precalculations for scattering effects...");
+
+        //==========================================================
+        //=================== Execute Calculations =================
+        //==========================================================
+        executeCalculations(quadCalcVAO, drawBuffers, 6);
+
+        deleteUnusedComputationTextures();
+
+        // Restores system state
+        glBindFramebuffer(GL_FRAMEBUFFER, defaultFBO);
+        glViewport(
+            m_viewport[0],
+            m_viewport[1],
+            m_viewport[2],
+            m_viewport[3]
+        );
+        glDeleteBuffers(1, &quadCalcVBO);
+        glDeleteVertexArrays(1, &quadCalcVAO);
+        glDeleteFramebuffers(1, &calcFBO);
+
+        LDEBUG("Ended precalculations for Atmosphere effects...");
+    }
+
+    void AtmosphereDeferredcaster::resetAtmosphereTextures() {}
+
+    void AtmosphereDeferredcaster::createRenderQuad(GLuint* vao, GLuint* vbo, GLfloat size) {
+        glGenVertexArrays(1, vao);
+        glGenBuffers(1, vbo);
+        glBindVertexArray(*vao);
+        glBindBuffer(GL_ARRAY_BUFFER, *vbo);
+
+        const GLfloat vertex_data[] = {
+            //      x      y     z     w
+            -size, -size, 0.0f, 1.0f,
+            size,    size, 0.0f, 1.0f,
+            -size,  size, 0.0f, 1.0f,
+            -size, -size, 0.0f, 1.0f,
+            size, -size, 0.0f, 1.0f,
+            size,    size, 0.0f, 1.0f
+        };
+
+        glBufferData(GL_ARRAY_BUFFER, sizeof(vertex_data), vertex_data, GL_STATIC_DRAW);
+        glVertexAttribPointer(
+            0,
+            4,
+            GL_FLOAT,
+            GL_FALSE,
+            sizeof(GLfloat) * 4,
+            reinterpret_cast<GLvoid*>(0)
+        );
+        glEnableVertexAttribArray(0);
+
+        glBindVertexArray(0);
+    }
+
+    void AtmosphereDeferredcaster::loadAtmosphereDataIntoShaderProgram(
+        std::unique_ptr<ghoul::opengl::ProgramObject>& shaderProg)
+    {
+        shaderProg->setUniform("Rg", _atmospherePlanetRadius);
+        shaderProg->setUniform("Rt", _atmosphereRadius);
+        shaderProg->setUniform("AverageGroundReflectance", _planetAverageGroundReflectance);
+        shaderProg->setUniform("groundRadianceEmittion", _planetGroundRadianceEmittion);
+        shaderProg->setUniform("HR", _rayleighHeightScale);
+        shaderProg->setUniform("betaRayleigh", _rayleighScatteringCoeff);
+        shaderProg->setUniform("HM", _mieHeightScale);
+        shaderProg->setUniform("betaMieScattering", _mieScatteringCoeff);
+        shaderProg->setUniform("betaMieExtinction", _mieExtinctionCoeff);
+        shaderProg->setUniform("mieG", _miePhaseConstant);
+        shaderProg->setUniform("sunRadiance", _sunRadianceIntensity);
+        shaderProg->setUniform(
+            "TRANSMITTANCE_W",
+            static_cast<int>(_transmittance_table_width)
+        );
+        shaderProg->setUniform(
+            "TRANSMITTANCE_H",
+            static_cast<int>(_transmittance_table_height)
+        );
+        shaderProg->setUniform("SKY_W", static_cast<int>(_irradiance_table_width));
+        shaderProg->setUniform("SKY_H", static_cast<int>(_irradiance_table_height));
+        shaderProg->setUniform("OTHER_TEXTURES_W", static_cast<int>(_delta_e_table_width));
+        shaderProg->setUniform("OTHER_TEXTURES_H", static_cast<int>(_delta_e_table_height));
+        shaderProg->setUniform("SAMPLES_R", static_cast<int>(_r_samples));
+        shaderProg->setUniform("SAMPLES_MU", static_cast<int>(_mu_samples));
+        shaderProg->setUniform("SAMPLES_MU_S", static_cast<int>(_mu_s_samples));
+        shaderProg->setUniform("SAMPLES_NU", static_cast<int>(_nu_samples));
+        shaderProg->setUniform("ozoneLayerEnabled", _ozoneEnabled);
+        shaderProg->setUniform("HO", _ozoneHeightScale);
+        shaderProg->setUniform("betaOzoneExtinction", _ozoneExtinctionCoeff);
+    }
+
+    void AtmosphereDeferredcaster::checkFrameBufferState(
+        const std::string& codePosition) const
+    {
+        if (glCheckFramebufferStatus(GL_DRAW_FRAMEBUFFER) != GL_FRAMEBUFFER_COMPLETE) {
+            LERROR("Framework not built. " + codePosition);
+            GLenum fbErr = glCheckFramebufferStatus(GL_FRAMEBUFFER);
+            switch (fbErr) {
+            case GL_FRAMEBUFFER_UNDEFINED:
+                LERROR("Indefined framebuffer.");
+                break;
+            case GL_FRAMEBUFFER_INCOMPLETE_ATTACHMENT:
+                LERROR("Incomplete, missing attachement.");
+                break;
+            case GL_FRAMEBUFFER_INCOMPLETE_MISSING_ATTACHMENT:
+                LERROR("Framebuffer doesn't have at least one image attached to it.");
+                break;
+            case GL_FRAMEBUFFER_INCOMPLETE_DRAW_BUFFER:
+                LERROR("Returned if the value of GL_FRAMEBUFFER_ATTACHMENT_OBJECT_TYPE is "
+                    "GL_NONE for any color attachment point(s) named by GL_DRAW_BUFFERi.");
+                break;
+            case GL_FRAMEBUFFER_INCOMPLETE_READ_BUFFER:
+                LERROR("Returned if GL_READ_BUFFER is not GL_NONE and the value of "
+                    "GL_FRAMEBUFFER_ATTACHMENT_OBJECT_TYPE is GL_NONE for the color attachment "
+                    "point named by GL_READ_BUFFER.");
+                break;
+            case GL_FRAMEBUFFER_UNSUPPORTED:
+                LERROR("Returned if the combination of internal formats of the attached "
+                    "images violates an implementation - dependent set of restrictions.");
+                break;
+            case GL_FRAMEBUFFER_INCOMPLETE_MULTISAMPLE:
+                LERROR("Returned if the value of GL_RENDERBUFFE_r_samples is not the same "
+                    "for all attached renderbuffers; if the value of GL_TEXTURE_SAMPLES is "
+                    "the not same for all attached textures; or , if the attached images are "
+                    "a mix of renderbuffers and textures, the value of "
+                    "GL_RENDERBUFFE_r_samples does not match the value of "
+                    "GL_TEXTURE_SAMPLES.");
+                LERROR("Returned if the value of GL_TEXTURE_FIXED_SAMPLE_LOCATIONS is not "
+                    "the same for all attached textures; or , if the attached images are a "
+                    "mix of renderbuffers and textures, the value of "
+                    "GL_TEXTURE_FIXED_SAMPLE_LOCATIONS is not GL_TRUE for all attached "
+                    "textures.");
+                break;
+            case GL_FRAMEBUFFER_INCOMPLETE_LAYER_TARGETS:
+                LERROR("Returned if any framebuffer attachment is layered, and any populated "
+                    "attachment is not layered, or if all populated color attachments are "
+                    "not from textures of the same target.");
+                break;
+            default:
+                LDEBUG("No error found checking framebuffer: " + codePosition);
+                break;
+            }
+        }
+    }
+
+    void AtmosphereDeferredcaster::renderQuadForCalc(GLuint vao, GLsizei numberOfVertices) {
+        glBindVertexArray(vao);
+        glDrawArrays(GL_TRIANGLES, 0, numberOfVertices);
+        glBindVertexArray(0);
+    }
+
+    void AtmosphereDeferredcaster::step3DTexture(
+        std::unique_ptr<ghoul::opengl::ProgramObject>& shaderProg,
+        int layer, bool doCalc)
+    {
+        // See OpenGL redbook 8th Edition page 556 for Layered Rendering
+        if (doCalc) {
+            float earth2 = _atmospherePlanetRadius * _atmospherePlanetRadius;
+            float atm2 = _atmosphereRadius * _atmosphereRadius;
+            float diff = atm2 - earth2;
+            float ri = static_cast<float>(layer) / static_cast<float>(_r_samples - 1);
+            float ri_2 = ri * ri;
+            float epsilon =
+                (layer == 0) ?
+                0.01f :
+                (layer == (static_cast<int>(_r_samples) - 1)) ? -0.001f : 0.0f;
+            float r = sqrtf(earth2 + ri_2 * diff) + epsilon;
+            float dminG = r - _atmospherePlanetRadius;
+            float dminT = _atmosphereRadius - r;
+            float dh = sqrtf(r * r - earth2);
+            float dH = dh + sqrtf(diff);
+
+            shaderProg->setUniform("r", r);
+            shaderProg->setUniform("dhdH", dminT, dH, dminG, dh);
+        }
+
+        shaderProg->setUniform("layer", static_cast<int>(layer));
+    }
+
+    void AtmosphereDeferredcaster::saveTextureToPPMFile(GLenum color_buffer_attachment,
+        const std::string& fileName,
+        int width, int height) const
+    {
+        std::fstream ppmFile;
+
+        ppmFile.open(fileName.c_str(), std::fstream::out);
+        if (ppmFile.is_open()) {
+            unsigned char * pixels = new unsigned char[width*height * 3];
+            for (int t = 0; t < width*height * 3; ++t)
+                pixels[t] = 255;
+
+            if (color_buffer_attachment != GL_DEPTH_ATTACHMENT) {
+                glReadBuffer(color_buffer_attachment);
+                glReadPixels(0, 0, width, height, GL_RGB, GL_UNSIGNED_BYTE, pixels);
+
+            }
+            else {
+                glReadPixels(
+                    0,
+                    0,
+                    width,
+                    height,
+                    GL_DEPTH_COMPONENT,
+                    GL_UNSIGNED_BYTE,
+                    pixels
+                );
+            }
+
+            ppmFile << "P3" << std::endl;
+            ppmFile << width << " " << height << std::endl;
+            ppmFile << "255" << std::endl;
+
+            std::cout << "\n\nFILE\n\n";
+            int k = 0;
+            for (int i = 0; i < width; i++) {
+                for (int j = 0; j < height; j++) {
+                    ppmFile << static_cast<unsigned int>(pixels[k]) << " "
+                        << static_cast<unsigned int>(pixels[k + 1]) << " "
+                        << static_cast<unsigned int>(pixels[k + 2]) << " ";
+                    k += 3;
+                }
+                ppmFile << std::endl;
+            }
+            delete[] pixels;
+
+            ppmFile.close();
+        }
+    }
+
+    bool AtmosphereDeferredcaster::isAtmosphereInFrustum(const double* MVMatrix,
+        const glm::dvec3& position,
+        double radius) const
+    {
+
+        // Frustum Planes
+        glm::dvec3 col1(MVMatrix[0], MVMatrix[4], MVMatrix[8]);
+        glm::dvec3 col2(MVMatrix[1], MVMatrix[5], MVMatrix[9]);
+        glm::dvec3 col3(MVMatrix[2], MVMatrix[6], MVMatrix[10]);
+        glm::dvec3 col4(MVMatrix[3], MVMatrix[7], MVMatrix[11]);
+
+        glm::dvec3 leftNormal = col4 + col1;
+        glm::dvec3 rightNormal = col4 - col1;
+        glm::dvec3 bottomNormal = col4 + col2;
+        glm::dvec3 topNormal = col4 - col2;
+        glm::dvec3 nearNormal = col3 + col4;
+        glm::dvec3 farNormal = col4 - col3;
+
+        // Plane Distances
+        double leftDistance = MVMatrix[15] + MVMatrix[12];
+        double rightDistance = MVMatrix[15] - MVMatrix[12];
+        double bottomDistance = MVMatrix[15] + MVMatrix[13];
+        double topDistance = MVMatrix[15] - MVMatrix[13];
+        double nearDistance = MVMatrix[15] + MVMatrix[14];
+        double farDistance = MVMatrix[15] - MVMatrix[14];
+
+        // Normalize Planes
+        double invMag = 1.0 / glm::length(leftNormal);
+        leftNormal *= invMag;
+        leftDistance *= invMag;
+
+        invMag = 1.0 / glm::length(rightNormal);
+        rightNormal *= invMag;
+        rightDistance *= invMag;
+
+        invMag = 1.0 / glm::length(bottomNormal);
+        bottomNormal *= invMag;
+        bottomDistance *= invMag;
+
+        invMag = 1.0 / glm::length(topNormal);
+        topNormal *= invMag;
+        topDistance *= invMag;
+
+        invMag = 1.0 / glm::length(nearNormal);
+        nearNormal *= invMag;
+        nearDistance *= invMag;
+
+        invMag = 1.0 / glm::length(farNormal);
+        farNormal *= invMag;
+        farDistance *= invMag;
+
+        if ((glm::dot(leftNormal, position) + leftDistance) < -radius) {
+            return false;
+        }
+        else if ((glm::dot(rightNormal, position) + rightDistance) < -radius) {
+            return false;
+        }
+        else if ((glm::dot(bottomNormal, position) + bottomDistance) < -radius) {
+            return false;
+        }
+        else if ((glm::dot(topNormal, position) + topDistance) < -radius) {
+            return false;
+        }
+        else if ((glm::dot(nearNormal, position) + nearDistance) < -radius) {
+            return false;
+        }
+        // The far plane testing is disabled because the atm has no depth.
+        /*else if ((glm::dot(farNormal, position) + farDistance) < -radius) {
         return false;
-    }
-    else if ((glm::dot(rightNormal, position) + rightDistance) < -radius) {
-        return false;
-    }
-    else if ((glm::dot(bottomNormal, position) + bottomDistance) < -radius) {
-        return false;
-    }
-    else if ((glm::dot(topNormal, position) + topDistance) < -radius) {
-        return false;
-    }
-    else if ((glm::dot(nearNormal, position) + nearDistance) < -radius) {
-        return false;
-    }
-    // The far plane testing is disabled because the atm has no depth.
-    /*else if ((glm::dot(farNormal, position) + farDistance) < -radius) {
-    return false;
-    }*/
-
-    return true;
-}
+        }*/
+
+        return true;
+    }
 
 } // namespace openspace