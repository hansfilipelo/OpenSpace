--- conflicted
+++ resolved
@@ -249,13 +249,8 @@
     // Compute positions and directions in object space.
     dvec2 samplePos  = dvec2(msaaSamplePatter[mssaSample],
                              msaaSamplePatter[mssaSample+1]);
-<<<<<<< HEAD
-    dvec4 clipCoords = dvec4((interpolatedNDCPos.xy + samplePos) / gl_FragCoord.w, 0.0, 1.0); 
-    
-=======
     dvec4 clipCoords = dvec4(interpolatedNDCPos.xy + samplePos, 0.0, 1.0);
 
->>>>>>> 1ef8e208
     // Clip to Object Coords
     dvec4 objectCoords = dSgctProjectionToModelTransformMatrix * clipCoords;
     
