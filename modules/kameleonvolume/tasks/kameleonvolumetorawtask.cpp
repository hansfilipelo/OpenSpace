/*****************************************************************************************
 *                                                                                       *
 * OpenSpace                                                                             *
 *                                                                                       *
 * Copyright (c) 2014-2018                                                               *
 *                                                                                       *
 * Permission is hereby granted, free of charge, to any person obtaining a copy of this  *
 * software and associated documentation files (the "Software"), to deal in the Software *
 * without restriction, including without limitation the rights to use, copy, modify,    *
 * merge, publish, distribute, sublicense, and/or sell copies of the Software, and to    *
 * permit persons to whom the Software is furnished to do so, subject to the following   *
 * conditions:                                                                           *
 *                                                                                       *
 * The above copyright notice and this permission notice shall be included in all copies *
 * or substantial portions of the Software.                                              *
 *                                                                                       *
 * THE SOFTWARE IS PROVIDED "AS IS", WITHOUT WARRANTY OF ANY KIND, EXPRESS OR IMPLIED,   *
 * INCLUDING BUT NOT LIMITED TO THE WARRANTIES OF MERCHANTABILITY, FITNESS FOR A         *
 * PARTICULAR PURPOSE AND NONINFRINGEMENT. IN NO EVENT SHALL THE AUTHORS OR COPYRIGHT    *
 * HOLDERS BE LIABLE FOR ANY CLAIM, DAMAGES OR OTHER LIABILITY, WHETHER IN AN ACTION OF  *
 * CONTRACT, TORT OR OTHERWISE, ARISING FROM, OUT OF OR IN CONNECTION WITH THE SOFTWARE  *
 * OR THE USE OR OTHER DEALINGS IN THE SOFTWARE.                                         *
 ****************************************************************************************/

#include <modules/kameleonvolume/tasks/kameleonvolumetorawtask.h>
#include <modules/kameleonvolume/kameleonvolumereader.h>
#include <modules/volume/rawvolume.h>
#include <modules/volume/rawvolumewriter.h>

#include <openspace/documentation/verifier.h>

#include <ghoul/misc/dictionaryjsonformatter.h>
#include <ghoul/filesystem/filesystem.h>

#include <ghoul/logging/logmanager.h>
#include <ghoul/misc/dictionaryluaformatter.h>

#include <fstream>

namespace {
    constexpr const char* KeyInput = "Input";
    constexpr const char* KeyRawVolumeOutput = "RawVolumeOutput";
    constexpr const char* KeyDictionaryOutput = "DictionaryOutput";
    constexpr const char* KeyDimensions = "Dimensions";
    constexpr const char* KeyVariable = "Variable";
    constexpr const char* KeyTime = "Time";
    constexpr const char* KeyLowerDomainBound = "LowerDomainBound";
    constexpr const char* KeyUpperDomainBound = "UpperDomainBound";

    constexpr const char* KeyMinValue = "MinValue";
    constexpr const char* KeyMaxValue = "MaxValue";
<<<<<<< HEAD
    constexpr const char* KeyVisUnit = "VisUnit";

    constexpr const char* _loggerCat = "KameleonVolumeToRawTask";
=======
>>>>>>> 7ccb4254
} // namespace

namespace openspace {
namespace kameleonvolume {

KameleonVolumeToRawTask::KameleonVolumeToRawTask(const ghoul::Dictionary& dictionary)
    : _autoDomainBounds(false)
{
    openspace::documentation::testSpecificationAndThrow(
        documentation(),
        dictionary,
        "KameleonVolumeToRawTask"
    );

    _inputPath = absPath(dictionary.value<std::string>(KeyInput));
    _rawVolumeOutputPath = absPath(dictionary.value<std::string>(KeyRawVolumeOutput));
    _dictionaryOutputPath = absPath(dictionary.value<std::string>(KeyDictionaryOutput));
    _variable = dictionary.value<std::string>(KeyVariable);
    _dimensions = glm::uvec3(dictionary.value<glm::vec3>(KeyDimensions));

    if (!dictionary.getValue<glm::vec3>(KeyLowerDomainBound, _lowerDomainBound)) {
        _autoDomainBounds = true;
    }
    if (!dictionary.getValue<glm::vec3>(KeyUpperDomainBound, _upperDomainBound)) {
        _autoDomainBounds = true;
    }
}

std::string KameleonVolumeToRawTask::description() {
    return "Extract volumetric data from cdf-file " + _inputPath + "." +
        "Write raw volume data into " + _rawVolumeOutputPath +
        " and dictionary with metadata to " + _dictionaryOutputPath;
}

void KameleonVolumeToRawTask::perform(const Task::ProgressCallback& progressCallback) {
    KameleonVolumeReader reader(_inputPath);

    std::vector<std::string> variables = reader.gridVariableNames();

    if (variables.size() == 3 && _autoDomainBounds) {
        _lowerDomainBound = glm::vec3(
            reader.minValue(variables[0]),
            reader.minValue(variables[1]),
            reader.minValue(variables[2]));

        _upperDomainBound = glm::vec3(
            reader.maxValue(variables[0]),
            reader.maxValue(variables[1]),
            reader.maxValue(variables[2]));
    }

    std::unique_ptr<volume::RawVolume<float>> rawVolume = reader.readFloatVolume(
        _dimensions,
        _variable,
        _lowerDomainBound,
        _upperDomainBound);

    progressCallback(0.5f);

    volume::RawVolumeWriter<float> writer(_rawVolumeOutputPath);
    writer.write(*rawVolume);

    progressCallback(0.9f);

    ghoul::Dictionary inputMetadata = reader.readMetaData();
    ghoul::Dictionary outputMetadata;

    std::string time = reader.time();

    // Do not include time offset in time string
    if (time.back() == 'Z') {
        time.pop_back();
    }

    outputMetadata.setValue<std::string>(KeyTime, time);
    outputMetadata.setValue<glm::vec3>(KeyDimensions, _dimensions);
    outputMetadata.setValue<glm::vec3>(KeyLowerDomainBound, _lowerDomainBound);
    outputMetadata.setValue<glm::vec3>(KeyUpperDomainBound, _upperDomainBound);

    outputMetadata.setValue<float>(
        KeyMinValue,
        static_cast<float>(reader.minValue(_variable))
    );
    outputMetadata.setValue<float>(
        KeyMaxValue,
        static_cast<float>(reader.maxValue(_variable))
    );
    outputMetadata.setValue<std::string>(
        KeyVisUnit,
        static_cast<std::string>(reader.getVisUnit(_variable))
    );

    ghoul::DictionaryLuaFormatter formatter;
    std::string metadataString = formatter.format(outputMetadata);

    std::fstream f(_dictionaryOutputPath, std::ios::out);
    f << "return " << metadataString;
    f.close();

    progressCallback(1.0f);
}

documentation::Documentation KameleonVolumeToRawTask::documentation() {
    using namespace documentation;
    return {
        "KameleonVolumeToRawTask",
        "kameleon_metadata_to_json_task",
        {
            {
                "Type",
                new StringEqualVerifier("KameleonVolumeToRawTask"),
                Optional::No,
                "The type of this task",
            },
            {
                KeyInput,
                new StringAnnotationVerifier("A file path to a cdf file"),
                Optional::No,
                "The cdf file to extract data from",
            },
            {
                KeyRawVolumeOutput,
                new StringAnnotationVerifier("A valid filepath"),
                Optional::No,
                "The raw volume file to export data to",
            },
            {
                KeyDictionaryOutput,
                new StringAnnotationVerifier("A valid filepath"),
                Optional::No,
                "The lua dictionary file to export metadata to",
            },
            {
                KeyVariable,
                new StringAnnotationVerifier("A valid kameleon variable"),
                Optional::No,
                "The variable name to read from the kameleon dataset",
            },
            {
                KeyDimensions,
                new DoubleVector3Verifier,
                Optional::No,
                "A vector representing the number of cells in each dimension",
            },
            {
                KeyLowerDomainBound,
                new DoubleVector3Verifier,
                Optional::Yes,
                "A vector representing the lower bound of the domain, "
                "in the native kameleon grid units",
            },
            {
                KeyUpperDomainBound,
                new DoubleVector3Verifier,
                Optional::Yes,
                "A vector representing the lower bound of the domain, "
                "in the native kameleon grid units"
            },
            {
                KeyVisUnit,
                new StringAnnotationVerifier("A valid kameleon unit"),
                Optional::Yes,
                "The unit of the data",
            }
        }
    };
}

} // namespace kameleonvolume
} // namespace openspace<|MERGE_RESOLUTION|>--- conflicted
+++ resolved
@@ -49,12 +49,10 @@
 
     constexpr const char* KeyMinValue = "MinValue";
     constexpr const char* KeyMaxValue = "MaxValue";
-<<<<<<< HEAD
+
     constexpr const char* KeyVisUnit = "VisUnit";
-
     constexpr const char* _loggerCat = "KameleonVolumeToRawTask";
-=======
->>>>>>> 7ccb4254
+
 } // namespace
 
 namespace openspace {
