/*****************************************************************************************
*                                                                                       *
* OpenSpace                                                                             *
*                                                                                       *
* Copyright (c) 2014-2016                                                               *
*                                                                                       *
* Permission is hereby granted, free of charge, to any person obtaining a copy of this  *
* software and associated documentation files (the "Software"), to deal in the Software *
* without restriction, including without limitation the rights to use, copy, modify,    *
* merge, publish, distribute, sublicense, and/or sell copies of the Software, and to    *
* permit persons to whom the Software is furnished to do so, subject to the following   *
* conditions:                                                                           *
*                                                                                       *
* The above copyright notice and this permission notice shall be included in all copies *
* or substantial portions of the Software.                                              *
*                                                                                       *
* THE SOFTWARE IS PROVIDED "AS IS", WITHOUT WARRANTY OF ANY KIND, EXPRESS OR IMPLIED,   *
* INCLUDING BUT NOT LIMITED TO THE WARRANTIES OF MERCHANTABILITY, FITNESS FOR A         *
* PARTICULAR PURPOSE AND NONINFRINGEMENT. IN NO EVENT SHALL THE AUTHORS OR COPYRIGHT    *
* HOLDERS BE LIABLE FOR ANY CLAIM, DAMAGES OR OTHER LIABILITY, WHETHER IN AN ACTION OF  *
* CONTRACT, TORT OR OTHERWISE, ARISING FROM, OUT OF OR IN CONNECTION WITH THE SOFTWARE  *
* OR THE USE OR OTHER DEALINGS IN THE SOFTWARE.                                         *
****************************************************************************************/


#ifndef __ASYNC_TILE_DATA_PROVIDER_H__
#define __ASYNC_TILE_DATA_PROVIDER_H__

//#include <modules/globebrowsing/other/tileprovider.h>

#include <ghoul/opengl/texture.h>

#include <modules/globebrowsing/geometry/geodetic2.h>

#include <modules/globebrowsing/other/concurrentjobmanager.h>
#include <modules/globebrowsing/other/threadpool.h>
//#include <ghoul/misc/threadpool.h>

#include <modules/globebrowsing/tile/tiledataset.h>


#include <memory>
#include <queue>
#include <unordered_map>
#include <sstream>



namespace openspace {

    struct LoadJob : public Job<TileIOResult> {
        virtual void execute() = 0;
        virtual std::shared_ptr<TileIOResult> product() = 0;
    };
   

    struct TileLoadJob : LoadJob {

        
        TileLoadJob(std::shared_ptr<TileDataset> textureDataProvider, 
            const ChunkIndex& chunkIndex)
            : _tileDataset(textureDataProvider)
            , _chunkIndex(chunkIndex) 
        {

        }

        virtual ~TileLoadJob() { }

        virtual void execute();

        virtual std::shared_ptr<TileIOResult> product() {
            return _tileIOResult;
        }


    protected:

        ChunkIndex _chunkIndex;
        std::shared_ptr<TileDataset> _tileDataset;
        std::shared_ptr<TileIOResult> _tileIOResult;
    };




    class TileDiskCache;

    struct DiskCachedTileLoadJob : public TileLoadJob {
        enum CacheMode {
            Disabled,
            ReadOnly,
            ReadAndWrite,
            WriteOnly,
            CacheHitsOnly,
        };
        
        DiskCachedTileLoadJob(std::shared_ptr<TileDataset> textureDataProvider, 
            const ChunkIndex& chunkIndex, std::shared_ptr<TileDiskCache> tdc, 
            const std::string cacheMode);

        DiskCachedTileLoadJob(std::shared_ptr<TileDataset> textureDataProvider, 
            const ChunkIndex& chunkIndex, std::shared_ptr<TileDiskCache> tdc, 
            CacheMode cacheMode = CacheMode::ReadOnly);

        virtual void execute();

    protected:

        std::shared_ptr<TileDiskCache> _tileDiskCache;
        CacheMode _mode;

    };




    class AsyncTileDataProvider {
    public:

        AsyncTileDataProvider(std::shared_ptr<TileDataset> textureDataProvider, 
            std::shared_ptr<ThreadPool> pool);

        ~AsyncTileDataProvider();


        bool enqueueTileIO(const ChunkIndex& chunkIndex);        
        std::vector<std::shared_ptr<TileIOResult>> getTileIOResults();
        
        void reset();
        void clearRequestQueue();

        std::shared_ptr<TileDataset> getTextureDataProvider() const;

    protected:

        virtual bool satisfiesEnqueueCriteria(const ChunkIndex&) const;

    private:
        


        std::shared_ptr<TileDataset> _tileDataset;
        ConcurrentJobManager<TileIOResult> _concurrentJobManager;
        std::unordered_map<ChunkHashKey, ChunkIndex> _enqueuedTileRequests;
<<<<<<< HEAD
=======

>>>>>>> c21bb3bb

    };



} // namespace openspace





#endif  // __ASYNC_TILE_DATA_PROVIDER_H__<|MERGE_RESOLUTION|>--- conflicted
+++ resolved
@@ -143,10 +143,7 @@
         std::shared_ptr<TileDataset> _tileDataset;
         ConcurrentJobManager<TileIOResult> _concurrentJobManager;
         std::unordered_map<ChunkHashKey, ChunkIndex> _enqueuedTileRequests;
-<<<<<<< HEAD
-=======
 
->>>>>>> c21bb3bb
 
     };
 
