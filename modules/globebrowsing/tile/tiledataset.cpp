  /*****************************************************************************************
*                                                                                       *
* OpenSpace                                                                             *
*                                                                                       *
* Copyright (c) 2014-2016                                                               *
*                                                                                       *
* Permission is hereby granted, free of charge, to any person obtaining a copy of this  *
* software and associated documentation files (the "Software"), to deal in the Software *
* without restriction, including without limitation the rights to use, copy, modify,    *
* merge, publish, distribute, sublicense, and/or sell copies of the Software, and to    *
* permit persons to whom the Software is furnished to do so, subject to the following   *
* conditions:                                                                           *
*                                                                                       *
* The above copyright notice and this permission notice shall be included in all copies *
* or substantial portions of the Software.                                              *
*                                                                                       *
* THE SOFTWARE IS PROVIDED "AS IS", WITHOUT WARRANTY OF ANY KIND, EXPRESS OR IMPLIED,   *
* INCLUDING BUT NOT LIMITED TO THE WARRANTIES OF MERCHANTABILITY, FITNESS FOR A         *
* PARTICULAR PURPOSE AND NONINFRINGEMENT. IN NO EVENT SHALL THE AUTHORS OR COPYRIGHT    *
* HOLDERS BE LIABLE FOR ANY CLAIM, DAMAGES OR OTHER LIABILITY, WHETHER IN AN ACTION OF  *
* CONTRACT, TORT OR OTHERWISE, ARISING FROM, OUT OF OR IN CONNECTION WITH THE SOFTWARE  *
* OR THE USE OR OTHER DEALINGS IN THE SOFTWARE.                                         *
****************************************************************************************/

#include <ogr_featurestyle.h>
#include <ogr_spatialref.h>

#include <ghoul/logging/logmanager.h>
#include <ghoul/filesystem/filesystem.h> // abspath
#include <ghoul/misc/assert.h>

#include <modules/globebrowsing/tile/tiledataset.h>
#include <modules/globebrowsing/tile/tileprovider.h>

#include <modules/globebrowsing/geometry/angle.h>

#include <float.h>

#include <sstream>
#include <algorithm>





namespace {
    const std::string _loggerCat = "TileDataset";
}



namespace openspace {

    std::ostream& operator<<(std::ostream& os, const openspace::PixelRegion& pr) {
        return os << pr.start.x << ", " << pr.start.y << " with size " << pr.numPixels.x << ", " << pr.numPixels.y;
    }

    //////////////////////////////////////////////////////////////////////////////////
    //                             Tile Data Layout                                 //
    //////////////////////////////////////////////////////////////////////////////////

    TileDataLayout::TileDataLayout() {

    }

    TileDataLayout::TileDataLayout(GDALDataset* dataSet, GLuint _glType) {
        // Assume all raster bands have the same data type
        gdalType = _glType != 0 ? TileDataType::getGdalDataType(glType) : dataSet->GetRasterBand(1)->GetRasterDataType();
        glType = TileDataType::getOpenGLDataType(gdalType);
        numRasters = dataSet->GetRasterCount();
        bytesPerDatum = TileDataType::numberOfBytes(gdalType);
        bytesPerPixel = bytesPerDatum * numRasters;
        textureFormat = TileDataType::getTextureFormat(numRasters, gdalType);
    }
  


    IODescription IODescription::cut(PixelRegion::Side side, int pos) {
        PixelRegion readPreCut = read.region;
        PixelRegion writePreCut = write.region;

        glm::dvec2 ratio;
        ratio.x = write.region.numPixels.x / (double) read.region.numPixels.x;
        ratio.y = write.region.numPixels.y / (double) read.region.numPixels.y;

        double ratioRatio = ratio.x / ratio.y;
<<<<<<< HEAD
        //ghoul_assert(glm::abs(ratioRatio - 1.0) < 0.01, "Different read/write aspect ratio!");
=======
        ghoul_assert(glm::abs(ratioRatio - 1.0) < 0.001, "Different read/write aspect ratio!");

>>>>>>> dd507d79

        IODescription whatCameOff = *this;
        whatCameOff.read.region = read.region.globalCut(side, pos);

        PixelRange cutSize = whatCameOff.read.region.numPixels;
        PixelRange localWriteCutSize = ratio * glm::dvec2(cutSize);
        

        if (cutSize.x == 0 || cutSize.y == 0) {
            ghoul_assert(read.region.equals(readPreCut), "Read region should not have been modified");
            ghoul_assert(write.region.equals(writePreCut), "Write region should not have been modified");
        }

        int localWriteCutPos = (side % 2 == 0) ? localWriteCutSize.x : localWriteCutSize.y;
        whatCameOff.write.region = write.region.localCut(side, localWriteCutPos);

        return whatCameOff;
    }







    //////////////////////////////////////////////////////////////////////////////////
    //                               Tile Dataset                                   //
    //////////////////////////////////////////////////////////////////////////////////

    const glm::ivec2 TileDataset::tilePixelStartOffset = glm::ivec2(-2);
    const glm::ivec2 TileDataset::tilePixelSizeDifference = glm::ivec2(4);

    const PixelRegion TileDataset::padding = PixelRegion(tilePixelStartOffset, tilePixelSizeDifference);
    
    bool TileDataset::GdalHasBeenInitialized = false;



    TileDataset::TileDataset(const std::string& gdalDatasetDesc, const Configuration& config)
        : _config(config)
        , hasBeenInitialized(false)
    {
        _initData = { gdalDatasetDesc, config.minimumTilePixelSize, config.dataType };
        ensureInitialized();
    }

    void TileDataset::ensureInitialized() {
        if (!hasBeenInitialized) {
            initialize();
            hasBeenInitialized = true;
        }
    }

    void TileDataset::initialize() {
        gdalEnsureInitialized();
        _dataset = gdalDataset(_initData.gdalDatasetDesc);

        //Do any other initialization needed for the TileDataset
        _dataLayout = TileDataLayout(_dataset, _initData.dataType);
        _depthTransform = calculateTileDepthTransform();
        _cached._tileLevelDifference = calculateTileLevelDifference(_initData.minimumPixelSize);

        LDEBUG(_initData.gdalDatasetDesc << " - " << _cached._tileLevelDifference);
    }

    void TileDataset::gdalEnsureInitialized() {
        if (!GdalHasBeenInitialized) {
            GDALAllRegister();
            CPLSetConfigOption("GDAL_DATA", absPath("${MODULE_GLOBEBROWSING}/gdal_data").c_str());
            GdalHasBeenInitialized = true;
        }
    }

    GDALDataset* TileDataset::gdalDataset(const std::string& gdalDatasetDesc) {
        GDALDataset* dataset = (GDALDataset *)GDALOpen(gdalDatasetDesc.c_str(), GA_ReadOnly);
        if (!dataset) {
            throw ghoul::RuntimeError("Failed to load dataset:\n" + gdalDatasetDesc);
        }

        const std::string originalDriverName = dataset->GetDriverName();
        
        if (originalDriverName != "WMS") {
            LDEBUG("  " << originalDriverName);
            LDEBUG("  " << dataset->GetGCPProjection());
            LDEBUG("  " << dataset->GetProjectionRef());

            GDALDriver* driver = dataset->GetDriver();
            char** metadata = driver->GetMetadata();
            for (int i = 0; metadata[i] != nullptr; i++) {
                LDEBUG("  " << metadata[i]);
            }

            const char* in_memory = "";
            //GDALDataset* vrtDataset = driver->CreateCopy(in_memory, dataset, false, nullptr, nullptr, nullptr);
        }
        

        return dataset;
    }


    TileDataset::~TileDataset() {
        delete _dataset;
    }




    //////////////////////////////////////////////////////////////////////////////////
    //                              Public interface                                //
    //////////////////////////////////////////////////////////////////////////////////

    std::shared_ptr<TileIOResult> TileDataset::readTileData(ChunkIndex chunkIndex) {
        ensureInitialized();
        IODescription io = getIODescription(chunkIndex);
        CPLErr worstError = CPLErr::CE_None;

        // Build the Tile IO Result from the data we queride
        std::shared_ptr<TileIOResult> result = std::make_shared<TileIOResult>();
        result->imageData = readImageData(io, worstError);
        result->error = worstError;
        result->chunkIndex = chunkIndex;
        result->dimensions = glm::uvec3(io.write.region.numPixels, 1);
        result->nBytesImageData = io.write.totalNumBytes;
        
        if (_config.doPreProcessing) {
            result->preprocessData = preprocess(result, io.write.region);
            result->error = std::max(result->error, postProcessErrorCheck(result, io));
        }

        return result;
    }


    std::shared_ptr<TileIOResult> TileDataset::defaultTileData() {
        ensureInitialized();
        PixelRegion pixelRegion = { PixelCoordinate(0, 0), PixelRange(16, 16) };
        std::shared_ptr<TileIOResult> result = std::make_shared<TileIOResult>();
        result->chunkIndex = { 0, 0, 0 };
        result->dimensions = glm::uvec3(pixelRegion.numPixels, 1);
        result->nBytesImageData = result->dimensions.x * result->dimensions.y * _dataLayout.bytesPerPixel;
        result->imageData = new char[result->nBytesImageData];
        for (size_t i = 0; i < result->nBytesImageData; ++i) {
            result->imageData[i] = 0;
        }
        result->error = CPLErr::CE_None;
        
        if (_config.doPreProcessing) {
            result->preprocessData = preprocess(result, pixelRegion);
            //result->error = std::max(result->error, postProcessErrorCheck(result, io));
        }

        return result;
    }

    int TileDataset::maxChunkLevel() {
        ensureInitialized();
        if (_cached._maxLevel < 0) {
            int numOverviews = _dataset->GetRasterBand(1)->GetOverviewCount();
            _cached._maxLevel = -_cached._tileLevelDifference;
            if (numOverviews > 0) {
                _cached._maxLevel += numOverviews - 1;
            }
        }
        return _cached._maxLevel;
    }

    TileDepthTransform TileDataset::getDepthTransform() {
        ensureInitialized();
        return _depthTransform;
    }

    const TileDataLayout& TileDataset::getDataLayout() {
        ensureInitialized();
        return _dataLayout;
    }





    //////////////////////////////////////////////////////////////////////////////////
    //                                Initialization                                //
    //////////////////////////////////////////////////////////////////////////////////

    int TileDataset::calculateTileLevelDifference(int minimumPixelSize) {
        GDALRasterBand* firstBand = _dataset->GetRasterBand(1);
        GDALRasterBand* maxOverview;
        int numOverviews = firstBand->GetOverviewCount();
        int sizeLevel0;
        if (numOverviews <= 0) { // No overviews. Use first band.
            maxOverview = firstBand;
        }
        else { // Pick the highest overview.
            maxOverview = firstBand->GetOverview(numOverviews - 1);
        }
        sizeLevel0 = maxOverview->GetXSize();
        double diff = log2(minimumPixelSize) - log2(sizeLevel0);
        return diff;
    }

    TileDepthTransform TileDataset::calculateTileDepthTransform() {
        GDALRasterBand* firstBand = _dataset->GetRasterBand(1);
        // Floating point types does not have a fix maximum or minimum value and
        // can not be normalized when sampling a texture. Hence no rescaling is needed.
        bool isFloat = (_dataLayout.gdalType == GDT_Float32 || _dataLayout.gdalType == GDT_Float64);
        double maximumValue = isFloat ? 1.0 : TileDataType::getMaximumValue(_dataLayout.gdalType);

        TileDepthTransform transform;
        transform.depthOffset = firstBand->GetOffset();
        transform.depthScale = firstBand->GetScale() * maximumValue;
        return transform;
    }





    //////////////////////////////////////////////////////////////////////////////////
    //                            GDAL helper methods                               //
    //////////////////////////////////////////////////////////////////////////////////


    bool TileDataset::gdalHasOverviews() const {
        return _dataset->GetRasterBand(1)->GetOverviewCount() > 0;
    }

    int TileDataset::gdalOverview(const PixelRange& regionSizeOverviewZero) const {
        GDALRasterBand* firstBand = _dataset->GetRasterBand(1);

        int minNumPixels0 = glm::min(regionSizeOverviewZero.x, regionSizeOverviewZero.y);

        int overviews = firstBand->GetOverviewCount();
        GDALRasterBand* maxOverview = overviews ? firstBand->GetOverview(overviews - 1) : firstBand;
        
        int sizeLevel0 = maxOverview->GetXSize();
        // The dataset itself may not have overviews but even if it does not, an overview
        // for the data region can be calculated and possibly be used to sample greater
        // Regions of the original dataset.
        int ov = std::log2(minNumPixels0) - std::log2(sizeLevel0 + 1) - _cached._tileLevelDifference;
        ov = glm::clamp(ov, 0, overviews - 1);
        
        return ov;
    }

    int TileDataset::gdalOverview(const ChunkIndex& chunkIndex) const {
        int overviews = _dataset->GetRasterBand(1)->GetOverviewCount();
        int ov = overviews - (chunkIndex.level + _cached._tileLevelDifference + 1);
        return glm::clamp(ov, 0, overviews - 1);
    }


    int TileDataset::gdalVirtualOverview(const ChunkIndex& chunkIndex) const {
        int overviews = _dataset->GetRasterBand(1)->GetOverviewCount();
        int ov = overviews - (chunkIndex.level + _cached._tileLevelDifference + 1);
        return ov;
    }

    PixelRegion TileDataset::gdalPixelRegion(GDALRasterBand* rasterBand) const {
        PixelRegion gdalRegion;
        gdalRegion.start.x = 0;
        gdalRegion.start.y = 0;
        gdalRegion.numPixels.x = rasterBand->GetXSize();
        gdalRegion.numPixels.y = rasterBand->GetYSize();
        return gdalRegion;
    }

    PixelRegion TileDataset::gdalPixelRegion(const GeodeticPatch& geodeticPatch) const {
        Geodetic2 nwCorner = geodeticPatch.getCorner(Quad::NORTH_WEST);
        Geodetic2 swCorner = geodeticPatch.getCorner(Quad::SOUTH_EAST);
        PixelCoordinate pixelStart = geodeticToPixel(nwCorner);
        PixelCoordinate pixelEnd = geodeticToPixel(swCorner);
        PixelRegion gdalRegion(pixelStart, pixelEnd - pixelStart);
        return gdalRegion;
    }

    GDALRasterBand* TileDataset::gdalRasterBand(int overview, int raster) const {
        GDALRasterBand* rasterBand = _dataset->GetRasterBand(raster);
        int numberOfOverviews = rasterBand->GetOverviewCount();
        rasterBand = gdalHasOverviews() ? rasterBand->GetOverview(overview) : rasterBand;
        ghoul_assert(rasterBand != nullptr, "Rasterband is null");
        return rasterBand;
    }





    //////////////////////////////////////////////////////////////////////////////////
    //                          ReadTileData helper functions                       //
    //////////////////////////////////////////////////////////////////////////////////

    PixelCoordinate TileDataset::geodeticToPixel(const Geodetic2& geo) const {

        double padfTransform[6];
        CPLErr err = _dataset->GetGeoTransform(padfTransform);

        ghoul_assert(err != CE_Failure, "Failed to get transform");

        Scalar Y = Angle<Scalar>::fromRadians(geo.lat).asDegrees();
        Scalar X = Angle<Scalar>::fromRadians(geo.lon).asDegrees();

        // convert from pixel and line to geodetic coordinates
        // Xp = padfTransform[0] + P*padfTransform[1] + L*padfTransform[2];
        // Yp = padfTransform[3] + P*padfTransform[4] + L*padfTransform[5];

        // <=>
        double* a = &(padfTransform[0]);
        double* b = &(padfTransform[3]);

        // Xp = a[0] + P*a[1] + L*a[2];
        // Yp = b[0] + P*b[1] + L*b[2];

        // <=>
        double divisor = (a[2] * b[1] - a[1] * b[2]);
        ghoul_assert(divisor != 0.0, "Division by zero!");
        //ghoul_assert(a[2] != 0.0, "a2 must not be zero!");
        double P = (a[0] * b[2] - a[2] * b[0] + a[2] * Y - b[2] * X) / divisor;
        double L = (-a[0] * b[1] + a[1] * b[0] - a[1] * Y + b[1] * X) / divisor;
        // ref: https://www.wolframalpha.com/input/?i=X+%3D+a0+%2B+a1P+%2B+a2L,+Y+%3D+b0+%2B+b1P+%2B+b2L,+solve+for+P+and+L

        double Xp = a[0] + P*a[1] + L*a[2];
        double Yp = b[0] + P*b[1] + L*b[2];

        ghoul_assert(abs(X - Xp) < 1e-10, "inverse should yield X as before");
        ghoul_assert(abs(Y - Yp) < 1e-10, "inverse should yield Y as before");

        return PixelCoordinate(glm::round(P), glm::round(L));
    }

    Geodetic2 TileDataset::pixelToGeodetic(const PixelCoordinate& p) const {
        double padfTransform[6];
        CPLErr err = _dataset->GetGeoTransform(padfTransform);
        ghoul_assert(err != CE_Failure, "Failed to get transform");
        Geodetic2 geodetic;
        geodetic.lon = padfTransform[0] + p.x * padfTransform[1] + p.y * padfTransform[2];
        geodetic.lat = padfTransform[3] + p.x * padfTransform[4] + p.y * padfTransform[5];
        return geodetic;
    }

<<<<<<< HEAD

    IODescription TileDataset::getIODescription(const ChunkIndex& chunkIndex) const {
        IODescription io;
        io.read.region = gdalPixelRegion(chunkIndex);

        if (gdalHasOverviews()) {
            int overview = gdalOverview(chunkIndex);
            io.read.overview = overview;
            io.read.region.downscalePow2(overview + 1);
            io.write.region = io.read.region;
            io.read.region.pad(padding);
        }
        else {
            io.read.overview = 0;
            io.write.region = io.read.region;
            int virtualOverview = gdalVirtualOverview(chunkIndex);
            io.write.region.downscalePow2(virtualOverview + 1);
            PixelRegion scaledPadding = padding;

            scaledPadding.upscalePow2(std::max(virtualOverview + 1, 0));
            io.read.region.pad(scaledPadding);
        }

        // For correct sampling in height dataset, we need to pad the texture tile
        io.write.region.pad(padding);

        io.write.region.numPixels.x += (io.write.region.numPixels.x % 2);
        io.write.region.numPixels.y += (io.write.region.numPixels.y % 2);

        io.write.region.start = PixelCoordinate(0, 0); // write region starts in origin
        io.write.bytesPerLine = _dataLayout.bytesPerPixel * io.write.region.numPixels.x;
        io.write.totalNumBytes = io.write.bytesPerLine * io.write.region.numPixels.y;

        return io;
    }

=======

    IODescription TileDataset::getIODescription(const ChunkIndex& chunkIndex) const {
        IODescription io;
        io.read.region = gdalPixelRegion(chunkIndex);

        if (gdalHasOverviews()) {
            int overview = gdalOverview(chunkIndex);
            io.read.overview = overview;
            io.read.region.downscalePow2(overview + 1);
            io.write.region = io.read.region;
            io.read.region.pad(padding);
        }
        else {
            io.read.overview = 0;
            io.write.region = io.read.region;
            int virtualOverview = gdalVirtualOverview(chunkIndex);
            io.write.region.downscalePow2(virtualOverview + 1);
            PixelRegion scaledPadding = padding;

            scaledPadding.upscalePow2(std::max(virtualOverview + 1, 0));
            io.read.region.pad(scaledPadding);
        }

        // For correct sampling in height dataset, we need to pad the texture tile
        io.write.region.pad(padding);

        io.write.region.numPixels.x += (io.write.region.numPixels.x % 2);
        io.write.region.numPixels.y += (io.write.region.numPixels.y % 2);

        io.write.region.start = PixelCoordinate(0, 0); // write region starts in origin
        io.write.bytesPerLine = _dataLayout.bytesPerPixel * io.write.region.numPixels.x;
        io.write.totalNumBytes = io.write.bytesPerLine * io.write.region.numPixels.y;

        return io;
    }

>>>>>>> dd507d79
    char* TileDataset::readImageData(IODescription& io, CPLErr& worstError) const {
        // allocate memory for the image
        char* imageData = new char[io.write.totalNumBytes];

        // Read the data (each rasterband is a separate channel)
        for (size_t i = 0; i < _dataLayout.numRasters; i++) {
            GDALRasterBand* rasterBand = gdalRasterBand(io.read.overview, i + 1);

            // The final destination pointer is offsetted by one datum byte size
            // for every raster (or data channel, i.e. R in RGB)
            char* dataDestination = imageData + (i * _dataLayout.bytesPerDatum);

            CPLErr err = repeatedRasterIO(rasterBand, io, dataDestination);

            // CE_None = 0, CE_Debug = 1, CE_Warning = 2, CE_Failure = 3, CE_Fatal = 4
            worstError = std::max(worstError, err);
        }

        // GDAL reads pixel lines top to bottom, we want the opposit
        return imageData;
    }

    CPLErr TileDataset::repeatedRasterIO(GDALRasterBand* rasterBand, const IODescription& fullIO, char* dataDestination) const {
        CPLErr worstError = CPLErr::CE_None;

        // NOTE: 
        // Ascii graphics illustrates the implementation details of this method, for one  
        // specific case. Even though the illustrated case is specific, readers can 
        // hopefully find it useful to get the general idea.

        // Make a copy of the full IO desription as we will have to modify it
        IODescription io = fullIO;
        PixelRegion gdalRegion = gdalPixelRegion(rasterBand);


        // Example: 
        // We have an io description that defines a WRITE and a READ region.
        // In this case the READ region extends outside of the defined gdal region,
        // meaning we will have to do wrapping


        // io.write.region             io.read.region
        //    |                         |
        //    V                         V
        // +-------+                +-------+ 
        // |       |                |       |--------+ 
        // |       |                |       |        |
        // |       |                |       |        |
        // +-------+                +-------+        |
        //                            |              | <-- gdalRegion  
        //                            |              |
        //                            +--------------+


        LDEBUG("-");
        LDEBUG("repeated read: " << io.read.region);
        LDEBUG("repeated write: " << io.write.region);

        bool didCutOff = false;

        if (!io.read.region.isInside(gdalRegion)) {
            //  Loop through each side: left, top, right, bottom
            for (int i = 0; i < 4; ++i) {

                // Example: 
                // We are currently considering the left side of the pixel region
                PixelRegion::Side side = (PixelRegion::Side) i;
                IODescription cutoff = io.cut(side, gdalRegion.edge(side));

                // Example: 
                // We cut off the left part that was outside the gdal region, and we now 
                // have an additional io description for the cut off region. 
                // Note that the cut-method used above takes care of the corresponding 
                // WRITE region for us.

                // cutoff.write.region    cutoff.read.region
                //  |  io.write.region     |  io.read.region
                //  |   |                  |   |
                //  V   V                  V   V
                // +-+-----+               +-+-----+ 
                // | |     |               | |     |--------+
                // | |     |               | |     |        |
                // | |     |               | |     |        |
                // +-+-----+               +-+-----+        |
                //                           |              | <-- gdalRegion  
                //                           |              |
                //                           +--------------+

                if (cutoff.read.region.area() > 0) {
                    didCutOff = true;

                    // Wrap by repeating
                    PixelRegion::Side oppositeSide = (PixelRegion::Side) ((i + 2) % 4);

                    cutoff.read.region.align(oppositeSide, gdalRegion.edge(oppositeSide));

                    // Example:
                    // The cut off region is wrapped to the opposite side of the region,
                    // i.e. "repeated". Note that we don't want WRITE region to change, 
                    // we're only wrapping the READ region.

                    // cutoff.write.region   io.read.region cutoff.read.region
                    //  |  io.write.region        |          |
                    //  |   |                     V          V
                    //  V   V                  +-----+      +-+
                    // +-+-----+               |     |------| |
                    // | |     |               |     |      | | 
                    // | |     |               |     |      | |
                    // | |     |               +-----+      +-+
                    // +-+-----+               |              | <-- gdalRegion  
                    //                         |              |
                    //                         +--------------+

                    // Example:
                    // The cutoff region has been repeated along one of its sides, but 
                    // as we can see in this example, it still has a top part outside the
                    // defined gdal region. This is handled through recursion.
                    CPLErr err = repeatedRasterIO(rasterBand, cutoff, dataDestination);

                    worstError = std::max(worstError, err);
                }
            }
        }


        CPLErr err = rasterIO(rasterBand, io, dataDestination);
        worstError = std::max(worstError, err);
        return worstError;
    }

    CPLErr TileDataset::rasterIO(GDALRasterBand* rasterBand, const IODescription& io, char* dataDestination) const {
        PixelRegion gdalRegion = gdalPixelRegion(rasterBand);

        LDEBUG("rasterIO read: " << io.read.region);
        LDEBUG("rasterIO write: " << io.write.region);

        ghoul_assert(io.read.region.isInside(gdalRegion), "write region of bounds!");

        ghoul_assert(io.write.region.start.x >= 0 && io.write.region.start.y >= 0, "Invalid write region");

        PixelCoordinate end = io.write.region.end();
        size_t largestIndex = (end.y - 1) * io.write.bytesPerLine + (end.x - 1) * _dataLayout.bytesPerPixel;
        ghoul_assert(largestIndex <= io.write.totalNumBytes, "Invalid write region");

        char * dataDest = dataDestination;

        // OBS! GDAL reads pixels top to bottom, but we want our pixels bottom to top.
        // Therefore, we increment the destination pointer to the last line on in the 
        // buffer, and the we specify in the rasterIO call that we want negative line 
        // spacing. Doing this compensates the flipped Y axis
        dataDest += (io.write.totalNumBytes - io.write.bytesPerLine);

        // handle requested write region
        dataDest -= io.write.region.start.y * io.write.bytesPerLine; // note -= since flipped y axis
        dataDest += io.write.region.start.x * _dataLayout.bytesPerPixel;

        
        return rasterBand->RasterIO(
            GF_Read,
            io.read.region.start.x,             // Begin read x
            io.read.region.start.y,             // Begin read y
            io.read.region.numPixels.x,         // width to read x
            io.read.region.numPixels.y,         // width to read y
            dataDest,                           // Where to put data
            io.write.region.numPixels.x,        // width to write x in destination
            io.write.region.numPixels.y,        // width to write y in destination
            _dataLayout.gdalType,		        // Type
            _dataLayout.bytesPerPixel,	        // Pixel spacing
            -io.write.bytesPerLine);             // Line spacing
    }


    std::shared_ptr<TilePreprocessData> TileDataset::preprocess(std::shared_ptr<TileIOResult> result, const PixelRegion& region) const {
        size_t bytesPerLine = _dataLayout.bytesPerPixel * region.numPixels.x;
        size_t totalNumBytes = bytesPerLine * region.numPixels.y;

        TilePreprocessData* preprocessData = new TilePreprocessData();
        preprocessData->maxValues.resize(_dataLayout.numRasters);
        preprocessData->minValues.resize(_dataLayout.numRasters);

<<<<<<< HEAD
        std::vector<float> noDataValues;
        noDataValues.resize(_dataLayout.numRasters);

=======
>>>>>>> dd507d79
        for (size_t c = 0; c < _dataLayout.numRasters; c++) {
            preprocessData->maxValues[c] = -FLT_MAX;
            preprocessData->minValues[c] = FLT_MAX;
            noDataValues[c] = _dataset->GetRasterBand(1)->GetNoDataValue();
        }

        float noDataValue = _dataset->GetRasterBand(1)->GetNoDataValue();

        for (size_t y = 0; y < region.numPixels.y; y++) {
            size_t yi = (region.numPixels.y - 1 - y) * bytesPerLine;
            size_t i = 0;
            for (size_t x = 0; x < region.numPixels.x; x++) {
                for (size_t c = 0; c < _dataLayout.numRasters; c++) {

                    float val = TileDataType::interpretFloat(_dataLayout.gdalType, &(result->imageData[yi + i]));
<<<<<<< HEAD
                    
                    if (val != noDataValue) {
                        preprocessData->maxValues[c] = std::max(val, preprocessData->maxValues[c]);
                        preprocessData->minValues[c] = std::min(val, preprocessData->minValues[c]);
                    }
=======
                    preprocessData->maxValues[c] = std::max(val, preprocessData->maxValues[c]);
                    preprocessData->minValues[c] = std::min(val, preprocessData->minValues[c]);

>>>>>>> dd507d79
                    i += _dataLayout.bytesPerDatum;
                }
            }
        }

        for (size_t c = 0; c < _dataLayout.numRasters; c++) {
            if (preprocessData->maxValues[c] > 8800.0f) {
                //LDEBUG("Bad preprocess data: " << preprocessData->maxValues[c] << " at " << region.chunkIndex);
            }
        }

        return std::shared_ptr<TilePreprocessData>(preprocessData);
    }

    CPLErr TileDataset::postProcessErrorCheck(std::shared_ptr<const TileIOResult> result, const IODescription& io) const{
        int success;
<<<<<<< HEAD
        
=======
>>>>>>> dd507d79
        double missingDataValue = gdalRasterBand(io.read.overview)->GetNoDataValue(&success);
        if (!success) {
            missingDataValue = 32767; // missing data value for TERRAIN.wms. Should be specified in xml
        }

        bool hasMissingData = false;
<<<<<<< HEAD
        
        for (size_t c = 0; c < _dataLayout.numRasters; c++) {
            hasMissingData |= result->preprocessData->maxValues[c] == missingDataValue;
        }
        
=======
        for (size_t c = 0; c < _dataLayout.numRasters; c++) {
            hasMissingData |= result->preprocessData->maxValues[c] == missingDataValue;
        }
>>>>>>> dd507d79
        bool onHighLevel = result->chunkIndex.level > 6;
        if (hasMissingData && onHighLevel) {
            return CE_Fatal;
        }
        return CE_None;
    }


}  // namespace openspace<|MERGE_RESOLUTION|>--- conflicted
+++ resolved
@@ -84,12 +84,7 @@
         ratio.y = write.region.numPixels.y / (double) read.region.numPixels.y;
 
         double ratioRatio = ratio.x / ratio.y;
-<<<<<<< HEAD
         //ghoul_assert(glm::abs(ratioRatio - 1.0) < 0.01, "Different read/write aspect ratio!");
-=======
-        ghoul_assert(glm::abs(ratioRatio - 1.0) < 0.001, "Different read/write aspect ratio!");
-
->>>>>>> dd507d79
 
         IODescription whatCameOff = *this;
         whatCameOff.read.region = read.region.globalCut(side, pos);
@@ -430,8 +425,6 @@
         return geodetic;
     }
 
-<<<<<<< HEAD
-
     IODescription TileDataset::getIODescription(const ChunkIndex& chunkIndex) const {
         IODescription io;
         io.read.region = gdalPixelRegion(chunkIndex);
@@ -467,44 +460,6 @@
         return io;
     }
 
-=======
-
-    IODescription TileDataset::getIODescription(const ChunkIndex& chunkIndex) const {
-        IODescription io;
-        io.read.region = gdalPixelRegion(chunkIndex);
-
-        if (gdalHasOverviews()) {
-            int overview = gdalOverview(chunkIndex);
-            io.read.overview = overview;
-            io.read.region.downscalePow2(overview + 1);
-            io.write.region = io.read.region;
-            io.read.region.pad(padding);
-        }
-        else {
-            io.read.overview = 0;
-            io.write.region = io.read.region;
-            int virtualOverview = gdalVirtualOverview(chunkIndex);
-            io.write.region.downscalePow2(virtualOverview + 1);
-            PixelRegion scaledPadding = padding;
-
-            scaledPadding.upscalePow2(std::max(virtualOverview + 1, 0));
-            io.read.region.pad(scaledPadding);
-        }
-
-        // For correct sampling in height dataset, we need to pad the texture tile
-        io.write.region.pad(padding);
-
-        io.write.region.numPixels.x += (io.write.region.numPixels.x % 2);
-        io.write.region.numPixels.y += (io.write.region.numPixels.y % 2);
-
-        io.write.region.start = PixelCoordinate(0, 0); // write region starts in origin
-        io.write.bytesPerLine = _dataLayout.bytesPerPixel * io.write.region.numPixels.x;
-        io.write.totalNumBytes = io.write.bytesPerLine * io.write.region.numPixels.y;
-
-        return io;
-    }
-
->>>>>>> dd507d79
     char* TileDataset::readImageData(IODescription& io, CPLErr& worstError) const {
         // allocate memory for the image
         char* imageData = new char[io.write.totalNumBytes];
@@ -685,12 +640,9 @@
         preprocessData->maxValues.resize(_dataLayout.numRasters);
         preprocessData->minValues.resize(_dataLayout.numRasters);
 
-<<<<<<< HEAD
         std::vector<float> noDataValues;
         noDataValues.resize(_dataLayout.numRasters);
 
-=======
->>>>>>> dd507d79
         for (size_t c = 0; c < _dataLayout.numRasters; c++) {
             preprocessData->maxValues[c] = -FLT_MAX;
             preprocessData->minValues[c] = FLT_MAX;
@@ -706,17 +658,11 @@
                 for (size_t c = 0; c < _dataLayout.numRasters; c++) {
 
                     float val = TileDataType::interpretFloat(_dataLayout.gdalType, &(result->imageData[yi + i]));
-<<<<<<< HEAD
                     
                     if (val != noDataValue) {
                         preprocessData->maxValues[c] = std::max(val, preprocessData->maxValues[c]);
                         preprocessData->minValues[c] = std::min(val, preprocessData->minValues[c]);
                     }
-=======
-                    preprocessData->maxValues[c] = std::max(val, preprocessData->maxValues[c]);
-                    preprocessData->minValues[c] = std::min(val, preprocessData->minValues[c]);
-
->>>>>>> dd507d79
                     i += _dataLayout.bytesPerDatum;
                 }
             }
@@ -733,27 +679,18 @@
 
     CPLErr TileDataset::postProcessErrorCheck(std::shared_ptr<const TileIOResult> result, const IODescription& io) const{
         int success;
-<<<<<<< HEAD
-        
-=======
->>>>>>> dd507d79
+
         double missingDataValue = gdalRasterBand(io.read.overview)->GetNoDataValue(&success);
         if (!success) {
             missingDataValue = 32767; // missing data value for TERRAIN.wms. Should be specified in xml
         }
 
         bool hasMissingData = false;
-<<<<<<< HEAD
         
         for (size_t c = 0; c < _dataLayout.numRasters; c++) {
             hasMissingData |= result->preprocessData->maxValues[c] == missingDataValue;
         }
         
-=======
-        for (size_t c = 0; c < _dataLayout.numRasters; c++) {
-            hasMissingData |= result->preprocessData->maxValues[c] == missingDataValue;
-        }
->>>>>>> dd507d79
         bool onHighLevel = result->chunkIndex.level > 6;
         if (hasMissingData && onHighLevel) {
             return CE_Fatal;
