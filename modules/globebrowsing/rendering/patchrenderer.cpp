--- conflicted
+++ resolved
@@ -67,18 +67,10 @@
 		}
 	}
 
-<<<<<<< HEAD
-=======
-	void PatchRenderer::renderPatch(const LatLonPatch& patch, const RenderData& data, double radius) {
-		// nothing to do
-	}
-
 	void PatchRenderer::setFrustrumCuller(std::shared_ptr<FrustrumCuller> fc) {
 		_frustrumCuller = fc;
 	}
 
-
->>>>>>> baf8fa32
 	//////////////////////////////////////////////////////////////////////////////////////
 	//								LATLON PATCH RENDERER								//
 	//////////////////////////////////////////////////////////////////////////////////////
@@ -203,8 +195,8 @@
 
 		ivec2 contraction = ivec2(intSnapCoord.y % 2, intSnapCoord.x % 2);
 
-		LDEBUG("patch.center = [ " << patch.center.lat << " , " << patch.center.lon << " ]");
-		LDEBUG("intSnapCoord = [ " << intSnapCoord.x << " , " << intSnapCoord.y << " ]");
+		//LDEBUG("patch.center = [ " << patch.center.lat << " , " << patch.center.lon << " ]");
+		//LDEBUG("intSnapCoord = [ " << intSnapCoord.x << " , " << intSnapCoord.y << " ]");
 		//LDEBUG("contraction = [ " << contraction.x << " , " << contraction.y << " ]");
 
 		_programObject->setUniform("modelViewProjectionTransform", data.camera.projectionMatrix() * viewTransform *  modelTransform);
