--- conflicted
+++ resolved
@@ -247,13 +247,9 @@
 
 
     programObject->setUniform("patchNormalCameraSpace", patchNormalCameraSpace);
-<<<<<<< HEAD
     // TODO (JCC): Enable the right normal for displaced points in the patch
     programObject->setUniform("patchNormalModelSpace", glm::normalize(patchNormalModelSpace));
-    programObject->setUniform("projectionTransform", data.camera.projectionMatrix());
-=======
     programObject->setUniform("projectionTransform", data.camera.sgctInternal.projectionMatrix());
->>>>>>> 994ba32f
 
     if (_layerManager->layerGroup(
             layergroupid::NightLayers).activeLayers().size() > 0 ||
