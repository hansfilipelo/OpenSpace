--- conflicted
+++ resolved
@@ -56,15 +56,10 @@
 		/// The tile is at least as big as the patch.
 		TileIndex getTileIndex(LatLonPatch patch);
 		std::shared_ptr<Texture> getTile(LatLonPatch patch);
-<<<<<<< HEAD
+ 
 		std::shared_ptr<Texture> getTile(const TileIndex& tileIndex);
 		LatLonPatch getTilePositionAndScale(const TileIndex& tileIndex);
-
-=======
-		std::shared_ptr<Texture> getTile(glm::ivec3 tileIndex);
-		LatLonPatch getTilePositionAndScale(glm::ivec3 tileIndex);
-		glm::mat3 getUvTransformationPatchToTile(LatLonPatch patch, glm::ivec3 tileIndex);
->>>>>>> 63f8405c
+		glm::mat3 getUvTransformationPatchToTile(LatLonPatch patch, const TileIndex& tileIndex);
 	private:
 		LatLon _sizeLevel0;
 		LatLon _offsetLevel0;
