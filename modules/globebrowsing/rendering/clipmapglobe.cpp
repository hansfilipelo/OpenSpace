/*****************************************************************************************
*                                                                                       *
* OpenSpace                                                                             *
*                                                                                       *
* Copyright (c) 2014-2016                                                               *
*                                                                                       *
* Permission is hereby granted, free of charge, to any person obtaining a copy of this  *
* software and associated documentation files (the "Software"), to deal in the Software *
* without restriction, including without limitation the rights to use, copy, modify,    *
* merge, publish, distribute, sublicense, and/or sell copies of the Software, and to    *
* permit persons to whom the Software is furnished to do so, subject to the following   *
* conditions:                                                                           *
*                                                                                       *
* The above copyright notice and this permission notice shall be included in all copies *
* or substantial portions of the Software.                                              *
*                                                                                       *
* THE SOFTWARE IS PROVIDED "AS IS", WITHOUT WARRANTY OF ANY KIND, EXPRESS OR IMPLIED,   *
* INCLUDING BUT NOT LIMITED TO THE WARRANTIES OF MERCHANTABILITY, FITNESS FOR A         *
* PARTICULAR PURPOSE AND NONINFRINGEMENT. IN NO EVENT SHALL THE AUTHORS OR COPYRIGHT    *
* HOLDERS BE LIABLE FOR ANY CLAIM, DAMAGES OR OTHER LIABILITY, WHETHER IN AN ACTION OF  *
* CONTRACT, TORT OR OTHERWISE, ARISING FROM, OUT OF OR IN CONNECTION WITH THE SOFTWARE  *
* OR THE USE OR OTHER DEALINGS IN THE SOFTWARE.                                         *
****************************************************************************************/

#include <modules/globebrowsing/rendering/clipmapglobe.h>

#include <modules/globebrowsing/util/converter.h>

// open space includes

#include <openspace/engine/openspaceengine.h>
#include <openspace/rendering/renderengine.h>
#include <openspace/util/spicemanager.h>
#include <openspace/scene/scenegraphnode.h>

// ghoul includes
#include <ghoul/misc/assert.h>

#define _USE_MATH_DEFINES
#include <math.h>

namespace {
	const std::string _loggerCat = "ClipMapGlobe";

	const std::string keyFrame = "Frame";
	const std::string keyGeometry = "Geometry";
	const std::string keyShading = "PerformShading";

	const std::string keyBody = "Body";
}

namespace openspace {
	ClipMapGlobe::ClipMapGlobe(const ghoul::Dictionary& dictionary)
		: _patch(40, 40, 0, 0, M_PI / 4, M_PI / 4, 6.3e6)
		, _patch1(40, 40, 0, 0, M_PI / 8, M_PI / 8, 6.3e6)
		, _rotation("rotation", "Rotation", 0, 0, 360)
	{
		std::string name;
		bool success = dictionary.getValue(SceneGraphNode::KeyName, name);
		ghoul_assert(success,
			"ClipMapGlobe need the '" << SceneGraphNode::KeyName << "' be specified");
		setName(name);

		dictionary.getValue(keyFrame, _frame);
		dictionary.getValue(keyBody, _target);
		if (_target != "")
			setBody(_target);

		// Mainly for debugging purposes @AA
		addProperty(_rotation);
	}

	ClipMapGlobe::~ClipMapGlobe() {
	}

	bool ClipMapGlobe::initialize() {
		_patch.initialize();
		_patch1.initialize();
		return isReady();
	}

	bool ClipMapGlobe::deinitialize() {
		_patch.deinitialize();
		_patch1.deinitialize();
		return true;
	}

	bool ClipMapGlobe::isReady() const {
		bool ready = true;
		ready &= _patch.isReady();
		ready &= _patch1.isReady();
		return ready;
	}

	void ClipMapGlobe::render(const RenderData& data)
	{
		// Set patch to follow camera
<<<<<<< HEAD
		int segmentsPerPatch = 10;
		glm::vec2 cameraPositionLatLon =
			converter::cartesianToLatLon(data.camera.position().dvec3());
		_patch.setPositionLatLon(
			glm::vec2((M_PI / 2.0 / segmentsPerPatch) * int(cameraPositionLatLon.x / (M_PI * 2) * segmentsPerPatch * 4),
				(M_PI / 2.0 / segmentsPerPatch) * int(cameraPositionLatLon.y / (M_PI)* segmentsPerPatch * 2)));
		_patch1.setPositionLatLon(
			glm::vec2((M_PI / 4.0 / segmentsPerPatch) * int(cameraPositionLatLon.x / (M_PI * 2) * segmentsPerPatch * 8),
				(M_PI / 4.0 / segmentsPerPatch) * int(cameraPositionLatLon.y / (M_PI)* segmentsPerPatch * 4)));		// render
=======
		_patch.getPatch().setCenter(LatLon::fromCartesian(data.camera.position().dvec3()));
		// render
>>>>>>> d1b2acde
		_patch.render(data);
		_patch1.render(data);
	}

	void ClipMapGlobe::update(const UpdateData& data) {
		_patch.update(data);
		_patch1.update(data);
		// set spice-orientation in accordance to timestamp
		_stateMatrix = SpiceManager::ref().positionTransformMatrix(_frame, "GALACTIC", data.time);
		_time = data.time;
	}

}  // namespace openspace<|MERGE_RESOLUTION|>--- conflicted
+++ resolved
@@ -95,7 +95,8 @@
 	void ClipMapGlobe::render(const RenderData& data)
 	{
 		// Set patch to follow camera
-<<<<<<< HEAD
+		/*
+		<<<<<<< HEAD
 		int segmentsPerPatch = 10;
 		glm::vec2 cameraPositionLatLon =
 			converter::cartesianToLatLon(data.camera.position().dvec3());
@@ -105,10 +106,11 @@
 		_patch1.setPositionLatLon(
 			glm::vec2((M_PI / 4.0 / segmentsPerPatch) * int(cameraPositionLatLon.x / (M_PI * 2) * segmentsPerPatch * 8),
 				(M_PI / 4.0 / segmentsPerPatch) * int(cameraPositionLatLon.y / (M_PI)* segmentsPerPatch * 4)));		// render
-=======
-		_patch.getPatch().setCenter(LatLon::fromCartesian(data.camera.position().dvec3()));
+		=======*/
+		//_patch.getPatch().setCenter(LatLon::fromCartesian(data.camera.position().dvec3()));
+		//_patch1.getPatch().setCenter(LatLon::fromCartesian(data.camera.position().dvec3()));
 		// render
->>>>>>> d1b2acde
+
 		_patch.render(data);
 		_patch1.render(data);
 	}
