--- conflicted
+++ resolved
@@ -58,17 +58,11 @@
 	glm::ivec3 TextureTileSet::getTileIndex(LatLonPatch patch)
 	{
 		int level = log2(static_cast<int>(glm::max(
-<<<<<<< HEAD
-			_sizeLevel0.lat / patch.halfSize.lat * 2,
-			_sizeLevel0.lon / patch.halfSize.lon * 2)));
+			_sizeLevel0.lat / patch.halfSize().lat * 2,
+			_sizeLevel0.lon / patch.halfSize().lon * 2)));
 		Vec2 TileSize = _sizeLevel0.toLonLatVec2() / pow(2, level);
 		glm::ivec2 tileIndex = -(patch.northWestCorner().toLonLatVec2() + _offsetLevel0.toLonLatVec2()) / TileSize;
-=======
-			sizeLevel0.lat / patch.halfSize().lat * 2,
-			sizeLevel0.lon / patch.halfSize().lon * 2)));
-		Vec2 TileSize = sizeLevel0.toLonLatVec2() / pow(2, level);
-		glm::ivec2 tileIndex = -(patch.northWestCorner().toLonLatVec2() + offsetLevel0.toLonLatVec2()) / TileSize;
->>>>>>> 527f83aa
+
 		return glm::ivec3(tileIndex, level);
 	}
 
