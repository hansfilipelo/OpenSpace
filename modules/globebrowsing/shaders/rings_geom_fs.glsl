--- conflicted
+++ resolved
@@ -67,14 +67,9 @@
 
     Fragment frag;
     frag.color      = vec4(1.0);;
-<<<<<<< HEAD
-    frag.depth      = vs_screenSpaceDepth;
-    renderedPosition = vec4(vs_positionViewSpace.xyz, 1.0);
-=======
     frag.depth      = vs_screenSpaceDepth.w;
     renderedPosition = vec4(vec3(length(vs_positionViewSpace.xyz)/10.0), 1.0);//vec4(vs_positionViewSpace.xyz, 1.0);
     //renderedPosition = vec4(vec3(vs_screenSpaceDepth.w)/10.0, 1.0);
->>>>>>> cfb04c12
     
     return frag;
 }