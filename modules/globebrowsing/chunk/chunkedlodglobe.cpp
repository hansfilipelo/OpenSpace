--- conflicted
+++ resolved
@@ -70,11 +70,7 @@
         , maxSplitDepth(22)
         , _savedCamera(nullptr)
         , _tileProviderManager(tileProviderManager)
-<<<<<<< HEAD
-        , stats(StatsCollector(absPath("test_stats"), 1))
-=======
         , stats(StatsCollector(absPath("test_stats"), 1, StatsCollector::Enabled::No))
->>>>>>> c21bb3bb
     {
 
         auto geometry = std::make_shared<SkirtedGrid>(
@@ -146,18 +142,10 @@
             desiredLevel = _chunkEvaluatorByDistance->getDesiredLevel(chunk, renderData);
         }
 
-<<<<<<< HEAD
-        if (debugOptions.limitLevelByAvailableHeightData) {
-            int desiredLevelByAvailableData = _chunkEvaluatorByAvailableTiles->getDesiredLevel(chunk, renderData);
-            if (desiredLevelByAvailableData != ChunkLevelEvaluator::UNKNOWN_DESIRED_LEVEL) {
-                desiredLevel = min(desiredLevel, desiredLevelByAvailableData);
-            }
-=======
 
         int desiredLevelByAvailableData = _chunkEvaluatorByAvailableTiles->getDesiredLevel(chunk, renderData);
         if (desiredLevelByAvailableData != ChunkLevelEvaluator::UNKNOWN_DESIRED_LEVEL) {
             desiredLevel = min(desiredLevel, desiredLevelByAvailableData);
->>>>>>> c21bb3bb
         }
 
         desiredLevel = glm::clamp(desiredLevel, minSplitDepth, maxSplitDepth);
@@ -167,23 +155,8 @@
     void ChunkedLodGlobe::render(const RenderData& data){
 
         stats.startNewRecord();
-<<<<<<< HEAD
-
-        
-        int j2000s = Time::now().unsyncedJ2000Seconds();
-        /*
-        int lastJ2000s = stats.i.previous("time");
-        if (j2000s == lastJ2000s) {
-            stats.disable();
-        }
-        else {
-            stats.enable();
-        }
-        */
-=======
         
         int j2000s = Time::now().j2000Seconds();
->>>>>>> c21bb3bb
 
         auto duration = std::chrono::system_clock::now().time_since_epoch();
         auto millis = std::chrono::duration_cast<std::chrono::milliseconds>(duration).count();
@@ -197,11 +170,7 @@
         // Calculate the MVP matrix
         dmat4 viewTransform = dmat4(data.camera.combinedViewMatrix());
         dmat4 vp = dmat4(data.camera.projectionMatrix()) * viewTransform;
-<<<<<<< HEAD
-        dmat4 mvp = vp * modelTransform;
-=======
         dmat4 mvp = vp * _modelTransform;
->>>>>>> c21bb3bb
 
         // Render function
         std::function<void(const ChunkNode&)> renderJob = [this, &data, &mvp](const ChunkNode& chunkNode) {
@@ -211,11 +180,7 @@
                 stats.i["chunks leafs"]++;
                 if (chunk.isVisible()) {
                     stats.i["rendered chunks"]++;
-<<<<<<< HEAD
-                    double t0 = Time::now().unsyncedJ2000Seconds();
-=======
                     double t0 = Time::now().j2000Seconds();
->>>>>>> c21bb3bb
                     _renderer->renderChunk(chunkNode.getChunk(), data);
                     debugRenderChunk(chunk, mvp);
                 }
@@ -224,19 +189,10 @@
         
         _leftRoot->reverseBreadthFirst(renderJob);
         _rightRoot->reverseBreadthFirst(renderJob);
-<<<<<<< HEAD
-
-
-        if (_savedCamera != nullptr) {
-            DebugRenderer::ref()->renderCameraFrustum(data, *_savedCamera);
-        }
-        
-=======
 
         if (_savedCamera != nullptr) {
             DebugRenderer::ref().renderCameraFrustum(data, *_savedCamera);
         }
->>>>>>> c21bb3bb
 
         //LDEBUG("min distnace to camera: " << minDistToCamera);
 
@@ -258,11 +214,7 @@
                 const vec4& clippingSpaceCorner = mvp * modelSpaceCorners[i];
                 clippingSpaceCorners[i] = clippingSpaceCorner;
 
-<<<<<<< HEAD
-                vec3 screenSpaceCorner = (1.0f / clippingSpaceCorner.w) * clippingSpaceCorner.xyz();
-=======
                 vec3 screenSpaceCorner = (1.0f / clippingSpaceCorner.w) * clippingSpaceCorner;
->>>>>>> c21bb3bb
                 screenSpaceBounds.expand(screenSpaceCorner);
             }
 
@@ -270,28 +222,17 @@
             vec4 color = vec4(colorBits & 1, colorBits & 2, colorBits & 4, 0.3);
 
             if (debugOptions.showChunkBounds) {
-<<<<<<< HEAD
-                DebugRenderer::ref()->renderNiceBox(clippingSpaceCorners, color);
-            }
-
-            if (debugOptions.showChunkAABB) {
-                auto& screenSpacePoints = DebugRenderer::ref()->verticesFor(screenSpaceBounds);
-                DebugRenderer::ref()->renderNiceBox(screenSpacePoints, color);
-=======
                 DebugRenderer::ref().renderNiceBox(clippingSpaceCorners, color);
             }
 
             if (debugOptions.showChunkAABB) {
                 auto& screenSpacePoints = DebugRenderer::ref().verticesFor(screenSpaceBounds);
                 DebugRenderer::ref().renderNiceBox(screenSpacePoints, color);
->>>>>>> c21bb3bb
             }
         }
     }
 
     void ChunkedLodGlobe::update(const UpdateData& data) {
-<<<<<<< HEAD
-=======
         glm::dmat4 translation = glm::translate(glm::dmat4(1.0), data.modelTransform.translation);
         glm::dmat4 rotation = glm::dmat4(data.modelTransform.rotation);
         glm::dmat4 scaling = glm::scale(glm::dmat4(1.0),
@@ -300,7 +241,6 @@
         _modelTransform = translation * rotation * scaling;
         _inverseModelTransform = glm::inverse(_modelTransform);
 
->>>>>>> c21bb3bb
         _renderer->update();
     }
 
