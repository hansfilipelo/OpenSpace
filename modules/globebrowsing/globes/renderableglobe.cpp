--- conflicted
+++ resolved
@@ -455,15 +455,11 @@
                     _shadowComponent.end(data);
 
                     _chunkedLodGlobe->render(data, rendererTask);
-<<<<<<< HEAD
-                    _ringsComponent.draw(data, RingsComponent::GeometryAndShading);
-=======
                     _ringsComponent.draw(
                         data, 
                         RingsComponent::GeometryAndShading, 
                         _shadowComponent.shadowMapData()
                     );
->>>>>>> 9fbd4e1c
                 }
                 else {
                     _chunkedLodGlobe->render(data, rendererTask);
