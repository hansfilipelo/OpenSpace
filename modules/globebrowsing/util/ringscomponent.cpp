/*****************************************************************************************
*                                                                                       *
* OpenSpace                                                                             *
*                                                                                       *
* Copyright (c) 2014-2018                                                               *
*                                                                                       *
* Permission is hereby granted, free of charge, to any person obtaining a copy of this  *
* software and associated documentation files (the "Software"), to deal in the Software *
* without restriction, including without limitation the rights to use, copy, modify,    *
* merge, publish, distribute, sublicense, and/or sell copies of the Software, and to    *
* permit persons to whom the Software is furnished to do so, subject to the following   *
* conditions:                                                                           *
*                                                                                       *
* The above copyright notice and this permission notice shall be included in all copies *
* or substantial portions of the Software.                                              *
*                                                                                       *
* THE SOFTWARE IS PROVIDED "AS IS", WITHOUT WARRANTY OF ANY KIND, EXPRESS OR IMPLIED,   *
* INCLUDING BUT NOT LIMITED TO THE WARRANTIES OF MERCHANTABILITY, FITNESS FOR A         *
* PARTICULAR PURPOSE AND NONINFRINGEMENT. IN NO EVENT SHALL THE AUTHORS OR COPYRIGHT    *
* HOLDERS BE LIABLE FOR ANY CLAIM, DAMAGES OR OTHER LIABILITY, WHETHER IN AN ACTION OF  *
* CONTRACT, TORT OR OTHERWISE, ARISING FROM, OUT OF OR IN CONNECTION WITH THE SOFTWARE  *
* OR THE USE OR OTHER DEALINGS IN THE SOFTWARE.                                         *
****************************************************************************************/

#include <modules/globebrowsing/util/ringscomponent.h>
#include <modules/globebrowsing/globebrowsingmodule.h>
#include <modules/globebrowsing/src/renderableglobe.h>

#include <openspace/documentation/documentation.h>
#include <openspace/documentation/verifier.h>
#include <openspace/util/updatestructures.h>

#include <openspace/engine/globals.h>
#include <openspace/engine/openspaceengine.h>
#include <openspace/engine/moduleengine.h>

#include <openspace/rendering/renderengine.h>
#include <openspace/scene/scene.h>

#include <ghoul/filesystem/cachemanager.h>
#include <ghoul/filesystem/filesystem.h>
#include <ghoul/logging/logmanager.h>

#include <ghoul/filesystem/filesystem.h>
#include <ghoul/misc/dictionary.h>
#include <ghoul/opengl/programobject.h>
#include <ghoul/io/texture/texturereader.h>
#include <ghoul/opengl/texture.h>
#include <ghoul/opengl/textureunit.h>

#include <ghoul/font/fontmanager.h>
#include <ghoul/font/fontrenderer.h>

#include <fstream>
#include <cstdlib>
#include <locale>

namespace {
    constexpr const std::array<const char*, 7> UniformNames = {
        "modelViewMatrix", "projectionMatrix", "textureOffset", 
        "transparency", "_nightFactor", "sunPosition", "texture1"
    };

    constexpr const std::array<const char*, 3> GeomUniformNames = {
        "modelViewMatrix", "projectionMatrix", "textureOffset"
    };

    constexpr openspace::properties::Property::PropertyInfo TextureInfo = {
        "Texture",
        "Texture",
        "This value is the path to a texture on disk that contains a one-dimensional "
        "texture which is used for these rings."
    };

    constexpr openspace::properties::Property::PropertyInfo SizeInfo = {
        "Size",
        "Size",
        "This value specifies the radius of the rings in meter."
    };

    constexpr openspace::properties::Property::PropertyInfo OffsetInfo = {
        "Offset",
        "Offset",
        "This value is used to limit the width of the rings.Each of the two values is a "
        "value between 0 and 1, where 0 is the center of the ring and 1 is the maximum "
        "extent at the radius. If this value is, for example {0.5, 1.0}, the ring is "
        "only shown between radius/2 and radius. It defaults to {0.0, 1.0}."
    };

    constexpr openspace::properties::Property::PropertyInfo NightFactorInfo = {
        "NightFactor",
        "Night Factor",
        "This value is a multiplicative factor that is applied to the side of the rings "
        "that is facing away from the Sun. If this value is equal to '1', no darkening "
        "of the night side occurs."
    };

    constexpr openspace::properties::Property::PropertyInfo TransparencyInfo = {
        "Transparency",
        "Transparency",
        "This value determines the transparency of part of the rings depending on the "
        "color values. For this value v, the transparency is equal to length(color) / v."
    };
} // namespace

namespace openspace {

    documentation::Documentation RingsComponent::Documentation() {
        using namespace documentation;
        return {
            "Rings Component",
            "globebrowsing_rings_component",
            {
                {
                    TextureInfo.identifier,
                    new StringVerifier,
                    Optional::Yes,
                    TextureInfo.description
                },
                {
                    SizeInfo.identifier,
                    new DoubleVerifier,
                    Optional::Yes,
                    SizeInfo.description
                },
                {
                    OffsetInfo.identifier,
                    new DoubleVector2Verifier,
                    Optional::Yes,
                    OffsetInfo.description
                },
                {
                    NightFactorInfo.identifier,
                    new DoubleVerifier,
                    Optional::Yes,
                    NightFactorInfo.description
                },
                {
                    TransparencyInfo.identifier,
                    new DoubleVerifier,
                    Optional::Yes,
                    TransparencyInfo.description
                }
            }
        };
    }

    RingsComponent::RingsComponent(const ghoul::Dictionary& dictionary)
        : properties::PropertyOwner({ "Rings" })
        , _texturePath(TextureInfo)
        , _size(SizeInfo, 1.f, 0.f, 1e25f)
        , _offset(OffsetInfo, glm::vec2(0.f, 1.f), glm::vec2(0.f), glm::vec2(1.f))
        , _nightFactor(NightFactorInfo, 0.33f, 0.f, 1.f)
        , _transparency(TransparencyInfo, 0.15f, 0.f, 1.f)
        , _enabled({ "Enabled", "Enabled", "Enable/Disable Rings" }, true)
        , _ringsDictionary(dictionary)
    {
        using ghoul::filesystem::File;
        
        if (dictionary.hasKey("Rings")) {
            dictionary.getValue("Rings", _ringsDictionary);
        }
        
        documentation::testSpecificationAndThrow(
            Documentation(),
            _ringsDictionary,
            "RingsComponent"
        );
    }

    void RingsComponent::initialize() 
    {
        using ghoul::filesystem::File;

        addProperty(_enabled);

        _size = static_cast<float>(_ringsDictionary.value<double>(SizeInfo.identifier));
        //setBoundingSphere(_size);
        _size.onChange([&]() { _planeIsDirty = true; });
        addProperty(_size);

        _texturePath = absPath(_ringsDictionary.value<std::string>(TextureInfo.identifier));
        _textureFile = std::make_unique<File>(_texturePath);

        if (_ringsDictionary.hasKeyAndValue<glm::vec2>(OffsetInfo.identifier)) {
            _offset = _ringsDictionary.value<glm::vec2>(OffsetInfo.identifier);
        }
        addProperty(_offset);

        _texturePath.onChange([&]() { loadTexture(); });
        addProperty(_texturePath);

        _textureFile->setCallback([&](const File&) { _textureIsDirty = true; });

        if (_ringsDictionary.hasKeyAndValue<double>(NightFactorInfo.identifier)) {
            _nightFactor = static_cast<float>(
                _ringsDictionary.value<double>(NightFactorInfo.identifier)
                );
        }
        addProperty(_nightFactor);

        if (_ringsDictionary.hasKeyAndValue<double>(TransparencyInfo.identifier)) {
            _transparency = static_cast<float>(
                _ringsDictionary.value<double>(TransparencyInfo.identifier)
                );
        }
        addProperty(_transparency);
    }

    bool RingsComponent::isReady() const {
        return (_shader || _geometryOnlyShader) && _texture;
    }

    void RingsComponent::initializeGL() {
        _shader = global::renderEngine.buildRenderProgram(
            "RingsProgram",
            absPath("${MODULE_GLOBEBROWSING}/shaders/rings_vs.glsl"),
            absPath("${MODULE_GLOBEBROWSING}/shaders/rings_fs.glsl")
        );

        _geometryOnlyShader = global::renderEngine.buildRenderProgram(
            "RingsGeomOnlyProgram",
            absPath("${MODULE_GLOBEBROWSING}/shaders/rings_geom_vs.glsl"),
            absPath("${MODULE_GLOBEBROWSING}/shaders/rings_geom_fs.glsl")
        );

        ghoul::opengl::updateUniformLocations(*_shader, _uniformCache, UniformNames);
        ghoul::opengl::updateUniformLocations(
            *_geometryOnlyShader, 
            _geomUniformCache, 
            GeomUniformNames
        );

        glGenVertexArrays(1, &_quad);
        glGenBuffers(1, &_vertexPositionBuffer);

        createPlane();
        loadTexture();
    }

    void RingsComponent::deinitializeGL() {
        glDeleteVertexArrays(1, &_quad);
        _quad = 0;

        glDeleteBuffers(1, &_vertexPositionBuffer);
        _vertexPositionBuffer = 0;

        _textureFile = nullptr;
        _texture = nullptr;

        global::renderEngine.removeRenderProgram(_shader.get());
        _shader = nullptr;

        global::renderEngine.removeRenderProgram(_geometryOnlyShader.get());
        _geometryOnlyShader = nullptr;
    }

    void RingsComponent::draw(const RenderData& data, const RingsComponent::RenderPass renderPass) {
        if (renderPass == GeometryAndShading) {
            _shader->activate();
        }
        else if (renderPass == GeometryOnly) {
            _geometryOnlyShader->activate();
        }
        
        const glm::dmat4 modelTransform =
            glm::translate(glm::dmat4(1.0), data.modelTransform.translation) *
            glm::dmat4(data.modelTransform.rotation) *
            glm::scale(glm::dmat4(1.0), glm::dvec3(data.modelTransform.scale));

        const glm::dmat4 modelViewTransform = data.camera.combinedViewMatrix() * modelTransform;

        const glm::dmat4 projectionMatrix = glm::dmat4(data.camera.projectionMatrix());

        ghoul::opengl::TextureUnit unit;
        if (renderPass == GeometryAndShading) {
            _shader->setUniform(_uniformCache.modelViewMatrix, modelViewTransform);
            _shader->setUniform(_uniformCache.projectionMatrix, projectionMatrix);
            _shader->setUniform(_uniformCache.textureOffset, _offset);
            _shader->setUniform(_uniformCache.transparency, _transparency);

            _shader->setUniform(_uniformCache.nightFactor, _nightFactor);
            _shader->setUniform(_uniformCache.sunPosition, _sunPosition);

            unit.activate();
            _texture->bind();
            _shader->setUniform(_uniformCache.texture, unit);
        }
        else if (renderPass == GeometryOnly) {
            _geometryOnlyShader->setUniform(
                _geomUniformCache.modelViewMatrix,
                modelViewTransform
            );
            _geometryOnlyShader->setUniform(
                _geomUniformCache.projectionMatrix,
                projectionMatrix
            );
            _geometryOnlyShader->setUniform(
                _geomUniformCache.textureOffset,
                _offset
            );
        }
        
        glDisable(GL_CULL_FACE);

        glBindVertexArray(_quad);
        glDrawArrays(GL_TRIANGLES, 0, 6);

        glEnable(GL_CULL_FACE);
       

        if (renderPass == GeometryAndShading) {
            _shader->deactivate();
        }
        else if (renderPass == GeometryOnly) {
            _geometryOnlyShader->deactivate();
        }
    }

    void RingsComponent::draw(
        const RenderData& data,
        const RingsComponent::RenderPass renderPass,
        const ShadowComponent::ShadowMapData& shadowData
    ) {
        _shader->activate();
        
        const glm::dmat4 modelTransform =
            glm::translate(glm::dmat4(1.0), data.modelTransform.translation) *
            glm::dmat4(data.modelTransform.rotation) *
            glm::scale(glm::dmat4(1.0), glm::dvec3(data.modelTransform.scale));

        const glm::dmat4 modelViewTransform = data.camera.combinedViewMatrix() * modelTransform;
        const glm::dmat4 projectionMatrix = glm::dmat4(data.camera.projectionMatrix());

        _shader->setUniform(_uniformCache.modelViewMatrix, modelViewTransform);
        _shader->setUniform(_uniformCache.projectionMatrix, projectionMatrix);
        _shader->setUniform(_uniformCache.textureOffset, _offset);
        _shader->setUniform(_uniformCache.transparency, _transparency);

        _shader->setUniform(_uniformCache.nightFactor, _nightFactor);
        _shader->setUniform(_uniformCache.sunPosition, _sunPosition);
        
        _shader->setUniform("shadowMatrix", shadowData.shadowMatrix * modelTransform);

        ghoul::opengl::TextureUnit unit;
        unit.activate();
        _texture->bind();
        _shader->setUniform(_uniformCache.texture, unit);
        
        ghoul::opengl::TextureUnit shadowMapUnit;
        shadowMapUnit.activate();
        glBindTexture(GL_TEXTURE_2D, shadowData.shadowDepthTexture);
        
        _shader->setUniform("shadowMap", shadowMapUnit);


        ghoul::opengl::TextureUnit shadowTextureUnit;
        shadowTextureUnit.activate();
<<<<<<< HEAD
        glBindTexture(GL_TEXTURE_2D, shadowData.shadowDepthTexture);
=======
        glBindTexture(GL_TEXTURE_2D, shadowData.positionInLightSpaceTexture);
>>>>>>> cfb04c12
        _shader->setUniform("shadowPositionTexture", shadowTextureUnit);

        // temp
        _shader->setUniform("objectToLightSpaceMatrix", shadowData.worldToLightSpaceMatrix * modelTransform);

        glDisable(GL_CULL_FACE);

        glBindVertexArray(_quad);
        glDrawArrays(GL_TRIANGLES, 0, 6);

        glEnable(GL_CULL_FACE);


        _shader->deactivate();
    }

    void RingsComponent::update(const UpdateData& data) {
        if (_shader->isDirty()) {
            _shader->rebuildFromFile();
            ghoul::opengl::updateUniformLocations(*_shader, _uniformCache, UniformNames);
        }

        if (_geometryOnlyShader->isDirty()) {
            _geometryOnlyShader->rebuildFromFile();
            ghoul::opengl::updateUniformLocations(
                *_geometryOnlyShader, 
                _geomUniformCache, 
                GeomUniformNames
            );
        }

        if (_planeIsDirty) {
            createPlane();
            _planeIsDirty = false;
        }

        if (_textureIsDirty) {
            loadTexture();
            _textureIsDirty = false;
        }

        _sunPosition = glm::normalize(
            global::renderEngine.scene()->sceneGraphNode("Sun")->worldPosition() -
            data.modelTransform.translation
        );
    }

    void RingsComponent::loadTexture() {
        if (!_texturePath.value().empty()) {
            using namespace ghoul::io;
            using namespace ghoul::opengl;
            std::unique_ptr<Texture> texture = TextureReader::ref().loadTexture(
                absPath(_texturePath)
            );

            if (texture) {
                LDEBUGC(
                    "RingsComponent",
                    fmt::format("Loaded texture from '{}'", absPath(_texturePath))
                );
                _texture = std::move(texture);

                _texture->uploadTexture();
                _texture->setFilter(ghoul::opengl::Texture::FilterMode::AnisotropicMipMap);

                _textureFile = std::make_unique<ghoul::filesystem::File>(_texturePath);
                _textureFile->setCallback(
                    [&](const ghoul::filesystem::File&) { _textureIsDirty = true; }
                );
            }
        }
    }

    void RingsComponent::createPlane() {
        const GLfloat size = _size;

        struct VertexData {
            GLfloat x;
            GLfloat y;
            GLfloat s;
            GLfloat t;
        };

        VertexData data[] = {
            { -size, -size, 0.f, 0.f },
            {  size,  size, 1.f, 1.f },
            { -size,  size, 0.f, 1.f },
            { -size, -size, 0.f, 0.f },
            {  size, -size, 1.f, 0.f },
            {  size,  size, 1.f, 1.f },
        };

        glBindVertexArray(_quad);
        glBindBuffer(GL_ARRAY_BUFFER, _vertexPositionBuffer);
        glBufferData(GL_ARRAY_BUFFER, sizeof(data), data, GL_STATIC_DRAW);
        glEnableVertexAttribArray(0);
        glVertexAttribPointer(
            0,
            2,
            GL_FLOAT,
            GL_FALSE,
            sizeof(VertexData),
            nullptr
        );
        glEnableVertexAttribArray(1);
        glVertexAttribPointer(
            1,
            2,
            GL_FLOAT,
            GL_FALSE,
            sizeof(VertexData),
            reinterpret_cast<void*>(offsetof(VertexData, s)) // NOLINT
        );
    }

    bool RingsComponent::isEnabled() const {
        return _enabled;
    }
} // namespace openspace<|MERGE_RESOLUTION|>--- conflicted
+++ resolved
@@ -356,11 +356,7 @@
 
         ghoul::opengl::TextureUnit shadowTextureUnit;
         shadowTextureUnit.activate();
-<<<<<<< HEAD
-        glBindTexture(GL_TEXTURE_2D, shadowData.shadowDepthTexture);
-=======
         glBindTexture(GL_TEXTURE_2D, shadowData.positionInLightSpaceTexture);
->>>>>>> cfb04c12
         _shader->setUniform("shadowPositionTexture", shadowTextureUnit);
 
         // temp
