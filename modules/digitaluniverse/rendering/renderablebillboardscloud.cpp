--- conflicted
+++ resolved
@@ -555,7 +555,6 @@
             _textMaxSize = static_cast<int>(dictionary.value<float>(LabelMaxSizeInfo.identifier));
         }
         addProperty(_textMaxSize);
-<<<<<<< HEAD
     }
 
     if (dictionary.hasKey(TransformationMatrixInfo.identifier)) {
@@ -578,8 +577,6 @@
     if (dictionary.hasKey(BillboardMinSizeInfo.identifier)) {
         _billboardMinSize = static_cast<float>(dictionary.value<double>(BillboardMinSizeInfo.identifier));
         addProperty(_billboardMinSize);
-=======
->>>>>>> 91c7395a
     }
 }
 
