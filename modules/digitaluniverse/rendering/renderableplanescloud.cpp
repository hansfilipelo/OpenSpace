/*****************************************************************************************
 *                                                                                       *
 * OpenSpace                                                                             *
 *                                                                                       *
 * Copyright (c) 2014-2017                                                               *
 *                                                                                       *
 * Permission is hereby granted, free of charge, to any person obtaining a copy of this  *
 * software and associated documentation files (the "Software"), to deal in the Software *
 * without restriction, including without limitation the rights to use, copy, modify,    *
 * merge, publish, distribute, sublicense, and/or sell copies of the Software, and to    *
 * permit persons to whom the Software is furnished to do so, subject to the following   *
 * conditions:                                                                           *
 *                                                                                       *
 * The above copyright notice and this permission notice shall be included in all copies *
 * or substantial portions of the Software.                                              *
 *                                                                                       *
 * THE SOFTWARE IS PROVIDED "AS IS", WITHOUT WARRANTY OF ANY KIND, EXPRESS OR IMPLIED,   *
 * INCLUDING BUT NOT LIMITED TO THE WARRANTIES OF MERCHANTABILITY, FITNESS FOR A         *
 * PARTICULAR PURPOSE AND NONINFRINGEMENT. IN NO EVENT SHALL THE AUTHORS OR COPYRIGHT    *
 * HOLDERS BE LIABLE FOR ANY CLAIM, DAMAGES OR OTHER LIABILITY, WHETHER IN AN ACTION OF  *
 * CONTRACT, TORT OR OTHERWISE, ARISING FROM, OUT OF OR IN CONNECTION WITH THE SOFTWARE  *
 * OR THE USE OR OTHER DEALINGS IN THE SOFTWARE.                                         *
 ****************************************************************************************/

#include <modules/digitaluniverse/rendering/renderableplanescloud.h>

#include <openspace/documentation/documentation.h>
#include <openspace/documentation/verifier.h>
#include <openspace/util/updatestructures.h>
#include <openspace/engine/openspaceengine.h>
#include <openspace/rendering/renderengine.h>

#include <ghoul/filesystem/filesystem>
#include <ghoul/misc/templatefactory.h>
#include <ghoul/io/texture/texturereader.h>
#include <ghoul/opengl/programobject.h>
#include <ghoul/opengl/texture.h>
#include <ghoul/opengl/textureunit.h>
#include <ghoul/font/fontmanager.h>
#include <ghoul/font/fontrenderer.h>

#include <glm/gtx/string_cast.hpp>
#include <glm/glm.hpp>

#include <array>
#include <fstream>
#include <stdint.h>
#include <locale>
#include <string>

namespace {
    constexpr const char* _loggerCat        = "RenderablePlanesCloud";
    constexpr const char* KeyFile           = "File";
    constexpr const char* keyUnit           = "Unit";
    constexpr const char* MeterUnit         = "m";
    constexpr const char* KilometerUnit     = "Km";
    constexpr const char* ParsecUnit        = "pc";
    constexpr const char* KiloparsecUnit    = "Kpc";
    constexpr const char* MegaparsecUnit    = "Mpc";
    constexpr const char* GigaparsecUnit    = "Gpc";
    constexpr const char* GigalightyearUnit = "Gly";

    constexpr int8_t CurrentCacheVersion = 2;
    constexpr float PARSEC = 0.308567756E17f;

    enum BlendMode {
        BlendModeNormal = 0,
        BlendModeAdditive
    };

    static const openspace::properties::Property::PropertyInfo TransparencyInfo = {
        "Transparency",
        "Transparency",
        "This value is a multiplicative factor that is applied to the transparency of "
        "all points."
    };

    static const openspace::properties::Property::PropertyInfo ScaleFactorInfo = {
        "ScaleFactor",
        "Scale Factor",
        "This value is used as a multiplicative factor that is applied to the apparent "
        "size of each point."
    };

    static const openspace::properties::Property::PropertyInfo TextColorInfo = {
        "TextColor",
        "Text Color",
        "The text color for the astronomical object."
    };

    static const openspace::properties::Property::PropertyInfo TextSizeInfo = {
        "TextSize",
        "Text Size",
        "The text size for the astronomical object labels."
    };

    static const openspace::properties::Property::PropertyInfo LabelFileInfo = {
        "LabelFile",
        "Label File",
        "The path to the label file that contains information about the astronomical "
        "objects being rendered."
    };

    static const openspace::properties::Property::PropertyInfo LabelMinSizeInfo = {
        "TextMinSize",
        "Text Min Size",
        "The minimal size (in pixels) of the text for the labels for the astronomical "
        "objects being rendered."
    };

    static const openspace::properties::Property::PropertyInfo LabelMaxSizeInfo = {
        "TextMaxSize",
        "Text Max Size",
        "The maximum size (in pixels) of the text for the labels for the astronomical "
        "objects being rendered."
    };

    static const openspace::properties::Property::PropertyInfo DrawElementsInfo = {
        "DrawElements",
        "Draw Elements",
        "Enables/Disables the drawing of the astronomical objects."
    };

    static const openspace::properties::Property::PropertyInfo TransformationMatrixInfo = {
        "TransformationMatrix",
        "Transformation Matrix",
        "Transformation matrix to be applied to each astronomical object."
    };

    static const openspace::properties::Property::PropertyInfo BlendModeInfo = {
        "BlendMode",
        "Blending Mode",
        "This determines the blending mode that is applied to this plane."
    };

    static const openspace::properties::Property::PropertyInfo TexturePathInfo = {
        "TexturePath",
        "Texture Path",
        "This value specifies the path for the textures in disk."
    };

    static const openspace::properties::Property::PropertyInfo LuminosityInfo = {
        "Luminosity",
        "Luminosity variable",
        "Datavar variable to control the luminosity/size of the astronomical objects."
    };

    static const openspace::properties::Property::PropertyInfo ScaleLuminosityInfo = {
        "ScaleLuminosity",
        "ScaleLuminosity variable",
        "Scaling control for the luminosity/size of the astronomical objects."
    };

    static const openspace::properties::Property::PropertyInfo RenderOptionInfo = {
        "RenderOptionInfo",
        "Render Option",
        "Debug option for rendering of billboards and texts."
    };

    static const openspace::properties::Property::PropertyInfo FadeInThreshouldInfo = {
        "FadeInThreshould",
        "Fade-In Threshould",
        "This value determines distance from the center of our galaxy from which the"
        "astronomical object is visible before starting fading-in it."
    };

    static const openspace::properties::Property::PropertyInfo DisableFadeInInfo = {
        "DisableFadeIn",
        "Disable Fade-in effect",
        "Enables/Disables the Fade-in effect."
    };

    static const openspace::properties::Property::PropertyInfo PlaneMinSizeInfo = {
        "PlaneMinSize",
        "Plane Min Size in Pixels",
        "The min size (in pixels) for the plane representing the astronomical "
        "object."
    };

}  // namespace

namespace openspace {

documentation::Documentation RenderablePlanesCloud::Documentation() {
    using namespace documentation;
    return {
        "RenderablePlanesCloud",
        "digitaluniverse_RenderablePlanesCloud",
        {
            {
                "Type",
                new StringEqualVerifier("RenderablePlanesCloud"),
                Optional::No
            },
            {
                KeyFile,
                new StringVerifier,
                Optional::Yes,
                "The path to the SPECK file that contains information about the astronomical "
                "object being rendered."
            },
            {
                TransparencyInfo.identifier,
                new DoubleVerifier,
                Optional::No,
                TransparencyInfo.description
            },
            {
                ScaleFactorInfo.identifier,
                new DoubleVerifier,
                Optional::Yes,
                ScaleFactorInfo.description
            },                                
            {
                TextColorInfo.identifier,
                new DoubleVector4Verifier,
                Optional::Yes,
                TextColorInfo.description
            },
            {
                TextSizeInfo.identifier,
                new DoubleVerifier,
                Optional::Yes,
                TextSizeInfo.description
            },
            {
                LabelFileInfo.identifier,
                new StringVerifier,
                Optional::Yes,
                LabelFileInfo.description
            },
            {
                LabelMinSizeInfo.identifier,
                new IntVerifier,
                Optional::Yes,
                LabelMinSizeInfo.description
            },
            {
                LabelMaxSizeInfo.identifier,
                new IntVerifier,
                Optional::Yes,
                LabelMaxSizeInfo.description
            },
            {
                TransformationMatrixInfo.identifier,
                new Matrix4x4Verifier<double>,
                Optional::Yes,
                TransformationMatrixInfo.description
            },
            {
                BlendModeInfo.identifier,
                new StringInListVerifier({ "Normal", "Additive" }),
                Optional::Yes,
                BlendModeInfo.description, // + " The default value is 'Normal'.",
            },
            {
                TexturePathInfo.identifier,
                new StringVerifier,
                Optional::No,
                TexturePathInfo.description,
            },
            {
                LuminosityInfo.identifier,
                new StringVerifier,
                Optional::Yes,
                LuminosityInfo.description,
            },
            {
                ScaleFactorInfo.identifier,
                new DoubleVerifier,
                Optional::Yes,
                ScaleFactorInfo.description,
            },
            {
                FadeInThreshouldInfo.identifier,
                new DoubleVerifier,
                Optional::Yes,
                FadeInThreshouldInfo.description
            },
            {
                DisableFadeInInfo.identifier,
                new BoolVerifier,
                Optional::Yes,
                DisableFadeInInfo.description
            },
            {
                PlaneMinSizeInfo.identifier,
                new DoubleVerifier,
                Optional::Yes,
                PlaneMinSizeInfo.description
            },
        }
    };
}


RenderablePlanesCloud::RenderablePlanesCloud(const ghoul::Dictionary& dictionary)
    : Renderable(dictionary)
    , _hasSpeckFile(false)
    , _dataIsDirty(true)
    , _textColorIsDirty(true)
    , _hasLabel(false)
    , _labelDataIsDirty(true)
    , _textMinSize(0)
    , _textMaxSize(200)
    , _planeStartingIndexPos(0)
    , _textureVariableIndex(0)        
    , _alphaValue(TransparencyInfo, 1.f, 0.f, 1.f)
    , _scaleFactor(ScaleFactorInfo, 1.f, 0.f, 50.f)
    , _textColor(
        TextColorInfo,
        glm::vec4(1.0f, 1.0, 1.0f, 1.f),
        glm::vec4(0.f),
        glm::vec4(1.f)
    )
    , _textSize(TextSizeInfo, 8.0, 0.5, 24.0)        
    , _drawElements(DrawElementsInfo, true)
    , _blendMode(BlendModeInfo, properties::OptionProperty::DisplayType::Dropdown)
    , _fadeInDistance(FadeInThreshouldInfo, 0.0, 0.1, 1000.0)
    , _disableFadeInDistance(DisableFadeInInfo, true)
    , _planeMinSize(PlaneMinSizeInfo, 0.5, 0.0, 500.0)
    , _renderOption(RenderOptionInfo, properties::OptionProperty::DisplayType::Dropdown)
    , _program(nullptr)
    , _fontRenderer(nullptr)
    , _font(nullptr)
    , _speckFile("")
    , _labelFile("")
    , _texturesPath("")
    , _luminosityVar("")
    , _unit(Parsec)
    , _nValuesPerAstronomicalObject(0)
    , _sluminosity(1.f)
    , _transformationMatrix(glm::dmat4(1.0))        
{
    documentation::testSpecificationAndThrow(
        Documentation(),
        dictionary,
        "RenderablePlanesCloud"
    );

    if (dictionary.hasKey(KeyFile)) {
        _speckFile = absPath(dictionary.value<std::string>(KeyFile));
        _hasSpeckFile = true;
        _drawElements.onChange([&]() { 
            _hasSpeckFile = _hasSpeckFile == true? false : true; });
        addProperty(_drawElements);
    }
    
    // DEBUG:
    _renderOption.addOption(0, "Camera View Direction");
    _renderOption.addOption(1, "Camera Position Normal");
    _renderOption.addOption(2, "Screen center Position Normal");
    addProperty(_renderOption);
    //_renderOption.set(1);

    if (dictionary.hasKey(keyUnit)) {
        std::string unit = dictionary.value<std::string>(keyUnit);
        if (unit == MeterUnit) {
            _unit = Meter;
        }
        else if (unit == KilometerUnit) {
            _unit = Kilometer;
        } 
        else if (unit == ParsecUnit) {
            _unit = Parsec;
        }
        else if (unit == KiloparsecUnit) {
            _unit = Kiloparsec;
        }
        else if (unit == MegaparsecUnit) {
            _unit = Megaparsec;
        }
        else if (unit == GigaparsecUnit) {
            _unit = Gigaparsec;
        }
        else if (unit == GigalightyearUnit) {
            _unit = GigalightYears;
        }
        else {
            LWARNING("No unit given for RenderablePlanesCloud. Using meters as units.");
            _unit = Meter;
        }
    }
    else {
        LWARNING("No unit given for RenderablePlanesCloud. Using meters as units.");
        _unit = Meter;
    }

    if (dictionary.hasKey(TransparencyInfo.identifier)) {
        _alphaValue = static_cast<float>(
            dictionary.value<double>(TransparencyInfo.identifier)
            );
    }
    addProperty(_alphaValue);

    if (dictionary.hasKey(ScaleFactorInfo.identifier)) {
        _scaleFactor = static_cast<float>(
            dictionary.value<double>(ScaleFactorInfo.identifier)
            );
    }
    addProperty(_scaleFactor);
    _scaleFactor.onChange([&]() {
        _dataIsDirty = true;
    });
  
    if (dictionary.hasKey(LabelFileInfo.identifier)) {
        _labelFile = absPath(dictionary.value<std::string>(
            LabelFileInfo.identifier
            ));                
        _hasLabel = true;

        if (dictionary.hasKey(TextColorInfo.identifier)) {
            _textColor = dictionary.value<glm::vec4>(TextColorInfo.identifier);
            _hasLabel = true;
        }
        _textColor.setViewOption(properties::Property::ViewOptions::Color);
        addProperty(_textColor);
        _textColor.onChange([&]() { _textColorIsDirty = true; });


        if (dictionary.hasKey(TextSizeInfo.identifier)) {
            _textSize = dictionary.value<float>(TextSizeInfo.identifier);
        }
        addProperty(_textSize);

        if (dictionary.hasKey(LabelMinSizeInfo.identifier)) {
            _textMinSize = static_cast<int>(dictionary.value<float>(LabelMinSizeInfo.identifier));
<<<<<<< HEAD
        }    
=======
        }
>>>>>>> 91c7395a

        if (dictionary.hasKey(LabelMaxSizeInfo.identifier)) {
            _textMaxSize = static_cast<int>(dictionary.value<float>(LabelMaxSizeInfo.identifier));
        }
    }

    if (dictionary.hasKey(TransformationMatrixInfo.identifier)) {
        _transformationMatrix = dictionary.value<glm::dmat4>(TransformationMatrixInfo.identifier);
    }

    _blendMode.addOptions({
        { BlendModeNormal, "Normal" },
        { BlendModeAdditive, "Additive" }
    });
    _blendMode.onChange([&]() {
        switch (_blendMode) {
        case BlendModeNormal:
            setRenderBin(Renderable::RenderBin::Opaque);
            break;
        case BlendModeAdditive:
            setRenderBin(Renderable::RenderBin::Transparent);
            break;
        default:
            throw ghoul::MissingCaseException();
        }
    });

    if (dictionary.hasKey(BlendModeInfo.identifier)) {
        const std::string v = dictionary.value<std::string>(BlendModeInfo.identifier);
        if (v == "Normal") {
            _blendMode = BlendModeNormal;
        }
        else if (v == "Additive") {
            _blendMode = BlendModeAdditive;
        }
    }

    _texturesPath = absPath(dictionary.value<std::string>(TexturePathInfo.identifier));

    if (dictionary.hasKey(LuminosityInfo.identifier)) {
        _luminosityVar = dictionary.value<std::string>(LuminosityInfo.identifier);            
    }

    if (dictionary.hasKey(ScaleLuminosityInfo.identifier)) {
        _sluminosity = static_cast<float>(dictionary.value<double>(ScaleLuminosityInfo.identifier));
    }

    if (dictionary.hasKey(FadeInThreshouldInfo.identifier)) {
        float fadeInValue = static_cast<float>(dictionary.value<double>(FadeInThreshouldInfo.identifier));
        _fadeInDistance.set(fadeInValue);
        _disableFadeInDistance.set(false);
        addProperty(_fadeInDistance);
        addProperty(_disableFadeInDistance);
    }

    if (dictionary.hasKey(PlaneMinSizeInfo.identifier)) {
        _planeMinSize = static_cast<float>(dictionary.value<double>(PlaneMinSizeInfo.identifier));
        addProperty(_planeMinSize);
    }
}

bool RenderablePlanesCloud::isReady() const {
    return ((_program != nullptr) && (!_fullData.empty())) || (!_labelData.empty());
}

void RenderablePlanesCloud::initialize() {
    bool success = loadData();
    if (!success) {
        throw ghoul::RuntimeError("Error loading data");
    }
}

void RenderablePlanesCloud::initializeGL() {
    RenderEngine& renderEngine = OsEng.renderEngine();
    
    _program = renderEngine.buildRenderProgram("RenderablePlanesCloud",
        "${MODULE_DIGITALUNIVERSE}/shaders/plane2_vs.glsl",
        "${MODULE_DIGITALUNIVERSE}/shaders/plane2_fs.glsl");
            
    createPlanes();

    loadTextures();

    if (_hasLabel) {
        if (_fontRenderer == nullptr)
            _fontRenderer = std::unique_ptr<ghoul::fontrendering::FontRenderer>(
                ghoul::fontrendering::FontRenderer::createProjectionSubjectText());
        if (_font == nullptr) {
            size_t _fontSize = 30;
            _font = OsEng.fontManager().font("Mono", static_cast<float>(_fontSize),
                ghoul::fontrendering::FontManager::Outline::Yes, ghoul::fontrendering::FontManager::LoadGlyphs::No);
        }
    }
}


void RenderablePlanesCloud::deleteDataGPU() {
    for (auto renderingPlane : _renderingPlanesArray) {
        glDeleteVertexArrays(1, &renderingPlane.vao);
        glDeleteBuffers(1, &renderingPlane.vbo);
    }
}

void RenderablePlanesCloud::deinitializeGL() {
    deleteDataGPU();
   
    RenderEngine& renderEngine = OsEng.renderEngine();
    if (_program) {
        renderEngine.removeRenderProgram(_program);
        _program = nullptr;
    }        
}

void RenderablePlanesCloud::renderPlanes(const RenderData&,
                                         const glm::dmat4& modelViewMatrix,
                                         const glm::dmat4& projectionMatrix,
                                         const float fadeInVariable)
{
    // Saving current OpenGL state
    GLboolean blendEnabled = glIsEnabled(GL_BLEND);
    GLenum blendEquationRGB;
    GLenum blendEquationAlpha;
    GLenum blendDestAlpha;
    GLenum blendDestRGB;
    GLenum blendSrcAlpha;
    GLenum blendSrcRGB;

    glGetIntegerv(GL_BLEND_EQUATION_RGB, &blendEquationRGB);
    glGetIntegerv(GL_BLEND_EQUATION_ALPHA, &blendEquationAlpha);
    glGetIntegerv(GL_BLEND_DST_ALPHA, &blendDestAlpha);
    glGetIntegerv(GL_BLEND_DST_RGB, &blendDestRGB);
    glGetIntegerv(GL_BLEND_SRC_ALPHA, &blendSrcAlpha);
    glGetIntegerv(GL_BLEND_SRC_RGB, &blendSrcRGB);

    glEnable(GL_BLEND);
    glBlendFunc(GL_SRC_ALPHA, GL_ONE);
    //glBlendFunc(GL_SRC_ALPHA, GL_ONE_MINUS_SRC_ALPHA);
    glDepthMask(false);

    _program->activate();

    using IgnoreError = ghoul::opengl::ProgramObject::IgnoreError;
    _program->setIgnoreUniformLocationError(IgnoreError::Yes);

    glm::dmat4 modelViewProjectionMatrix = glm::dmat4(projectionMatrix) * modelViewMatrix;
    _program->setUniform("modelViewProjectionTransform", modelViewProjectionMatrix);
    _program->setUniform("alphaValue", _alphaValue);
    _program->setUniform("scaleFactor", _scaleFactor);
    _program->setUniform("fadeInValue", fadeInVariable);
    //_program->setUniform("minPlaneSize", 1.f); // in pixels
    
    //bool usingFramebufferRenderer =
    //    OsEng.renderEngine().rendererImplementation() == RenderEngine::RendererImplementation::Framebuffer;

    //bool usingABufferRenderer =
    //    OsEng.renderEngine().rendererImplementation() == RenderEngine::RendererImplementation::ABuffer;

    //if (usingABufferRenderer) {
    //    _program->setUniform("additiveBlending", _blendMode == BlendModeAdditive);
    //}

    //bool additiveBlending = _blendMode == BlendModeAdditive && usingFramebufferRenderer;
    //if (additiveBlending) {
    //    //glDepthMask(false);
    //    glBlendFunc(GL_SRC_ALPHA, GL_ONE);
    //}

    GLint viewport[4];
    glGetIntegerv(GL_VIEWPORT, viewport);
    
    ghoul::opengl::TextureUnit unit;
    unit.activate();
    _program->setUniform("galaxyTexture", unit);
    int currentTextureIndex = -1;
    for (auto renderingPlane : _renderingPlanesArray) {
        // For planes with undefined textures references
        if (renderingPlane.planeIndex == -1) {
            continue;
        }

        glm::dvec4 vertex0(renderingPlane.vertexData[0], renderingPlane.vertexData[1], 
            renderingPlane.vertexData[2], renderingPlane.vertexData[3]);
        glm::dvec4 vertex1(renderingPlane.vertexData[6], renderingPlane.vertexData[7],
            renderingPlane.vertexData[8], renderingPlane.vertexData[9]);
        
        vertex0 = modelViewProjectionMatrix * vertex0;
        vertex1 = modelViewProjectionMatrix * vertex1;
        
        // Testing size:
        glm::vec4 topRight = vertex1 / vertex1.w;
        topRight = ((topRight + glm::vec4(1.0)) / glm::vec4(2.0)) * glm::vec4(viewport[2], viewport[3], 1.0, 1.0);
        glm::vec4 bottomLeft = vertex0 / vertex0.w;
        bottomLeft = ((bottomLeft + glm::vec4(1.0)) / glm::vec4(2.0)) * glm::vec4(viewport[2], viewport[3], 1.0, 1.0);

        float lengthY  = std::fabs(topRight.y - bottomLeft.y);
        float lengthX  = std::fabs(topRight.x - bottomLeft.x);
        float lengthXY = glm::length(glm::vec2(topRight) - glm::vec2(bottomLeft));
        float biggestAxis = lengthY > lengthX ? (lengthY > lengthXY ? lengthY : lengthXY) : 
            (lengthX > lengthXY ? lengthX : lengthXY);
        if (biggestAxis < _planeMinSize ) {
            continue;
        }

        if (currentTextureIndex != renderingPlane.planeIndex) {
            _textureMap[renderingPlane.planeIndex]->bind();
            currentTextureIndex = renderingPlane.planeIndex;
        }                
        glBindVertexArray(renderingPlane.vao);
        glDrawArrays(GL_TRIANGLES, 0, 6);                  
    }               
    
    //if (additiveBlending) {
    //    glBlendFunc(GL_SRC_ALPHA, GL_ONE_MINUS_SRC_ALPHA);
    //    //glDepthMask(true);
    //}
    
    glBindVertexArray(0);

    using IgnoreError = ghoul::opengl::ProgramObject::IgnoreError;
    _program->setIgnoreUniformLocationError(IgnoreError::No);
    _program->deactivate();

    // Restores blending state
    glBlendEquationSeparate(blendEquationRGB, blendEquationAlpha);
    glBlendFuncSeparate(blendSrcRGB, blendDestRGB, blendSrcAlpha, blendDestAlpha);

    glDepthMask(true);

    if (!blendEnabled) {
        glDisable(GL_BLEND);
    }        
}

void RenderablePlanesCloud::renderLabels(const RenderData& data, const glm::dmat4& modelViewProjectionMatrix,
    const glm::dvec3& orthoRight, const glm::dvec3& orthoUp, const float fadeInVariable) {
    RenderEngine& renderEngine = OsEng.renderEngine();

    _fontRenderer->setFramebufferSize(renderEngine.renderingResolution());
            
    float scale = 0.0;
    switch (_unit) {
    case Meter:
        scale = 1.0;
        break;
    case Kilometer:
        scale = 1e3;
        break;
    case Parsec:
        scale = PARSEC;
        break;
    case Kiloparsec:
        scale = 1e3 * PARSEC;
        break;
    case Megaparsec:
        scale = 1e6 * PARSEC;
        break;
    case Gigaparsec:
        scale = 1e9 * PARSEC;
        break;
    case GigalightYears:
        scale = 306391534.73091 * PARSEC;
        break;
    }
    
    glm::vec4 textColor = _textColor;
    textColor.a *= fadeInVariable;
    for (const std::pair<glm::vec3, std::string>& pair : _labelData) {
        //glm::vec3 scaledPos(_transformationMatrix * glm::dvec4(pair.first, 1.0));
        glm::vec3 scaledPos(pair.first);
        scaledPos *= scale;
        _fontRenderer->render(
            *_font,
            scaledPos,                
            //_textColor,
            textColor,
            pow(10.0, _textSize.value()),
            _textMinSize,
            _textMaxSize,
            modelViewProjectionMatrix,
            orthoRight,
            orthoUp,
            data.camera.positionVec3(),
            data.camera.lookUpVectorWorldSpace(),
            _renderOption.value(),
            "%s",
            pair.second.c_str());
    }        

}

void RenderablePlanesCloud::render(const RenderData& data, RendererTasks&) {
    double scale = 0.0;
    switch (_unit) {
    case Meter:
        scale = 1.0;
        break;
    case Kilometer:
        scale = 1e3;
        break;
    case Parsec:
        scale = PARSEC;
        break;
    case Kiloparsec:
        scale = 1e3 * PARSEC;
        break;
    case Megaparsec:
        scale = 1e6 * PARSEC;
        break;
    case Gigaparsec:
        scale = 1e9 * PARSEC;
        break;
    case GigalightYears:
        scale = 306391534.73091 * PARSEC;
        break;
    }

    float fadeInVariable = 1.0f;
    if (!_disableFadeInDistance) {
        double distCamera = glm::length(data.camera.positionVec3());
        float funcValue = static_cast<float>((1.0 / double(_fadeInDistance))*(distCamera / scale));
        
        // Let's not waste performance
        if (funcValue < 0.01) {
            return;
        }

        fadeInVariable = funcValue > 1.0 ? 1.0 : funcValue;
    }

    glm::dmat4 modelMatrix =
        glm::translate(glm::dmat4(1.0), data.modelTransform.translation) * // Translation
        glm::dmat4(data.modelTransform.rotation) *  // Spice rotation
        glm::scale(glm::dmat4(1.0), glm::dvec3(data.modelTransform.scale));

    glm::dmat4 modelViewMatrix = data.camera.combinedViewMatrix() * modelMatrix;
    glm::mat4 projectionMatrix = data.camera.projectionMatrix();
    glm::dmat4 modelViewProjectionMatrix = glm::dmat4(projectionMatrix) * modelViewMatrix;

    /*glm::vec3 lookup = data.camera.lookUpVectorWorldSpace();
    glm::vec3 viewDirection = data.camera.viewDirectionWorldSpace();
    glm::vec3 right = glm::cross(viewDirection, lookup);
    glm::vec3 up = glm::cross(right, viewDirection);

    glm::dmat4 worldToModelTransform = glm::inverse(modelMatrix);
    glm::vec3 orthoRight = glm::normalize(glm::vec3(worldToModelTransform * glm::vec4(right, 0.0)));
    glm::vec3 orthoUp = glm::normalize(glm::vec3(worldToModelTransform * glm::vec4(up, 0.0)));*/

    //glm::dmat4 invMVP = glm::inverse(modelViewProjectionMatrix);
    glm::dmat4 invMVPParts = glm::inverse(modelMatrix) * glm::inverse(data.camera.combinedViewMatrix()) *
        glm::inverse(glm::dmat4(projectionMatrix));
    glm::dvec3 orthoRight = glm::dvec3(glm::normalize(glm::dvec3(invMVPParts * glm::dvec4(1.0, 0.0, 0.0, 0.0))));
    glm::dvec3 orthoUp = glm::dvec3(glm::normalize(glm::dvec3(invMVPParts * glm::dvec4(0.0, 1.0, 0.0, 0.0))));

    if (_hasSpeckFile) {
        renderPlanes(data, modelViewMatrix, projectionMatrix, fadeInVariable);            
    }
    
    if (_hasLabel) {
        renderLabels(data, modelViewProjectionMatrix, orthoRight, orthoUp, fadeInVariable);
    }                
}

void RenderablePlanesCloud::update(const UpdateData&) { 
    if (_dataIsDirty  && _hasSpeckFile) {
        deleteDataGPU();
        createPlanes();
        _dataIsDirty = false;
    }
}

bool RenderablePlanesCloud::loadData() {
    bool success = false;        
    if (_hasSpeckFile) {
        std::string _file = _speckFile;
        // I disabled the cache as it didn't work on Mac --- abock
        // std::string cachedFile = FileSys.cacheManager()->cachedFilename(
        //     _file,
        //     ghoul::filesystem::CacheManager::Persistent::Yes
        // );

        // bool hasCachedFile = FileSys.fileExists(cachedFile);
        // //if (hasCachedFile) {
        // //    LINFO("Cached file '" << cachedFile << "' used for Speck file '" << _file << "'");

        // //    success = loadCachedFile(cachedFile);
        // //    if (!success) {
        // //        FileSys.cacheManager()->removeCacheFile(_file);
        // //        // Intentional fall-through to the 'else' computation to generate the cache
        // //        // file for the next run
        // //    }
        // //}
        // //else 
        // {
        //     LINFO("Cache for Speck file '" << _file << "' not found");
            LINFO("Loading Speck file '" << _file << "'");

            success = readSpeckFile();
            if (!success) {
                return false;
            }

            // LINFO("Saving cache");
            //success &= saveCachedFile(cachedFile);
        // }
    }
    
    std::string labelFile = _labelFile;
    if (!labelFile.empty()) {
        // I disabled the cache as it didn't work on Mac --- abock
        // std::string cachedFile = FileSys.cacheManager()->cachedFilename(
        //     labelFile,
        //     ghoul::filesystem::CacheManager::Persistent::Yes
        // );
        // bool hasCachedFile = FileSys.fileExists(cachedFile);
        // //if (hasCachedFile) {
        // //    LINFO("Cached file '" << cachedFile << "' used for Label file '" << labelFile << "'");
        // //    
        // //    success &= loadCachedFile(cachedFile);
        // //    if (!success) {
        // //        FileSys.cacheManager()->removeCacheFile(labelFile);
        // //        // Intentional fall-through to the 'else' computation to generate the cache
        // //        // file for the next run
        // //    }
        // //}
        // //else
        // {
        //     LINFO("Cache for Label file '" << labelFile << "' not found");
            LINFO("Loading Label file '" << labelFile << "'");

            success &= readLabelFile();
            if (!success) {
                return false;
            }

        // }
    }
    
    return success;
}

bool RenderablePlanesCloud::loadTextures() {
    if (!_textureFileMap.empty()) {
        for (auto pair : _textureFileMap) {
            auto p = _textureMap.insert(std::make_pair(pair.first,
                ghoul::io::TextureReader::ref().loadTexture(pair.second)));
            if (p.second) {
                LDEBUGC(
                    "RenderablePlanesCloud",
                    "Loaded texture from '" << pair.second << "'"
                );
                auto it = p.first;
                it->second->uploadTexture();
                it->second->setFilter(ghoul::opengl::Texture::FilterMode::Linear);
            }
        }            
    }
    else {
        return false;
    }
    return true;
}

bool RenderablePlanesCloud::readSpeckFile() {
    std::string _file = _speckFile;
    std::ifstream file(_file);
    if (!file.good()) {
        LERROR("Failed to open Speck file '" << _file << "'");
        return false;
    }

    _nValuesPerAstronomicalObject = 0;

    // The beginning of the speck file has a header that either contains comments
    // (signaled by a preceding '#') or information about the structure of the file
    // (signaled by the keywords 'datavar', 'texturevar', and 'texture')
    std::string line = "";
    while (true) {
        std::streampos position = file.tellg();
        std::getline(file, line);

        // Guard against wrong line endings (copying files from Windows to Mac) causes
        // lines to have a final \r 
        if (!line.empty() && line.back() == '\r') {
            line = line.substr(0, line.length() -1);
        }

        if (line.empty() || line[0] == '#') {
            continue;
        }

        if (line.substr(0, 7) != "datavar" &&
            line.substr(0, 10) != "texturevar" &&
            line.substr(0, 7) != "texture" &&
            line.substr(0, 10) != "polyorivar" &&
            line.substr(0, 10) != "maxcomment")
        {
            // we read a line that doesn't belong to the header, so we have to jump back
            // before the beginning of the current line
            file.seekg(position);
            break;
        }

        if (line.substr(0, 7) == "datavar") {
            // datavar lines are structured as follows:
            // datavar # description
            // where # is the index of the data variable; so if we repeatedly overwrite
            // the 'nValues' variable with the latest index, we will end up with the total
            // number of values (+3 since X Y Z are not counted in the Speck file index)
            std::stringstream str(line);

            std::string dummy; 
            str >> dummy; // command
            str >> _nValuesPerAstronomicalObject; // variable index
            dummy.clear();
            str >> dummy; // variable name

            // +3 because of the x, y and z at the begining of each line.
            _variableDataPositionMap.insert({ dummy, _nValuesPerAstronomicalObject + 3});                

            if ((dummy == "orientation") || (dummy == "ori")) { // 3d vectors u and v
                _nValuesPerAstronomicalObject += 6; // We want the number, but the index is 0 based
            }
            else {
                _nValuesPerAstronomicalObject += 1; // We want the number, but the index is 0 based
            }                
        }

        if (line.substr(0, 10) == "polyorivar") {
            _planeStartingIndexPos = 0;
            std::stringstream str(line);

            std::string dummy;
            str >> dummy; // command
            str >> _planeStartingIndexPos; 
            _planeStartingIndexPos += 3; // 3 for xyz                     
        }

        if (line.substr(0, 10) == "texturevar") {
            _textureVariableIndex = 0;
            std::stringstream str(line);

            std::string dummy;
            str >> dummy; // command
            str >> _textureVariableIndex; 
            _textureVariableIndex += 3; // 3 for xyz
        }

        if (line.substr(0, 8) == "texture ") {
            std::stringstream str(line);
            
            std::size_t found = line.find("-");
            
            int textureIndex = 0;
            
            std::string dummy;
            str >> dummy; // command
            
            if (found != std::string::npos) {
                std::string option; // Not being used right now.
                str >> option;
            }
            
            str >> textureIndex;
            str >> dummy; // texture file name

            _textureFileMap.insert(
            {textureIndex, absPath(_texturesPath + "/" + dummy) }
            );
        }
    }

    _nValuesPerAstronomicalObject += 3; // X Y Z are not counted in the Speck file indices

    do {
        std::vector<float> values(_nValuesPerAstronomicalObject);

        std::getline(file, line);

        // Guard against wrong line endings (copying files from Windows to Mac) causes
        // lines to have a final \r 
        if (!line.empty() && line.back() == '\r') {
            line = line.substr(0, line.length() -1);
        }

        if (line.empty()) {
            continue;
        }
        
        std::stringstream str(line);

        glm::vec3 u(0.0f), v(0.0f);
        int textureIndex = 0;

        for (int i = 0; i < _nValuesPerAstronomicalObject; ++i) {
            str >> values[i];
            if ((i >= _planeStartingIndexPos) &&
                (i <= _planeStartingIndexPos+6)) { // vectors u and v
                int index = i - _planeStartingIndexPos;
                switch (index) {
                case 0:
                    u.x = values[i];
                    break;
                case 1:
                    u.y = values[i];
                    break;
                case 2:
                    u.z = values[i];
                    break;
                case 3:
                    v.x = values[i];
                    break;
                case 4:
                    v.y = values[i];
                    break;
                case 5:
                    v.z = values[i];
                    break;
                }
            }

            // JCC: This should be moved to the RenderablePlanesCloud:
            if (i == _textureVariableIndex) {
                textureIndex = static_cast<int>(values[i]);
            }
        }
        _fullData.insert(_fullData.end(), values.begin(), values.end());
    } while (!file.eof());

    return true;
}

bool RenderablePlanesCloud::readLabelFile() {
    std::string _file = _labelFile;
    std::ifstream file(_file);
    if (!file.good()) {
        LERROR("Failed to open Label file '" << _file << "'");
        return false;
    }
    
    // The beginning of the speck file has a header that either contains comments
    // (signaled by a preceding '#') or information about the structure of the file
    // (signaled by the keywords 'datavar', 'texturevar', and 'texture')
    std::string line = "";
    while (true) {
        std::streampos position = file.tellg();
        std::getline(file, line);

        // Guard against wrong line endings (copying files from Windows to Mac) causes
        // lines to have a final \r 
        if (!line.empty() && line.back() == '\r') {
            line = line.substr(0, line.length() -1);
        }

        if (line.empty() || line[0] == '#') {
            continue;
        }

        if (line.substr(0, 9) != "textcolor") {
            // we read a line that doesn't belong to the header, so we have to jump back
            // before the beginning of the current line
            file.seekg(position);
            continue;
        }

        if (line.substr(0, 9) == "textcolor") {
            // textcolor lines are structured as follows:
            // textcolor # description
            // where # is color text defined in configuration file
            std::stringstream str(line);

            // TODO: handle cases of labels with different colors
            break;
        }
    }

    
    do {
        std::vector<float> values(_nValuesPerAstronomicalObject);

        std::getline(file, line);

        // Guard against wrong line endings (copying files from Windows to Mac) causes
        // lines to have a final \r 
        if (!line.empty() && line.back() == '\r') {
            line = line.substr(0, line.length() -1);
        }

        if (line.empty()) {
            continue;
        }

        std::stringstream str(line);

        glm::vec3 position;
        for (auto j = 0; j < 3; ++j) {
            str >> position[j];
        }

        std::string dummy;
        str >> dummy; // text keyword
        
        std::string label;
        str >> label;
        dummy.clear();

        while (str >> dummy) {
            label += " " + dummy;
dummy.clear();
        }

        glm::vec3 transformedPos = glm::vec3(_transformationMatrix * glm::dvec4(position, 1.0));
        _labelData.push_back(std::make_pair(transformedPos, label));

    } while (!file.eof());

    return true;
}

bool RenderablePlanesCloud::loadCachedFile(const std::string& file) {
    std::ifstream fileStream(file, std::ifstream::binary);
    if (fileStream.good()) {
        int8_t version = 0;
        fileStream.read(reinterpret_cast<char*>(&version), sizeof(int8_t));
        if (version != CurrentCacheVersion) {
            LINFO("The format of the cached file has changed: deleting old cache");
            fileStream.close();
            FileSys.deleteFile(file);
            return false;
        }

        int32_t nValues = 0;
        fileStream.read(reinterpret_cast<char*>(&nValues), sizeof(int32_t));
        fileStream.read(reinterpret_cast<char*>(&_nValuesPerAstronomicalObject), sizeof(int32_t));

        _fullData.resize(nValues);
        fileStream.read(reinterpret_cast<char*>(&_fullData[0]),
            nValues * sizeof(_fullData[0]));

        bool success = fileStream.good();
        return success;
    }
    else {
        LERROR("Error opening file '" << file << "' for loading cache file");
        return false;
    }
}

bool RenderablePlanesCloud::saveCachedFile(const std::string& file) const {
    std::ofstream fileStream(file, std::ofstream::binary);
    if (fileStream.good()) {
        fileStream.write(reinterpret_cast<const char*>(&CurrentCacheVersion),
            sizeof(int8_t));

        int32_t nValues = static_cast<int32_t>(_fullData.size());
        if (nValues == 0) {
            LERROR("Error writing cache: No values were loaded");
            return false;
        }
        fileStream.write(reinterpret_cast<const char*>(&nValues), sizeof(int32_t));

        int32_t nValuesPerAstronomicalObject = static_cast<int32_t>(_nValuesPerAstronomicalObject);
        fileStream.write(reinterpret_cast<const char*>(&nValuesPerAstronomicalObject), sizeof(int32_t));

        size_t nBytes = nValues * sizeof(_fullData[0]);
        fileStream.write(reinterpret_cast<const char*>(&_fullData[0]), nBytes);

        bool success = fileStream.good();
        return success;
    }
    else {
        LERROR("Error opening file '" << file << "' for save cache file");
        return false;
    }
}

void RenderablePlanesCloud::createPlanes() {
    if (_dataIsDirty && _hasSpeckFile) {
        LDEBUG("Creating planes");
        float maxSize = 0.0f;
        int planeNumber = 0;
        for (int p = 0; p < _fullData.size(); p += _nValuesPerAstronomicalObject) {
            glm::vec4 transformedPos = glm::vec4(_transformationMatrix * 
                glm::dvec4(_fullData[p + 0], _fullData[p + 1], _fullData[p + 2], 1.0));                

            // Plane vectors u and v
            glm::vec4 u = glm::vec4(_transformationMatrix *
                glm::dvec4(
                    _fullData[p + _planeStartingIndexPos + 0], 
                    _fullData[p + _planeStartingIndexPos + 1], 
                    _fullData[p + _planeStartingIndexPos + 2], 
                    1.0));
            u /= 2.f;
            u.w = 0.0;
            glm::vec4 v = glm::vec4(_transformationMatrix *
                glm::dvec4(
                    _fullData[p + _planeStartingIndexPos + 3], 
                    _fullData[p + _planeStartingIndexPos + 4], 
                    _fullData[p + _planeStartingIndexPos + 5], 
                    1.0));
            v /= 2.f;
            v.w = 0.0;

            if (!_luminosityVar.empty()) {
                float lumS = _fullData[p + _variableDataPositionMap[_luminosityVar]] * _sluminosity;
                u *= lumS;
                v *= lumS;
            }

            u *= _scaleFactor;
            v *= _scaleFactor;

            RenderingPlane plane; 
            plane.planeIndex = _fullData[p + _textureVariableIndex];
            
            // JCC: Ask Abbott about these points refeering to a non-existing texture.
            if (plane.planeIndex == 30) {
                //std::cout << "--- Creating planes - index: " << plane.planeIndex << std::endl;
                plane.planeIndex = -1;
            }
                
            glGenVertexArrays(1, &plane.vao);
            glGenBuffers(1, &plane.vbo);
            
            glm::vec4 vertex0 = transformedPos - u - v; // same as 3
            glm::vec4 vertex1 = transformedPos + u + v; // same as 5
            glm::vec4 vertex2 = transformedPos - u + v;
            glm::vec4 vertex4 = transformedPos + u - v;
                                         
            float scale = 0.0;
            switch (_unit) {
            case Meter:
                scale = 1.0;
                break;
            case Kilometer:
                scale = 1e3;
                break;
            case Parsec:
                scale = PARSEC;
                break;
            case Kiloparsec:
                scale = 1e3 * PARSEC;
                break;
            case Megaparsec:
                scale = 1e6 * PARSEC;
                break;
            case Gigaparsec:
                scale = 1e9 * PARSEC;
                break;
            case GigalightYears:
                scale = 306391534.73091 * PARSEC;
                break;
            }

            for (int i = 0; i < 3; ++i) {
                maxSize = maxSize > vertex0[i] ? maxSize : vertex0[i];
                maxSize = maxSize > vertex1[i] ? maxSize : vertex1[i];
                maxSize = maxSize > vertex2[i] ? maxSize : vertex2[i];
                maxSize = maxSize > vertex4[i] ? maxSize : vertex4[i];
            }

            vertex0 *= static_cast<float>(scale);
            vertex1 *= static_cast<float>(scale);
            vertex2 *= static_cast<float>(scale);
            vertex4 *= static_cast<float>(scale);            
            
            GLfloat vertexData[] = {
                //      x      y     z     w           s    t
                vertex0.x, vertex0.y, vertex0.z, 1.f, 0.f, 0.f,
                vertex1.x, vertex1.y, vertex1.z, 1.f, 1.f, 1.f,
                vertex2.x, vertex2.y, vertex2.z, 1.f, 0.f, 1.f,
                vertex0.x, vertex0.y, vertex0.z, 1.f, 0.f, 0.f,
                vertex4.x, vertex4.y, vertex4.z, 1.f, 1.f, 0.f,
                vertex1.x, vertex1.y, vertex1.z, 1.f, 1.f, 1.f,
            };

            std::memcpy(plane.vertexData, vertexData, sizeof(vertexData));                

            glBindVertexArray(plane.vao);
            glBindBuffer(GL_ARRAY_BUFFER, plane.vbo);
            glBufferData(GL_ARRAY_BUFFER, sizeof(plane.vertexData), plane.vertexData, GL_STATIC_DRAW);
            // in_position
            glEnableVertexAttribArray(0);
            glVertexAttribPointer(
                0,
                4,
                GL_FLOAT,
                GL_FALSE,
                sizeof(GLfloat) * 6,
                nullptr
            );
            
            // texture coords
            glEnableVertexAttribArray(1);
            glVertexAttribPointer(
                1,
                2,
                GL_FLOAT,
                GL_FALSE,
                sizeof(GLfloat) * 6,
                reinterpret_cast<GLvoid*>(sizeof(GLfloat) * 4)
            );                                

            _renderingPlanesArray.push_back(plane);
        }

        glBindVertexArray(0);

        _dataIsDirty = false;

        _fadeInDistance.setMaxValue(10.0f * maxSize);
    }

    if (_hasLabel && _labelDataIsDirty) {

        _labelDataIsDirty = false;
    }

    // Sort planes by texture index
    if (!_renderingPlanesArray.empty()) {
        std::sort(_renderingPlanesArray.begin(), _renderingPlanesArray.end(), 
            [](const RenderingPlane& planeA, const RenderingPlane& planeB) {
            return planeA.planeIndex < planeB.planeIndex;
        });

    }    
}

} // namespace openspace<|MERGE_RESOLUTION|>--- conflicted
+++ resolved
@@ -425,11 +425,7 @@
 
         if (dictionary.hasKey(LabelMinSizeInfo.identifier)) {
             _textMinSize = static_cast<int>(dictionary.value<float>(LabelMinSizeInfo.identifier));
-<<<<<<< HEAD
         }    
-=======
-        }
->>>>>>> 91c7395a
 
         if (dictionary.hasKey(LabelMaxSizeInfo.identifier)) {
             _textMaxSize = static_cast<int>(dictionary.value<float>(LabelMaxSizeInfo.identifier));
