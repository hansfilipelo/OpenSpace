/*****************************************************************************************
 *                                                                                       *
 * OpenSpace                                                                             *
 *                                                                                       *
 * Copyright (c) 2014-2016                                                               *
 *                                                                                       *
 * Permission is hereby granted, free of charge, to any person obtaining a copy of this  *
 * software and associated documentation files (the "Software"), to deal in the Software *
 * without restriction, including without limitation the rights to use, copy, modify,    *
 * merge, publish, distribute, sublicense, and/or sell copies of the Software, and to    *
 * permit persons to whom the Software is furnished to do so, subject to the following   *
 * conditions:                                                                           *
 *                                                                                       *
 * The above copyright notice and this permission notice shall be included in all copies *
 * or substantial portions of the Software.                                              *
 *                                                                                       *
 * THE SOFTWARE IS PROVIDED "AS IS", WITHOUT WARRANTY OF ANY KIND, EXPRESS OR IMPLIED,   *
 * INCLUDING BUT NOT LIMITED TO THE WARRANTIES OF MERCHANTABILITY, FITNESS FOR A         *
 * PARTICULAR PURPOSE AND NONINFRINGEMENT. IN NO EVENT SHALL THE AUTHORS OR COPYRIGHT    *
 * HOLDERS BE LIABLE FOR ANY CLAIM, DAMAGES OR OTHER LIABILITY, WHETHER IN AN ACTION OF  *
 * CONTRACT, TORT OR OTHERWISE, ARISING FROM, OUT OF OR IN CONNECTION WITH THE SOFTWARE  *
 * OR THE USE OR OTHER DEALINGS IN THE SOFTWARE.                                         *
 ****************************************************************************************/

#include <modules/newhorizons/rendering/renderablemodelprojection.h>

#include <openspace/engine/openspaceengine.h>
#include <openspace/rendering/renderengine.h>
#include <openspace/scene/scenegraphnode.h>
#include <openspace/util/spicemanager.h>
#include <openspace/util/time.h>

#include <ghoul/filesystem/filesystem.h>
#include <ghoul/io/texture/texturereader.h>
#include <ghoul/opengl/textureunit.h>

namespace {
    const std::string _loggerCat = "RenderableModelProjection";
    const std::string keySource = "Rotation.Source";
    const std::string keyDestination = "Rotation.Destination";
    const std::string keyBody = "Body";
    const std::string keyGeometry = "Geometry";
    const std::string keyBoundingSphereRadius = "BoundingSphereRadius";

    const std::string keyTextureColor = "Textures.Color";
    const std::string keyTextureProject = "Textures.Project";
    const std::string keyTextureDefault = "Textures.Default";
}

namespace openspace {

RenderableModelProjection::RenderableModelProjection(const ghoul::Dictionary& dictionary)
    : Renderable(dictionary)
    , _colorTexturePath("colorTexture", "Color Texture")
    , _rotation("rotation", "Rotation", glm::vec3(0.f), glm::vec3(0.f), glm::vec3(360.f))
    , _programObject(nullptr)
    , _fboProgramObject(nullptr)
    , _baseTexture(nullptr)
    , _geometry(nullptr)
    , _performShading("performShading", "Perform Shading", true)
{
    std::string name;
    bool success = dictionary.getValue(SceneGraphNode::KeyName, name);
    ghoul_assert(success, "Name was not passed to RenderableModelProjection");

    ghoul::Dictionary geometryDictionary;
    success = dictionary.getValue(keyGeometry, geometryDictionary);
    if (success) {
        using modelgeometry::ModelGeometry;
        geometryDictionary.setValue(SceneGraphNode::KeyName, name);
        _geometry = std::unique_ptr<ModelGeometry>(
            ModelGeometry::createFromDictionary(geometryDictionary)
        );
    }

    std::string texturePath = "";
    success = dictionary.getValue(keyTextureColor, texturePath);
    if (success)
        _colorTexturePath = absPath(texturePath);
        
    success = dictionary.getValue(keyTextureDefault, texturePath);
    if (success)
        _defaultProjImage = absPath(texturePath);

    addPropertySubOwner(_geometry.get());
    addPropertySubOwner(_projectionComponent);

    addProperty(_colorTexturePath);
    _colorTexturePath.onChange(std::bind(&RenderableModelProjection::loadTextures, this));

    dictionary.getValue(keySource, _source);
    dictionary.getValue(keyDestination, _destination);
    dictionary.getValue(keyBody, _target);


    bool completeSuccess = true;
    completeSuccess &= _projectionComponent.initializeProjectionSettings(dictionary);
    
    openspace::SpiceManager::ref().addFrame(_target, _source);
<<<<<<< HEAD

    double boundingRadius = _geometry->boundingRadius();
    setBoundingSphere(PowerScaledScalar::CreatePSS(boundingRadius));
    
=======
    
    float boundingSphereRadius = 1.0e9;
    dictionary.getValue(keyBoundingSphereRadius, boundingSphereRadius);
    setBoundingSphere(PowerScaledScalar::CreatePSS(boundingSphereRadius));
>>>>>>> 3d000a5b

    Renderable::addProperty(_performShading);
    Renderable::addProperty(_rotation);

    success = _projectionComponent.initializeParser(dictionary);
    ghoul_assert(success, "");
}

bool RenderableModelProjection::isReady() const {
    bool ready = true;
    ready &= (_programObject != nullptr);
    ready &= (_baseTexture != nullptr);
    ready &= (_projectionComponent.isReady());
    return ready;
}

bool RenderableModelProjection::initialize() {
    bool completeSuccess = true;
        
    RenderEngine& renderEngine = OsEng.renderEngine();
    _programObject = renderEngine.buildRenderProgram("ModelShader",
        "${MODULE_NEWHORIZONS}/shaders/renderableModel_vs.glsl",
        "${MODULE_NEWHORIZONS}/shaders/renderableModel_fs.glsl");


    _fboProgramObject = ghoul::opengl::ProgramObject::Build("ProjectionPass",
        "${MODULE_NEWHORIZONS}/shaders/renderableModelProjection_vs.glsl",
        "${MODULE_NEWHORIZONS}/shaders/renderableModelProjection_fs.glsl");
    _fboProgramObject->setIgnoreUniformLocationError(
        ghoul::opengl::ProgramObject::IgnoreError::Yes
    );

    _depthFboProgramObject = ghoul::opengl::ProgramObject::Build("DepthPass",
        "${MODULE_NEWHORIZONS}/shaders/renderableModelDepth_vs.glsl",
        "${MODULE_NEWHORIZONS}/shaders/renderableModelDepth_fs.glsl");


    completeSuccess &= loadTextures();
    completeSuccess &= _projectionComponent.initialize();
<<<<<<< HEAD
=======


    auto bs = getBoundingSphere();
>>>>>>> 3d000a5b
    completeSuccess &= _geometry->initialize(this);
    setBoundingSphere(bs); // ignore bounding sphere set by geometry.

    completeSuccess &= !_source.empty();
    completeSuccess &= !_destination.empty();

    return completeSuccess;
}

bool RenderableModelProjection::deinitialize() {
    if (_geometry)
        _geometry->deinitialize();

    _geometry = nullptr;
    _baseTexture = nullptr;

    _projectionComponent.deinitialize();

    OsEng.renderEngine().removeRenderProgram(_programObject);
    _programObject = nullptr;

    return true;
}

ghoul::opengl::Texture& RenderableModelProjection::baseTexture() const {
    return _projectionComponent.projectionTexture();
}

void RenderableModelProjection::render(const RenderData& data) {
    if (_projectionComponent.needsClearProjection())
        _projectionComponent.clearAllProjections();

    _up = data.camera.lookUpVectorCameraSpace();

    if (_capture && _projectionComponent.doesPerformProjection())
        project();

    _programObject->activate();

    attitudeParameters(_time);
    _imageTimes.clear();

    // Calculate variables to be used as uniform variables in shader
    glm::dvec3 bodyPosition = data.modelTransform.translation;

    // Model transform and view transform needs to be in double precision
    glm::dmat4 modelTransform =
        glm::translate(glm::dmat4(1.0), data.modelTransform.translation) * // Translation
        glm::dmat4(data.modelTransform.rotation) * // Rotation
        glm::scale(glm::dmat4(1.0), glm::dvec3(data.modelTransform.scale)); // Scale
    glm::dmat4 modelViewTransform = data.camera.combinedViewMatrix() * modelTransform;
    glm::vec3 directionToSun = glm::normalize(_sunPosition.vec3() - glm::vec3(bodyPosition));
    glm::vec3 directionToSunViewSpace = glm::mat3(data.camera.combinedViewMatrix()) * directionToSun;
        
    _programObject->setUniform("_performShading", _performShading);
    _programObject->setUniform("directionToSunViewSpace", directionToSunViewSpace);
    _programObject->setUniform("modelViewTransform", glm::mat4(modelViewTransform));
    _programObject->setUniform("projectionTransform", data.camera.projectionMatrix());
    _programObject->setUniform("_projectionFading", _projectionComponent.projectionFading());


    _geometry->setUniforms(*_programObject);
    
    ghoul::opengl::TextureUnit unit[2];
    unit[0].activate();
    _baseTexture->bind();
    _programObject->setUniform("baseTexture", unit[0]);

    unit[1].activate();
    _projectionComponent.projectionTexture().bind();
    _programObject->setUniform("projectionTexture", unit[1]);

    _geometry->render();
        
    _programObject->deactivate();
}

void RenderableModelProjection::update(const UpdateData& data) {
    if (_programObject->isDirty()) {
        _programObject->rebuildFromFile();
    }

    if (_fboProgramObject->isDirty()) {
        _fboProgramObject->rebuildFromFile();
    }

    _projectionComponent.update();
        
    if (_depthFboProgramObject->isDirty())
        _depthFboProgramObject->rebuildFromFile();

    _time = data.time;

    if (openspace::ImageSequencer::ref().isReady()) {
        openspace::ImageSequencer::ref().updateSequencer(_time);
        if (_projectionComponent.doesPerformProjection()) {
            _capture = openspace::ImageSequencer::ref().getImagePaths(
                _imageTimes,
                _projectionComponent.projecteeId(),
                _projectionComponent.instrumentId()
            );
        }
    }
        
    // set spice-orientation in accordance to timestamp
    if (!_source.empty()) {
        _stateMatrix = SpiceManager::ref().positionTransformMatrix(
            _source, _destination, _time
        );
    }

    double lt;
    glm::dvec3 p =
        openspace::SpiceManager::ref().targetPosition(
            "SUN", _target, "GALACTIC", {}, _time, lt
    );
    _sunPosition = PowerScaledCoordinate::CreatePowerScaledCoordinate(p.x, p.y, p.z);
}

void RenderableModelProjection::imageProjectGPU(
                                std::shared_ptr<ghoul::opengl::Texture> projectionTexture)
{
    _projectionComponent.depthMapRenderBegin();
    _depthFboProgramObject->activate();
    _depthFboProgramObject->setUniform("ProjectorMatrix", _projectorMatrix);
    _depthFboProgramObject->setUniform("ModelTransform", _transform);
    _geometry->setUniforms(*_fboProgramObject);

    _geometry->render();

    _depthFboProgramObject->deactivate();
    _projectionComponent.depthMapRenderEnd();

    _projectionComponent.imageProjectBegin();
    _fboProgramObject->activate();

    ghoul::opengl::TextureUnit unitFbo;
    unitFbo.activate();
    projectionTexture->bind();
    _fboProgramObject->setUniform("projectionTexture", unitFbo);

    ghoul::opengl::TextureUnit unitDepthFbo;
    unitDepthFbo.activate();
    _projectionComponent.depthTexture().bind();
    _fboProgramObject->setUniform("depthTexture", unitDepthFbo);

    glm::vec4 debugVector(0.0, 0.0, 0.0, 1.0);
    glm::vec4 debugTransformed =  _projectorMatrix * _transform * debugVector;
    debugTransformed /= debugTransformed.w;

    _fboProgramObject->setUniform("ProjectorMatrix", _projectorMatrix);
    _fboProgramObject->setUniform("ModelTransform", _transform);
    _fboProgramObject->setUniform("boresight", _boresight);

    _geometry->setUniforms(*_fboProgramObject);
    _geometry->render();

    _fboProgramObject->deactivate();

    _projectionComponent.imageProjectEnd();
}

void RenderableModelProjection::attitudeParameters(double time) {
    try {
        _stateMatrix = SpiceManager::ref().positionTransformMatrix(_source, _destination, time);
        _instrumentMatrix = SpiceManager::ref().positionTransformMatrix(_projectionComponent.instrumentId(), _destination, time);
    }
    catch (const SpiceManager::SpiceException& e) {
        return;
    }

    _transform = glm::mat4(1);
    glm::mat4 rotPropX = glm::rotate(
        _transform,
        glm::radians(static_cast<float>(_rotation.value().x)),
        glm::vec3(1, 0, 0)
    );
    glm::mat4 rotPropY = glm::rotate(
        _transform,
        glm::radians(static_cast<float>(_rotation.value().y)),
        glm::vec3(0, 1, 0)
    );
    glm::mat4 rotPropZ = glm::rotate(
        _transform, 
        glm::radians(static_cast<float>(_rotation.value().z)),
        glm::vec3(0, 0, 1)
    );
        
    for (int i = 0; i < 3; i++) {
        for (int j = 0; j < 3; j++) {
            _transform[i][j] = static_cast<float>(_stateMatrix[i][j]);
        }
    }
    _transform = _transform * rotPropX * rotPropY * rotPropZ;

    glm::dvec3 boresight;
    try {
        SpiceManager::FieldOfViewResult res = SpiceManager::ref().fieldOfView(_projectionComponent.instrumentId());
        boresight = std::move(res.boresightVector);
    } catch (const SpiceManager::SpiceException& e) {
        return;
    }

    double lightTime;
    glm::dvec3 p =
        SpiceManager::ref().targetPosition(
            _projectionComponent.projectorId(),
            _projectionComponent.projecteeId(),
            _destination,
            _projectionComponent.aberration(),
            time, lightTime);
    psc position = PowerScaledCoordinate::CreatePowerScaledCoordinate(p.x, p.y, p.z);
 
<<<<<<< HEAD
    position[3] += (3 + _camScaling[1]) + 1;
=======
    position[3] += 3;
>>>>>>> 3d000a5b
    glm::vec3 cpos = position.vec3();

    float distance = glm::length(cpos);
    float radius = getBoundingSphere().lengthf();

    _projectorMatrix = _projectionComponent.computeProjectorMatrix(
        cpos, boresight, _up, _instrumentMatrix,
        _projectionComponent.fieldOfViewY(),
        _projectionComponent.aspectRatio(),
        distance - radius,
        distance + radius,
        _boresight
    );
}



void RenderableModelProjection::project() {
    for (auto img : _imageTimes) {
        attitudeParameters(img.timeRange.start);
        auto projTexture = _projectionComponent.loadProjectionTexture(img.path, img.isPlaceholder);
        imageProjectGPU(projTexture);
    }
    _capture = false;
}

bool RenderableModelProjection::loadTextures() {
    _baseTexture = nullptr;
    if (_colorTexturePath.value() != "") {
        _baseTexture = std::move(
            ghoul::io::TextureReader::ref().loadTexture(absPath(_colorTexturePath))
        );
        if (_baseTexture) {
            LDEBUG("Loaded texture from '" << absPath(_colorTexturePath) << "'");
            _baseTexture->uploadTexture();
            _baseTexture->setFilter(ghoul::opengl::Texture::FilterMode::Linear);
        }
    }

    return _baseTexture != nullptr;
}

}  // namespace openspace<|MERGE_RESOLUTION|>--- conflicted
+++ resolved
@@ -97,17 +97,10 @@
     completeSuccess &= _projectionComponent.initializeProjectionSettings(dictionary);
     
     openspace::SpiceManager::ref().addFrame(_target, _source);
-<<<<<<< HEAD
-
-    double boundingRadius = _geometry->boundingRadius();
-    setBoundingSphere(PowerScaledScalar::CreatePSS(boundingRadius));
-    
-=======
     
     float boundingSphereRadius = 1.0e9;
     dictionary.getValue(keyBoundingSphereRadius, boundingSphereRadius);
     setBoundingSphere(PowerScaledScalar::CreatePSS(boundingSphereRadius));
->>>>>>> 3d000a5b
 
     Renderable::addProperty(_performShading);
     Renderable::addProperty(_rotation);
@@ -147,12 +140,8 @@
 
     completeSuccess &= loadTextures();
     completeSuccess &= _projectionComponent.initialize();
-<<<<<<< HEAD
-=======
-
 
     auto bs = getBoundingSphere();
->>>>>>> 3d000a5b
     completeSuccess &= _geometry->initialize(this);
     setBoundingSphere(bs); // ignore bounding sphere set by geometry.
 
@@ -366,11 +355,7 @@
             time, lightTime);
     psc position = PowerScaledCoordinate::CreatePowerScaledCoordinate(p.x, p.y, p.z);
  
-<<<<<<< HEAD
-    position[3] += (3 + _camScaling[1]) + 1;
-=======
-    position[3] += 3;
->>>>>>> 3d000a5b
+    position[3] += 4;
     glm::vec3 cpos = position.vec3();
 
     float distance = glm::length(cpos);
