--- conflicted
+++ resolved
@@ -40,9 +40,8 @@
     static constexpr const char* Name = "WebGui";
     WebGuiModule();
 
-<<<<<<< HEAD
     webgui::StoryHandler storyHandler;
-=======
+
 protected:
     void internalInitialize(const ghoul::Dictionary&) override;
 
@@ -54,7 +53,6 @@
     properties::BoolProperty _enabled;
     properties::StringProperty _entryPoint;
     properties::StringProperty _workingDirectory;
->>>>>>> 57b8ab6e
 };
 
 } // namespace openspace
