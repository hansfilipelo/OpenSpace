import React, { Component } from 'react';
import { connect } from 'react-redux';
import PropTypes from 'prop-types';
import MarkerInfo from './MarkerInfo';
import { traverseTreeWithURI, jsonToLuaTable } from '../../../utils/propertyTreeHelpers';
import { startListening, stopListening } from '../../../api/Actions/index';
<<<<<<< HEAD
import { FocusNodesListKey, infoIconKey } from '../../../api/keys';
import { fromStringToArray } from '../../../utils/storyHelpers';
=======
import { infoIconKey, StoryKey, OriginKey } from '../../../api/keys';
>>>>>>> 63507a09

class Markers extends Component {
  // Check if the point [x,y] is outside the circle with the center [centerX,centerY] and radius r
  static outsideCircle(centerX, centerY, r, x, y) {
    const squareDist = ((x - centerX) ** 2) + ((y - centerY) ** 2);
    return (squareDist > r ** 2);
  }

  componentDidUpdate() {
    const {
      nodes, screenSpaceProperties, screenVisibilityProperties,
      distFromCamToNodeProperties, screenSpaceRadius,
    } = this.props;

    if (nodes.length > 0) {
      nodes.forEach((node, i) => {
        if (screenSpaceProperties[i].listeners === 0) {
          this.props.StartListening(screenSpaceProperties[i].Description.Identifier);
        }
        if (screenVisibilityProperties[i].listeners === 0) {
          this.props.StartListening(screenVisibilityProperties[i].Description.Identifier);
        }
        if (distFromCamToNodeProperties[i].listeners === 0) {
          this.props.StartListening(distFromCamToNodeProperties[i].Description.Identifier);
        }
        if (screenSpaceRadius[i].listeners === 0) {
          this.props.StartListening(screenSpaceRadius[i].Description.Identifier);
        }
      });
    }
  }

  componentWillUnmount() {
    const {
      nodes, screenSpaceProperties, screenVisibilityProperties, distFromCamToNodeProperties,
    } = this.props;

    nodes.forEach((node, i) => {
      this.props.StopListening(screenSpaceProperties[i].Description.Identifier);
      this.props.StopListening(screenVisibilityProperties[i].Description.Identifier);
      this.props.StopListening(distFromCamToNodeProperties[i].Description.Identifier);
    });
  }

  createInfoMarkers() {
    const {
      nodes, screenSpaceProperties, screenVisibilityProperties,
      distFromCamToNodeProperties, infoIcons, screenSpaceRadius,
    } = this.props;

    // Get current focus node, its screen space position and its screen space radius
    const currentFocusNode = nodes.find(node => node.identifier === this.props.focusNodeName);
    const focusNodePos = jsonToLuaTable(currentFocusNode.properties[0].Value).split(',');
    const focusNodeRadius = Number(currentFocusNode.properties[3].Value);

    return (nodes.map((node, i) => {
      const screenSpacePos = jsonToLuaTable(screenSpaceProperties[i].Value).split(',');
      if (screenVisibilityProperties[i].Value === 'true') {
        // TODO Remove the magic numbers
        const distanceFromCam = (100000000000 / distFromCamToNodeProperties[i].Value);
        let showLabel = distanceFromCam > 0.04;

        // Check if node is behind the focus node or not, show label if not behind focus node
        if (node.identifier !== this.props.focusNodeName)
        { showLabel = Markers.outsideCircle(Number(focusNodePos[0]), Number(focusNodePos[1]), focusNodeRadius, Number(screenSpacePos[0]), Number(screenSpacePos[1])); }

        const planetRadius = Number(screenSpaceRadius[i].Value);
        let size = planetRadius * 0.1;
        const showInfo = planetRadius > 25;

        if (size >= 3) size = 3;
        if (size <= 1.5) size = 1.5;

        let planetInfo;
        if (infoIcons.data) {
          planetInfo = infoIcons.data.planets.find(planet => planet.planet === node.identifier);
        }

        return (<MarkerInfo
          key={screenSpaceProperties[i].Description.Identifier}
          identifier={node.identifier}
          position={screenSpacePos}
          size={size}
          showInfo={showInfo}
          planetInfo={planetInfo}
          showLabel={showLabel}
          planetRadius={planetRadius}
        />);
      }
    })
    );
  }

  render() {
    return (
      <div className={'Markers'}>
        {this.props.screenSpaceProperties.length > 0 && this.createInfoMarkers()}
      </div>
    );
  }
}

const mapStateToProps = (state) => {
  const sceneType = 'Scene';
  let nodes = [];
  const screenSpaceProperties = [];
  const screenVisibilityProperties = [];
  const distFromCamToNodeProperties = [];
  let infoIcons = {};
  const screenSpaceRadius = [];
  let focusNodeName = '';

  if (Object.keys(state.propertyTree).length !== 0) {
<<<<<<< HEAD
=======
    const storyIdentifierNode = traverseTreeWithURI(state.propertyTree, StoryKey);
    focusNodeName = traverseTreeWithURI(state.propertyTree, OriginKey).Value;
>>>>>>> 63507a09
    const rootNodes = state.propertyTree.subowners
      .filter(element => element.identifier === sceneType);
    rootNodes.forEach((node) => {
      nodes = [...nodes, ...node.subowners];
    });

    const focusNodesString = traverseTreeWithURI(state.propertyTree, FocusNodesListKey);
    nodes = nodes.filter(node =>
      (fromStringToArray(focusNodesString.Value).includes(node.identifier)));

    nodes.forEach((node) => {
      screenSpaceProperties.push(traverseTreeWithURI(state.propertyTree, `Scene.${node.identifier}.ScreenSpacePosition`));
      screenVisibilityProperties.push(traverseTreeWithURI(state.propertyTree, `Scene.${node.identifier}.ScreenVisibility`));
      distFromCamToNodeProperties.push(traverseTreeWithURI(state.propertyTree, `Scene.${node.identifier}.DistanceFromCamToNode`));
      screenSpaceRadius.push(traverseTreeWithURI(state.propertyTree, `Scene.${node.identifier}.ScreenSizeRadius`));
    });
  }

  if (state.fetchData.length > 0) {
    const tmp = (state.fetchData.find(info => info.id === infoIconKey));
    infoIcons = tmp.succeed ? tmp : {};
  }
  return {
    nodes,
    screenSpaceProperties,
    screenVisibilityProperties,
    distFromCamToNodeProperties,
    infoIcons,
    screenSpaceRadius,
    focusNodeName,
  };
};

const mapDispatchToProps = dispatch => ({
  StartListening: (URI) => {
    dispatch(startListening(URI));
  },
  StopListening: (URI) => {
    dispatch(stopListening(URI));
  },
});

Markers = connect(
  mapStateToProps,
  mapDispatchToProps,
)(Markers);

Markers.propTypes = {
  screenSpaceProperties: PropTypes.arrayOf(PropTypes.shape({
    Description: PropTypes.string,
    Value: PropTypes.string,
  })),
  distFromCamToNodeProperties: PropTypes.arrayOf(PropTypes.shape({
    Description: PropTypes.string,
    Value: PropTypes.string,
  })),
  screenVisibilityProperties: PropTypes.arrayOf(PropTypes.shape({
    Description: PropTypes.string,
    Value: PropTypes.string,
  })),
  screenSpaceRadius: PropTypes.arrayOf(PropTypes.shape({
    Description: PropTypes.string,
    Value: PropTypes.string,
  })),
  infoIcons: PropTypes.arrayOf(PropTypes.shape({
    planet: PropTypes.string,
    info: PropTypes.string,
  })),
  nodes: PropTypes.arrayOf(PropTypes.shape({})),
  focusNodeName: PropTypes.string,
  StartListening: PropTypes.func,
  StopListening: PropTypes.func,
};

Markers.defaultProps = {
  nodes: [],
  screenSpaceProperties: [],
  distFromCamToNodeProperties: [],
  screenVisibilityProperties: [],
  screenSpaceRadius: [],
  infoIcons: [],
  Description: [],
  Value: '',
  focusNodeName: '',
  StopListening: null,
  StartListening: null,
};

export default Markers;<|MERGE_RESOLUTION|>--- conflicted
+++ resolved
@@ -4,12 +4,8 @@
 import MarkerInfo from './MarkerInfo';
 import { traverseTreeWithURI, jsonToLuaTable } from '../../../utils/propertyTreeHelpers';
 import { startListening, stopListening } from '../../../api/Actions/index';
-<<<<<<< HEAD
-import { FocusNodesListKey, infoIconKey } from '../../../api/keys';
 import { fromStringToArray } from '../../../utils/storyHelpers';
-=======
-import { infoIconKey, StoryKey, OriginKey } from '../../../api/keys';
->>>>>>> 63507a09
+import { infoIconKey, OriginKey, FocusNodesListKey } from '../../../api/keys';
 
 class Markers extends Component {
   // Check if the point [x,y] is outside the circle with the center [centerX,centerY] and radius r
@@ -68,13 +64,16 @@
     return (nodes.map((node, i) => {
       const screenSpacePos = jsonToLuaTable(screenSpaceProperties[i].Value).split(',');
       if (screenVisibilityProperties[i].Value === 'true') {
+        let outsideCircle = true;
+        // Check if node is behind the focus node or not, show label if not behind focus node
+        if (node.identifier !== this.props.focusNodeName) {
+          outsideCircle = Markers
+            .outsideCircle(Number(focusNodePos[0]), Number(focusNodePos[1]),
+              focusNodeRadius, Number(screenSpacePos[0]), Number(screenSpacePos[1]));
+        }
         // TODO Remove the magic numbers
         const distanceFromCam = (100000000000 / distFromCamToNodeProperties[i].Value);
-        let showLabel = distanceFromCam > 0.04;
-
-        // Check if node is behind the focus node or not, show label if not behind focus node
-        if (node.identifier !== this.props.focusNodeName)
-        { showLabel = Markers.outsideCircle(Number(focusNodePos[0]), Number(focusNodePos[1]), focusNodeRadius, Number(screenSpacePos[0]), Number(screenSpacePos[1])); }
+        const showLabel = (distanceFromCam > 0.04 && outsideCircle);
 
         const planetRadius = Number(screenSpaceRadius[i].Value);
         let size = planetRadius * 0.1;
@@ -123,11 +122,6 @@
   let focusNodeName = '';
 
   if (Object.keys(state.propertyTree).length !== 0) {
-<<<<<<< HEAD
-=======
-    const storyIdentifierNode = traverseTreeWithURI(state.propertyTree, StoryKey);
-    focusNodeName = traverseTreeWithURI(state.propertyTree, OriginKey).Value;
->>>>>>> 63507a09
     const rootNodes = state.propertyTree.subowners
       .filter(element => element.identifier === sceneType);
     rootNodes.forEach((node) => {
@@ -144,6 +138,8 @@
       distFromCamToNodeProperties.push(traverseTreeWithURI(state.propertyTree, `Scene.${node.identifier}.DistanceFromCamToNode`));
       screenSpaceRadius.push(traverseTreeWithURI(state.propertyTree, `Scene.${node.identifier}.ScreenSizeRadius`));
     });
+
+    focusNodeName = traverseTreeWithURI(state.propertyTree, OriginKey).Value;
   }
 
   if (state.fetchData.length > 0) {
