--- conflicted
+++ resolved
@@ -80,13 +80,6 @@
     {
         DataFileType sourceFileType = DataFileType::Invalid;
 
-<<<<<<< HEAD
-        //_dictionary->getValue(SceneGraphNode::KeyIdentifier, _identifier);
-
-
-
-=======
->>>>>>> e90bb020
         // ------------------- EXTRACT MANDATORY VALUES FROM DICTIONARY ------------------- //
         std::string dataFileTypeString;
         if (!_dictionary->getValue(KeyDataFileType, dataFileTypeString)) {
