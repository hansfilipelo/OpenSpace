/*****************************************************************************************
 *                                                                                       *
 * OpenSpace                                                                             *
 *                                                                                       *
 * Copyright (c) 2014-2018                                                               *
 *                                                                                       *
 * Permission is hereby granted, free of charge, to any person obtaining a copy of this  *
 * software and associated documentation files (the "Software"), to deal in the Software *
 * without restriction, including without limitation the rights to use, copy, modify,    *
 * merge, publish, distribute, sublicense, and/or sell copies of the Software, and to    *
 * permit persons to whom the Software is furnished to do so, subject to the following   *
 * conditions:                                                                           *
 *                                                                                       *
 * The above copyright notice and this permission notice shall be included in all copies *
 * or substantial portions of the Software.                                              *
 *                                                                                       *
 * THE SOFTWARE IS PROVIDED "AS IS", WITHOUT WARRANTY OF ANY KIND, EXPRESS OR IMPLIED,   *
 * INCLUDING BUT NOT LIMITED TO THE WARRANTIES OF MERCHANTABILITY, FITNESS FOR A         *
 * PARTICULAR PURPOSE AND NONINFRINGEMENT. IN NO EVENT SHALL THE AUTHORS OR COPYRIGHT    *
 * HOLDERS BE LIABLE FOR ANY CLAIM, DAMAGES OR OTHER LIABILITY, WHETHER IN AN ACTION OF  *
 * CONTRACT, TORT OR OTHERWISE, ARISING FROM, OUT OF OR IN CONNECTION WITH THE SOFTWARE  *
 * OR THE USE OR OTHER DEALINGS IN THE SOFTWARE.                                         *
 ****************************************************************************************/

#include <modules/dsn/rendering/renderablesignals.h>

#include <modules/base/basemodule.h>
#include <openspace/documentation/documentation.h>
#include <openspace/documentation/verifier.h>
#include <openspace/engine/globals.h>
#include <openspace/rendering/renderengine.h>
#include <openspace/scene/translation.h>
#include <openspace/util/updatestructures.h>
#include <ghoul/filesystem/filesystem.h>
#include <ghoul/opengl/programobject.h>
#include <openspace/util/spicemanager.h>
#include <openspace/interaction/navigationhandler.h>

namespace {
    constexpr const char* ProgramName = "SignalsProgram";
    constexpr const char* _loggerCat = "RenderableSignals";
    constexpr const char* KeyStationSites = "StationSites";

    constexpr const std::array<const char*, 3> UniformNames = {
        "modelViewStation","modelViewSpacecraft", "projectionTransform"
    };

    constexpr openspace::properties::Property::PropertyInfo SiteColorsInfo = {
        "SiteColors",
        "SiteColors",
        "This value determines the RGB main color for the communication "
        "signals to and from different sites on Earth."
    };

    constexpr openspace::properties::Property::PropertyInfo LineWidthInfo = {
        "LineWidth",
        "Line Width",
        "This value specifies the line width of the signals. "
    };

} // namespace

namespace openspace {

documentation::Documentation RenderableSignals::Documentation() {
    using namespace documentation;
    return {
        "Renderable Signals",
        "dsn_renderable_renderablesignals",
        {
            {
                SiteColorsInfo.identifier,
                new TableVerifier,
                Optional::No,
                SiteColorsInfo.description
            },
            {
                KeyStationSites,
                new TableVerifier,
                Optional::No,
                "This is a map of the individual stations to their "
                "respective site location on Earth."
            },
            {
                LineWidthInfo.identifier,
                new DoubleVerifier,
                Optional::Yes,
                LineWidthInfo.description
            }
        }
    };
}

RenderableSignals::RenderableSignals(const ghoul::Dictionary& dictionary)
    : Renderable(dictionary)
    , _lineWidth(LineWidthInfo, 2.f, 1.f, 20.f)
{
    if (dictionary.hasKeyAndValue<ghoul::Dictionary>(SiteColorsInfo.identifier)) {
        ghoul::Dictionary siteColorDictionary = dictionary.value<ghoul::Dictionary>(SiteColorsInfo.identifier);
        std::vector<std::string> siteNames = siteColorDictionary.keys();

        for (int siteIndex = 0; siteIndex < siteNames.size(); siteIndex++)
        {
            const char* siteColorIdentifier = siteNames.at(siteIndex).c_str();
            openspace::properties::Property::PropertyInfo SiteColorsInfo = {
                siteColorIdentifier,
                siteColorIdentifier,
                "This value determines the RGB main color for signals "
                "of communication to and from different sites on Earth."
            };
            std::string site = siteNames[siteIndex];
            glm::vec3 siteColor = siteColorDictionary.value<glm::vec3>(siteNames.at(siteIndex));
            _siteColors.push_back(std::make_unique<properties::Vec3Property>(SiteColorsInfo, siteColor, glm::vec3(0.f), glm::vec3(1.f)));
            _siteToIndex[siteNames.at(siteIndex)] = siteIndex;
            addProperty(_siteColors.back().get());
        }
    }

    if (dictionary.hasKeyAndValue<ghoul::Dictionary>(KeyStationSites)) {
        ghoul::Dictionary stationDictionary = dictionary.value<ghoul::Dictionary>(KeyStationSites);
        std::vector<std::string> keys = stationDictionary.keys();

        for (int i = 0; i < keys.size(); i++)
        {   
            std::string station = keys.at(i);
            std::string site = stationDictionary.value<std::string>(keys.at(i));
            _stationToSite[station] = site;
        }
    }
 
    if (dictionary.hasKeyAndValue<double>(LineWidthInfo.identifier)) {
        _lineWidth = static_cast<float>(dictionary.value<double>(
            LineWidthInfo.identifier
        ));
    }
    addProperty(_lineWidth);

    std::unique_ptr<ghoul::Dictionary> dictionaryPtr = std::make_unique<ghoul::Dictionary>(dictionary);
    extractData(dictionaryPtr);
}

void RenderableSignals::initializeGL() {
    _programObject = BaseModule::ProgramObjectManager.request(
        ProgramName,
        []() -> std::unique_ptr<ghoul::opengl::ProgramObject> {
            return global::renderEngine.buildRenderProgram(
                ProgramName,
                absPath("${MODULE_DSN}/shaders/renderablesignals_vs.glsl"),
                absPath("${MODULE_DSN}/shaders/renderablesignals_fs.glsl")
            );
        }
    );

    ghoul::opengl::updateUniformLocations(*_programObject, _uniformCache, UniformNames);

    setRenderBin(Renderable::RenderBin::Overlay);

    // We don't need an index buffer, so we keep it at the default value of 0
    glGenVertexArrays(1, &_lineRenderInformation._vaoID);
    glGenBuffers(1, &_lineRenderInformation._vBufferID);
}

void RenderableSignals::deinitializeGL() {

    glDeleteVertexArrays(1, &_lineRenderInformation._vaoID);
    glDeleteBuffers(1, &_lineRenderInformation._vBufferID);

    BaseModule::ProgramObjectManager.release(
        ProgramName,
        [](ghoul::opengl::ProgramObject* p) {
            global::renderEngine.removeRenderProgram(p);
        }
    );
    _programObject = nullptr;
}

bool RenderableSignals::isReady() const {
    return _programObject != nullptr;
}

// Unbind buffers and arrays
inline void unbindGL() {
    glBindBuffer(GL_ARRAY_BUFFER, 0);
    glBindVertexArray(0);
}

void RenderableSignals::render(const RenderData& data, RendererTasks&) {
    _programObject->activate();

    //The stations are statically translated with respect to Earth
    glm::dmat4 modelTransformStation = global::renderEngine.scene()->sceneGraphNode("Earth")->modelTransform();

    _programObject->setUniform(_uniformCache.modelViewStation,
        data.camera.combinedViewMatrix() * modelTransformStation);

    _programObject->setUniform(_uniformCache.modelViewSpacecraft,
        data.camera.combinedViewMatrix()  * _lineRenderInformation._localTransformSpacecraft);

    _programObject->setUniform(_uniformCache.projection, data.camera.projectionMatrix());

    const bool usingFramebufferRenderer =
        global::renderEngine.rendererImplementation() ==
        RenderEngine::RendererImplementation::Framebuffer;

    if (usingFramebufferRenderer) {
        glDepthMask(false);
        //glBlendFunc(GL_SRC_ALPHA, GL_ONE);
    }
    glLineWidth(_lineWidth);

    glBindVertexArray(_lineRenderInformation._vaoID);

    glDrawArrays(
        GL_LINES,
        _lineRenderInformation.first,
        _lineRenderInformation.count
    );

    //unbind vertex array and buffers
    unbindGL();

    if (usingFramebufferRenderer) {
        glBlendFunc(GL_SRC_ALPHA, GL_ONE_MINUS_SRC_ALPHA);
        glDepthMask(true);
    }

    _programObject->deactivate();
}

void RenderableSignals::update(const UpdateData& data) {

    double currentTime = data.time.j2000Seconds();
    //Todo: change this magic number. 86400 equals 24hrs in seconds
    double endTime = 86400;

    //Bool if the current time is within the timeframe for the currently loaded data
    const bool isTimeInFileInterval = (currentTime >= SignalManager::_signalData.sequenceStartTime) &&
        (currentTime < SignalManager::_signalData.sequenceStartTime + endTime);

    //Reload data if it is not relevant anymore
    if (!isTimeInFileInterval) {
        SignalManager::_signalData.isLoaded = false;

        int activeFileIndex = findFileIndexForCurrentTime(currentTime, SignalManager::_fileStartTimes);
        //parse data for that file
        if (!SignalManager::_signalData.isLoaded)
        {
            SignalManager::signalParser(activeFileIndex);

        }
        else
            return;
    }

    // Make space for the vertex renderinformation
    _vertexArray.clear();

    //update focusnode information used to calculate spacecraft positions
    _focusNode = global::navigationHandler.focusNode();
    _lineRenderInformation._localTransformSpacecraft = glm::translate(glm::dmat4(1.0), _focusNode->worldPosition());

    //Todo; keep track of active index for signalvector, or swap for loop for binary search
    for (int i = 0; i < SignalManager::_signalData.signals.size(); i++) {

        SignalManager::Signal currentSignal = SignalManager::_signalData.signals[i];
        if (isSignalActive(currentTime, currentSignal.startTime, currentSignal.endTime, currentSignal.lightTravelTime)) {
            currentSignal.timeSinceStart = currentTime - Time::convertTime(currentSignal.startTime);
            pushSignalDataToVertexArray(currentSignal);
        }
    };

 
    // ... and upload them to the GPU
    glBindVertexArray(_lineRenderInformation._vaoID);
    glBindBuffer(GL_ARRAY_BUFFER, _lineRenderInformation._vBufferID);
    glBufferData(
        GL_ARRAY_BUFFER,
        _vertexArray.size() * sizeof(float),
        _vertexArray.data(),
        GL_STATIC_DRAW
    );

    // position attributes
    glVertexAttribPointer(_vaLocVer, _sizeThreeVal, GL_FLOAT, GL_FALSE, sizeof(ColorVBOLayout) + sizeof(PositionVBOLayout) + sizeof(DistanceVBOLayout) + sizeof(float), (void*)0);
    glEnableVertexAttribArray(_vaLocVer);
    // color attributes
    glVertexAttribPointer(_vaLocCol, _sizeFourVal, GL_FLOAT, GL_FALSE, sizeof(ColorVBOLayout) + sizeof(PositionVBOLayout) + sizeof(DistanceVBOLayout) + sizeof(float), (void*)(sizeof(PositionVBOLayout)));
    glEnableVertexAttribArray(_vaLocCol);
    // distance attributes
    glVertexAttribPointer(_vaLocDist, _sizeOneVal, GL_FLOAT, GL_FALSE, sizeof(ColorVBOLayout) + sizeof(PositionVBOLayout) + sizeof(DistanceVBOLayout) + sizeof(float), (void*)(sizeof(PositionVBOLayout) + sizeof(ColorVBOLayout)));
    glEnableVertexAttribArray(_vaLocDist);
    // time attribute
    glVertexAttribPointer(_vaLocTimeSinceStart, _sizeOneVal, GL_FLOAT, GL_FALSE, sizeof(ColorVBOLayout) + sizeof(PositionVBOLayout) + sizeof(DistanceVBOLayout) + sizeof(float), (void*)(sizeof(PositionVBOLayout) + sizeof(ColorVBOLayout)+ sizeof(float)));
    glEnableVertexAttribArray(_vaLocTimeSinceStart);

    // Directly render the entire step
    _lineRenderInformation.first = 0;
    _lineRenderInformation.count = static_cast<GLsizei>(_vertexArray.size() / (_sizeThreeVal + _sizeFourVal + 2 *_sizeOneVal));

    //unbind vertexArray
    unbindGL();
}

int RenderableSignals::findFileIndexForCurrentTime(double time, std::vector<double> vec) {
    // upper_bound has O(log n) for sorted vectors, more efficient than for loop
    auto iter = std::upper_bound(vec.begin(), vec.end(), time);

    int fileIndex = -1;
    //check what index we got 
    if (iter != vec.end()) {
        if (iter != vec.begin()) {
            fileIndex = static_cast<int>(
                std::distance(vec.begin(), iter)
                ) - 1;
        }
        else {
            fileIndex = 0;
        }
    }
    else {
        fileIndex = static_cast<int>(vec.size()) - 1;
    }

    return fileIndex;
}

// Todo: handle signalIsSending, not only signalIsActive for the signal segments
bool RenderableSignals::isSignalActive(double currentTime, std::string signalStartTime, std::string signalEndTime, double lightTravelTime) {
    double startTimeInSeconds = SpiceManager::ref().ephemerisTimeFromDate(signalStartTime);
    double endTimeInSeconds = SpiceManager::ref().ephemerisTimeFromDate(signalEndTime) + lightTravelTime;

    if (startTimeInSeconds <= currentTime && endTimeInSeconds >= currentTime)
        return true;

    return false;
}

void RenderableSignals::extractData(std::unique_ptr<ghoul::Dictionary> &dictionary) {

    if (!SignalManager::extractMandatoryInfoFromDictionary(_identifier, dictionary)) {
        LERROR(fmt::format("{}: Did not manage to extract data.", _identifier));
    }
    else {
        LDEBUG(fmt::format("{}: Successfully read data.", _identifier));
    }
}

void RenderableSignals::pushSignalDataToVertexArray(SignalManager::Signal signal) {

    glm::vec4 color = { getStationColor(signal.dishName), 1.0 };
    glm::vec3 posStation = getPositionForGeocentricSceneGraphNode(signal.dishName.c_str());
    glm::vec3 posSpacecraft = getSuitablePrecisionPositionForSceneGraphNode(signal.spacecraft.c_str());
    double distance = getDistance(signal.dishName, signal.spacecraft);
    double timeSinceStart = signal.timeSinceStart;


    //fill the render array
    _vertexArray.push_back(posStation.x);
    _vertexArray.push_back(posStation.y);
    _vertexArray.push_back(posStation.z);

    _vertexArray.push_back(color.r);
    _vertexArray.push_back(color.g);
    _vertexArray.push_back(color.b);
    _vertexArray.push_back(color.a);
    // Todo: handle uplink and downlink differently
    _vertexArray.push_back(0.0);
    _vertexArray.push_back(timeSinceStart);

    _vertexArray.push_back(posSpacecraft.x);
    _vertexArray.push_back(posSpacecraft.y);
    _vertexArray.push_back(posSpacecraft.z);

    _vertexArray.push_back(color.r);
    _vertexArray.push_back(color.g);
    _vertexArray.push_back(color.b);
    _vertexArray.push_back(color.a);
<<<<<<< HEAD
    // Todo: handle uplink and downlink differently
    _vertexArray.push_back(distance);
    _vertexArray.push_back(timeSinceStart);

=======
>>>>>>> e8cac515
}

/* Since our station dishes have a static translation from Earth, we
* can get their local translation. The reason to handle it differently
* compared to the spacecrafts is to keep an exact render position
* for the station line ends even when the focusNode is Earth. */
glm::dvec3 RenderableSignals::getCoordinatePosFromFocusNode(SceneGraphNode* node) {

    glm::dvec3 nodePos = node->worldPosition();
    glm::dvec3 focusNodePos = _focusNode->worldPosition();

    glm::dvec3 diff = glm::vec3(nodePos.x - focusNodePos.x, nodePos.y - focusNodePos.y,
        nodePos.z - focusNodePos.z);

    return diff;
}

glm::vec3 RenderableSignals::getSuitablePrecisionPositionForSceneGraphNode(std::string id) {

    glm::vec3 position;

    if (global::renderEngine.scene()->sceneGraphNode(id)) {
        SceneGraphNode* spacecraftNode = global::renderEngine.scene()->sceneGraphNode(id);
        position = getCoordinatePosFromFocusNode(spacecraftNode);
    }
    else {
        LERROR(fmt::format("No scengraphnode found for the spacecraft {}", id));
    }

    return position;
}

glm::vec3 RenderableSignals::getPositionForGeocentricSceneGraphNode(const char* id) {

    glm::dvec3 position;

    if (global::renderEngine.scene()->sceneGraphNode(id)) {
        position = global::renderEngine.scene()->sceneGraphNode(id)->position();
    }
    else {
        LERROR(fmt::format("No scengraphnode found for the station dish {}, drawing line from center of Earth", id));
        position = glm::vec3(0, 0, 0);
    }

    return position;
}

glm::vec3 RenderableSignals::getStationColor(std::string dishidentifier) {

    glm::vec3 color(0.0f, 0.0f, 1.0f);
    std::string site;

    try {
        site = _stationToSite.at(dishidentifier);
    }
    catch (const std::exception& e) {
        LERROR(fmt::format("Station {} has no site location.", dishidentifier));
    }

    int siteIndex = _siteToIndex.at(site);
    color = _siteColors[siteIndex]->value();

    return color;
}

float RenderableSignals::getDistance(std::string nodeIdA, std::string nodeIdB) {

    glm::vec3 posA = global::renderEngine.scene()->sceneGraphNode(nodeIdA)->worldPosition();
    glm::vec3 posB = global::renderEngine.scene()->sceneGraphNode(nodeIdB)->worldPosition();

    return glm::distance(posA, posB);
}

} // namespace openspace<|MERGE_RESOLUTION|>--- conflicted
+++ resolved
@@ -375,13 +375,10 @@
     _vertexArray.push_back(color.g);
     _vertexArray.push_back(color.b);
     _vertexArray.push_back(color.a);
-<<<<<<< HEAD
+
     // Todo: handle uplink and downlink differently
     _vertexArray.push_back(distance);
     _vertexArray.push_back(timeSinceStart);
-
-=======
->>>>>>> e8cac515
 }
 
 /* Since our station dishes have a static translation from Earth, we
