/*****************************************************************************************
*                                                                                       *
* OpenSpace                                                                             *
*                                                                                       *
* Copyright (c) 2014-2018                                                               *
*                                                                                       *
* Permission is hereby granted, free of charge, to any person obtaining a copy of this  *
* software and associated documentation files (the "Software"), to deal in the Software *
* without restriction, including without limitation the rights to use, copy, modify,    *
* merge, publish, distribute, sublicense, and/or sell copies of the Software, and to    *
* permit persons to whom the Software is furnished to do so, subject to the following   *
* conditions:                                                                           *
*                                                                                       *
* The above copyright notice and this permission notice shall be included in all copies *
* or substantial portions of the Software.                                              *
*                                                                                       *
* THE SOFTWARE IS PROVIDED "AS IS", WITHOUT WARRANTY OF ANY KIND, EXPRESS OR IMPLIED,   *
* INCLUDING BUT NOT LIMITED TO THE WARRANTIES OF MERCHANTABILITY, FITNESS FOR A         *
* PARTICULAR PURPOSE AND NONINFRINGEMENT. IN NO EVENT SHALL THE AUTHORS OR COPYRIGHT    *
* HOLDERS BE LIABLE FOR ANY CLAIM, DAMAGES OR OTHER LIABILITY, WHETHER IN AN ACTION OF  *
* CONTRACT, TORT OR OTHERWISE, ARISING FROM, OUT OF OR IN CONNECTION WITH THE SOFTWARE  *
* OR THE USE OR OTHER DEALINGS IN THE SOFTWARE.                                         *
****************************************************************************************/
#ifndef __OPENSPACE_MODULE_DSN___RADECMANAGER___H__
#define __OPENSPACE_MODULE_DSN___RADECMANAGER___H__

#include <ghoul/misc/dictionary.h>
#include <ghoul/logging/logmanager.h>
#include <modules/dsn/managers/datafilehelper.h>
#include <openspace/json.h>
#include <fstream>

namespace openspace {

    class RadecManager {

    public:
       RadecManager();

       struct Position {
           mutable std::string timeStamp;
           mutable double ra;
           mutable double dec;
           mutable double range;
           mutable double lightTravelTime; //Downlink light time travel time in seconds

       };
       mutable std::vector<Position> positions;
       mutable std::vector<double> minuteTimes;
       mutable Position position; 
<<<<<<< HEAD
       mutable double updateFrequency = 1;
=======

>>>>>>> 3d411424
       mutable double activeMinute = -1;
       /* Identifier for object using the translation, used for logging */
       std::string objectIdentifier;
       /*Used to check if the loaded file is still relevant or if we should look for another one. */
       mutable double _checkFileTime;
       /*Time range for the files*/
       mutable double _checkFileEndTime;
       /* A vector with all our datafile paths*/
       std::vector<std::string> _dataFiles;
       /* A vector with all our datafile times in j2000*/
       mutable std::vector<double> timeDoubles;
       /* Extracts all the mandatory information we need from our asset file */
       bool extractMandatoryInfoFromDictionary(const char* identifier, std::unique_ptr<ghoul::Dictionary> &dictionary);
       /*gets the correct datafile, that matches the current time in open space*/
       glm::vec3 getPosForTime(double time) const;
       /* parses positioningdata from a file given an index in our preloaded filename vector */
       bool radecParser(int index) const;
       /*Updates what minute the last ra dec positioning data has looked for*/
       void updateActiveMinute(int idx) const;
       /*Find the correct minute in the vector of loaded positions*/
       RadecManager::Position getPositionInVector(int idx) const;
       /*Check if current file in open space is already loaded*/
       bool correctFileInterval(double time) const;
       /*Check if current time interval is still relevant*/
       bool correctUpdateInterval(double time) const;
       /*Update and reate buffer of data so that we can compensate for light travel time without getting out of bounce*/
       void updateRadecData(int index) const;
       /*Sets the update frequency from property*/
       void setUpdateFrequency(double updateFrequency);
    };
}

#endif // __OPENSPACE_MODULE_DSN___RADECMANAGER___H__<|MERGE_RESOLUTION|>--- conflicted
+++ resolved
@@ -48,11 +48,8 @@
        mutable std::vector<Position> positions;
        mutable std::vector<double> minuteTimes;
        mutable Position position; 
-<<<<<<< HEAD
+
        mutable double updateFrequency = 1;
-=======
-
->>>>>>> 3d411424
        mutable double activeMinute = -1;
        /* Identifier for object using the translation, used for logging */
        std::string objectIdentifier;
