--- conflicted
+++ resolved
@@ -31,10 +31,6 @@
 
 namespace openspace{
 class PowerScaledSphere;
-<<<<<<< HEAD
-class DataSphere : public CygnetSphere {
-friend class IswaBaseGroup;
-=======
 
 /**
  * DataSphere is a concrete IswaCygnet with data files as its input source. 
@@ -42,13 +38,11 @@
  * It also specifies what uniforms to use and what GUI properties it needs.
  */
 class DataSphere : public DataCygnet {
->>>>>>> cb601042
 public:
     DataSphere(const ghoul::Dictionary& dictionary);
     ~DataSphere();
 
      bool initialize() override;
-
 protected:
 
     /**
