// /*****************************************************************************************
//  *                                                                                       *
//  * OpenSpace                                                                             *
//  *                                                                                       *
//  * Copyright (c) 2014-2016                                                               *
//  *                                                                                       *
//  * Permission is hereby granted, free of charge, to any person obtaining a copy of this  *
//  * software and associated documentation files (the "Software"), to deal in the Software *
//  * without restriction, including without limitation the rights to use, copy, modify,    *
//  * merge, publish, distribute, sublicense, and/or sell copies of the Software, and to    *
//  * permit persons to whom the Software is furnished to do so, subject to the following   *
//  * conditions:                                                                           *
//  *                                                                                       *
//  * The above copyright notice and this permission notice shall be included in all copies *
//  * or substantial portions of the Software.                                              *
//  *                                                                                       *
//  * THE SOFTWARE IS PROVIDED "AS IS", WITHOUT WARRANTY OF ANY KIND, EXPRESS OR IMPLIED,   *
//  * INCLUDING BUT NOT LIMITED TO THE WARRANTIES OF MERCHANTABILITY, FITNESS FOR A         *
//  * PARTICULAR PURPOSE AND NONINFRINGEMENT. IN NO EVENT SHALL THE AUTHORS OR COPYRIGHT    *
//  * HOLDERS BE LIABLE FOR ANY CLAIM, DAMAGES OR OTHER LIABILITY, WHETHER IN AN ACTION OF  *
//  * CONTRACT, TORT OR OTHERWISE, ARISING FROM, OUT OF OR IN CONNECTION WITH THE SOFTWARE  *
//  * OR THE USE OR OTHER DEALINGS IN THE SOFTWARE.                                         *
//  ****************************************************************************************/
#include <modules/iswa/rendering/textureplane.h>
#include <openspace/engine/openspaceengine.h>
#include <openspace/rendering/renderengine.h>
#include <ghoul/filesystem/filesystem>
#include <ghoul/io/texture/texturereader.h>
#include <ghoul/opengl/programobject.h>
#include <ghoul/opengl/texture.h>
#include <ghoul/opengl/textureunit.h>
#include <modules/kameleon/include/kameleonwrapper.h>
#include <openspace/scene/scene.h>
#include <openspace/scene/scenegraphnode.h>
#include <openspace/util/time.h>
#include <openspace/util/spicemanager.h>
#include <openspace/util/time.h>

namespace {
    const std::string _loggerCat = "TexutePlane";
}

namespace openspace {

TexturePlane::TexturePlane(const ghoul::Dictionary& dictionary)
    :CygnetPlane(dictionary)
    ,_futureTexture(nullptr)
{
    _id = id();
    std::string name;
    dictionary.getValue("Name", name);
    setName(name);
    //setName("TexturePlane" + std::to_string(_id));
    registerProperties();
}


TexturePlane::~TexturePlane(){}

bool TexturePlane::initialize(){
    createPlane();
    createShader();
    updateTexture();
    return isReady();
}

bool TexturePlane::deinitialize(){
    unregisterProperties();
    destroyPlane();
    destroyShader();
    _memorybuffer = "";
    // std::remove(absPath(_data->path).c_str());

    return true;
}

void TexturePlane::render(const RenderData& data){
<<<<<<< HEAD
    if(_texture){
        // psc position = data.position;
        // glm::mat4 transform = glm::mat4(1.0);
        // // transform = glm::inverse(OsEng.renderEngine().camera()->viewRotationMatrix());

        // float textureRatio = (float (_texture->height()/float(_texture->width())));
        // transform = glm::scale(transform, glm::vec3(1, textureRatio, 1));

        // glm::mat4 rotx = glm::rotate(transform, static_cast<float>(M_PI_2), glm::vec3(1, 0, 0));
        // glm::mat4 roty = glm::rotate(transform, static_cast<float>(M_PI_2), glm::vec3(0, 1, 0));
        // // glm::mat4 rot = glm::mat4(1.0);
        // /*   for (int i = 0; i < 3; i++){
        //  for (int j = 0; j < 3; j++){
        //      transform[i][j] = static_cast<float>(_stateMatrix[i][j]);
        //  }
        // }*/

        // //transform = transform * roty * rotx;
        // position += transform*glm::vec4(-_pscOffset.x, _pscOffset.z, _pscOffset.y, _pscOffset.w); 

        // // transform = glm::rotate(transform, _roatation.value()[0], glm::vec3(1,0,0));
        // // transform = glm::rotate(transform, _roatation.value()[1], glm::vec3(0,1,0));
        // // transform = glm::rotate(transform, _roatation.value()[2], glm::vec3(0,0,1));

        psc position = data.position;
        glm::mat4 transform = glm::mat4(1.0);

        glm::mat4 rotx = glm::rotate(transform, static_cast<float>(M_PI_2), glm::vec3(1, 0, 0));
        glm::mat4 roty = glm::rotate(transform, static_cast<float>(M_PI_2), glm::vec3(0, -1, 0));
        glm::mat4 rotz = glm::rotate(transform, static_cast<float>(M_PI_2), glm::vec3(0, 0, 1));

        glm::mat4 rot = glm::mat4(1.0);
        for (int i = 0; i < 3; i++){
            for (int j = 0; j < 3; j++){
                transform[i][j] = static_cast<float>(_stateMatrix[i][j]);
            }
        }

        transform = transform * rotz * roty; //BATSRUS

        if(_data->frame == "GSM"){
            glm::vec4 v(1,0,0,1);
            glm::vec3 xVec = glm::vec3(transform*v);
            xVec = glm::normalize(xVec);

            double  lt;
            glm::vec3 sunVec =
            SpiceManager::ref().targetPosition("SUN", "Earth", "GALACTIC", {}, _time, lt);
            sunVec = glm::normalize(sunVec);

            float angle = acos(glm::dot(xVec, sunVec));
            glm::vec3 ref =  glm::cross(xVec, sunVec);

            glm::mat4 rotation = glm::rotate(glm::mat4(1.0f), angle, ref); 
            transform = rotation * transform;
        }

        position += transform*glm::vec4(_data->offset.x, _data->offset.z, _data->offset.y, _data->offset.w);

        // Activate shader
        _shader->activate();
        glEnable(GL_ALPHA_TEST);
        glDisable(GL_CULL_FACE);
        _shader->setUniform("ViewProjection", OsEng.renderEngine().camera()->viewProjectionMatrix());
        _shader->setUniform("ModelTransform", transform);
        setPscUniforms(*_shader.get(), *OsEng.renderEngine().camera(), position);

        ghoul::opengl::TextureUnit unit;
        unit.activate();
        _texture->bind();
        _shader->setUniform("texture1", unit);

        glBindVertexArray(_quad);
        glDrawArrays(GL_TRIANGLES, 0, 6);
        glEnable(GL_CULL_FACE);

        _shader->deactivate();
    }
=======
	if(_texture){
		// psc position = data.position;
		// glm::mat4 transform = glm::mat4(1.0);
		// // transform = glm::inverse(OsEng.renderEngine().camera()->viewRotationMatrix());

		// float textureRatio = (float (_texture->height()/float(_texture->width())));
		// transform = glm::scale(transform, glm::vec3(1, textureRatio, 1));

		// glm::mat4 rotx = glm::rotate(transform, static_cast<float>(M_PI_2), glm::vec3(1, 0, 0));
		// glm::mat4 roty = glm::rotate(transform, static_cast<float>(M_PI_2), glm::vec3(0, 1, 0));
		// // glm::mat4 rot = glm::mat4(1.0);
		// /*	for (int i = 0; i < 3; i++){
		// 	for (int j = 0; j < 3; j++){
		// 		transform[i][j] = static_cast<float>(_stateMatrix[i][j]);
		// 	}
		// }*/

		// //transform = transform * roty * rotx;
		// position += transform*glm::vec4(-_pscOffset.x, _pscOffset.z, _pscOffset.y, _pscOffset.w); 

		// // transform = glm::rotate(transform, _roatation.value()[0], glm::vec3(1,0,0));
		// // transform = glm::rotate(transform, _roatation.value()[1], glm::vec3(0,1,0));
		// // transform = glm::rotate(transform, _roatation.value()[2], glm::vec3(0,0,1));

		psc position = data.position;
		glm::mat4 transform = glm::mat4(1.0);

		glm::mat4 rotx = glm::rotate(transform, static_cast<float>(M_PI_2), glm::vec3(1, 0, 0));
		glm::mat4 roty = glm::rotate(transform, static_cast<float>(M_PI_2), glm::vec3(0, -1, 0));
		glm::mat4 rotz = glm::rotate(transform, static_cast<float>(M_PI_2), glm::vec3(0, 0, 1));

		glm::mat4 rot = glm::mat4(1.0);
		for (int i = 0; i < 3; i++){
			for (int j = 0; j < 3; j++){
				transform[i][j] = static_cast<float>(_stateMatrix[i][j]);
			}
		}

		transform = transform * rotz * roty; //BATSRUS

		if(_data->frame == "GSM"){
			glm::vec4 v(1,0,0,1);
			glm::vec3 xVec = glm::vec3(transform*v);
			xVec = glm::normalize(xVec);

			double  lt;
		    glm::vec3 sunVec =
		    SpiceManager::ref().targetPosition("SUN", "Earth", "GALACTIC", {}, _time, lt);
		    sunVec = glm::normalize(sunVec);

		    float angle = acos(glm::dot(xVec, sunVec));
		    glm::vec3 ref =  glm::cross(xVec, sunVec);

		    glm::mat4 rotation = glm::rotate(glm::mat4(1.0f), angle, ref); 
		    transform = rotation * transform;
		}

		position += transform*glm::vec4(_data->offset.x, _data->offset.z, _data->offset.y, _data->offset.w);

		// Activate shader
		_shader->activate();
		glEnable(GL_ALPHA_TEST);
		glDisable(GL_CULL_FACE);
		_shader->setUniform("ViewProjection", OsEng.renderEngine().camera()->viewProjectionMatrix());
		_shader->setUniform("ModelTransform", transform);
		setPscUniforms(*_shader.get(), *OsEng.renderEngine().camera(), position);

		ghoul::opengl::TextureUnit unit;
		unit.activate();
		_texture->bind();
		_shader->setUniform("texture1", unit);
		
		glBindVertexArray(_quad);
		glDrawArrays(GL_TRIANGLES, 0, 6);
		glEnable(GL_CULL_FACE);

		_shader->deactivate();
	}
>>>>>>> c0e3eed9

}

void TexturePlane::update(const UpdateData& data){
    if(_planeIsDirty)
        createPlane();

    _time = Time::ref().currentTime();
    _stateMatrix = SpiceManager::ref().positionTransformMatrix("GALACTIC", _data->frame, _time);
    
    float openSpaceUpdateInterval = abs(Time::ref().deltaTime()*_updateInterval);
    if(openSpaceUpdateInterval){
        if(abs(_time-_lastUpdateTime) >= openSpaceUpdateInterval){
            updateTexture();
            _lastUpdateTime = _time;
        }
    }

    if(_futureTexture && _futureTexture->isFinished){
        loadTexture();
        _futureTexture = nullptr;
    }
}

void TexturePlane::loadTexture() {
<<<<<<< HEAD
    // std::cout << _data->path << std::endl;
    // std::unique_ptr<ghoul::opengl::Texture> texture = ghoul::io::TextureReader::ref().loadTexture(absPath(_data->path));
    std::unique_ptr<ghoul::opengl::Texture> texture = ghoul::io::TextureReader::ref().loadTexture(absPath("${OPENSPACE_DATA}/GM_openspace_Z0_20150315_000000.png"));
    // if(_memorybuffer != ""){
        // std::unique_ptr<ghoul::opengl::Texture> texture = ghoul::io::TextureReader::ref().loadTextureFromMemory(_memorybuffer);
        if (texture) {
            // LDEBUG("Loaded texture from '" << absPath(_data->path) << "'");
            texture->uploadTexture();
            // Textures of planets looks much smoother with AnisotropicMipMap rather than linear
            texture->setFilter(ghoul::opengl::Texture::FilterMode::Linear);

            _texture = std::move(texture);
        }
    // }    
=======
	// std::cout << _data->path << std::endl;
	// std::unique_ptr<ghoul::opengl::Texture> texture = ghoul::io::TextureReader::ref().loadTexture(absPath(_data->path));
	//std::unique_ptr<ghoul::opengl::Texture> texture = ghoul::io::TextureReader::ref().loadTexture(absPath("${OPENSPACE_DATA}/GM_openspace_Z0_20150315_000000.png"));
	if(_memorybuffer != ""){
		 std::unique_ptr<ghoul::opengl::Texture> texture = ghoul::io::TextureReader::ref().loadTextureFromMemory(_memorybuffer);
		if (texture) {
			// LDEBUG("Loaded texture from '" << absPath(_data->path) << "'");
			texture->uploadTexture();
			// Textures of planets looks much smoother with AnisotropicMipMap rather than linear
			texture->setFilter(ghoul::opengl::Texture::FilterMode::Linear);

	        _texture = std::move(texture);
		}
	}	
>>>>>>> c0e3eed9
}

void TexturePlane::updateTexture(){
    std::shared_ptr<DownloadManager::FileFuture> future = ISWAManager::ref().downloadImageToMemory(_data->id, _memorybuffer);

    // std::shared_ptr<DownloadManager::FileFuture> future = ISWAManager::ref().downloadImage(_data->id, absPath(_data->path));
    if(future){
        _futureTexture = future;
    }
}

int TexturePlane::id(){
        static int id = 0;
        return id++;
}

}// namespace openspace<|MERGE_RESOLUTION|>--- conflicted
+++ resolved
@@ -75,7 +75,6 @@
 }
 
 void TexturePlane::render(const RenderData& data){
-<<<<<<< HEAD
     if(_texture){
         // psc position = data.position;
         // glm::mat4 transform = glm::mat4(1.0);
@@ -154,87 +153,6 @@
 
         _shader->deactivate();
     }
-=======
-	if(_texture){
-		// psc position = data.position;
-		// glm::mat4 transform = glm::mat4(1.0);
-		// // transform = glm::inverse(OsEng.renderEngine().camera()->viewRotationMatrix());
-
-		// float textureRatio = (float (_texture->height()/float(_texture->width())));
-		// transform = glm::scale(transform, glm::vec3(1, textureRatio, 1));
-
-		// glm::mat4 rotx = glm::rotate(transform, static_cast<float>(M_PI_2), glm::vec3(1, 0, 0));
-		// glm::mat4 roty = glm::rotate(transform, static_cast<float>(M_PI_2), glm::vec3(0, 1, 0));
-		// // glm::mat4 rot = glm::mat4(1.0);
-		// /*	for (int i = 0; i < 3; i++){
-		// 	for (int j = 0; j < 3; j++){
-		// 		transform[i][j] = static_cast<float>(_stateMatrix[i][j]);
-		// 	}
-		// }*/
-
-		// //transform = transform * roty * rotx;
-		// position += transform*glm::vec4(-_pscOffset.x, _pscOffset.z, _pscOffset.y, _pscOffset.w); 
-
-		// // transform = glm::rotate(transform, _roatation.value()[0], glm::vec3(1,0,0));
-		// // transform = glm::rotate(transform, _roatation.value()[1], glm::vec3(0,1,0));
-		// // transform = glm::rotate(transform, _roatation.value()[2], glm::vec3(0,0,1));
-
-		psc position = data.position;
-		glm::mat4 transform = glm::mat4(1.0);
-
-		glm::mat4 rotx = glm::rotate(transform, static_cast<float>(M_PI_2), glm::vec3(1, 0, 0));
-		glm::mat4 roty = glm::rotate(transform, static_cast<float>(M_PI_2), glm::vec3(0, -1, 0));
-		glm::mat4 rotz = glm::rotate(transform, static_cast<float>(M_PI_2), glm::vec3(0, 0, 1));
-
-		glm::mat4 rot = glm::mat4(1.0);
-		for (int i = 0; i < 3; i++){
-			for (int j = 0; j < 3; j++){
-				transform[i][j] = static_cast<float>(_stateMatrix[i][j]);
-			}
-		}
-
-		transform = transform * rotz * roty; //BATSRUS
-
-		if(_data->frame == "GSM"){
-			glm::vec4 v(1,0,0,1);
-			glm::vec3 xVec = glm::vec3(transform*v);
-			xVec = glm::normalize(xVec);
-
-			double  lt;
-		    glm::vec3 sunVec =
-		    SpiceManager::ref().targetPosition("SUN", "Earth", "GALACTIC", {}, _time, lt);
-		    sunVec = glm::normalize(sunVec);
-
-		    float angle = acos(glm::dot(xVec, sunVec));
-		    glm::vec3 ref =  glm::cross(xVec, sunVec);
-
-		    glm::mat4 rotation = glm::rotate(glm::mat4(1.0f), angle, ref); 
-		    transform = rotation * transform;
-		}
-
-		position += transform*glm::vec4(_data->offset.x, _data->offset.z, _data->offset.y, _data->offset.w);
-
-		// Activate shader
-		_shader->activate();
-		glEnable(GL_ALPHA_TEST);
-		glDisable(GL_CULL_FACE);
-		_shader->setUniform("ViewProjection", OsEng.renderEngine().camera()->viewProjectionMatrix());
-		_shader->setUniform("ModelTransform", transform);
-		setPscUniforms(*_shader.get(), *OsEng.renderEngine().camera(), position);
-
-		ghoul::opengl::TextureUnit unit;
-		unit.activate();
-		_texture->bind();
-		_shader->setUniform("texture1", unit);
-		
-		glBindVertexArray(_quad);
-		glDrawArrays(GL_TRIANGLES, 0, 6);
-		glEnable(GL_CULL_FACE);
-
-		_shader->deactivate();
-	}
->>>>>>> c0e3eed9
-
 }
 
 void TexturePlane::update(const UpdateData& data){
@@ -259,12 +177,12 @@
 }
 
 void TexturePlane::loadTexture() {
-<<<<<<< HEAD
     // std::cout << _data->path << std::endl;
     // std::unique_ptr<ghoul::opengl::Texture> texture = ghoul::io::TextureReader::ref().loadTexture(absPath(_data->path));
-    std::unique_ptr<ghoul::opengl::Texture> texture = ghoul::io::TextureReader::ref().loadTexture(absPath("${OPENSPACE_DATA}/GM_openspace_Z0_20150315_000000.png"));
-    // if(_memorybuffer != ""){
-        // std::unique_ptr<ghoul::opengl::Texture> texture = ghoul::io::TextureReader::ref().loadTextureFromMemory(_memorybuffer);
+    //std::unique_ptr<ghoul::opengl::Texture> texture = ghoul::io::TextureReader::ref().loadTexture(absPath("${OPENSPACE_DATA}/GM_openspace_Z0_20150315_000000.png"));
+    if(_memorybuffer != ""){
+
+         std::unique_ptr<ghoul::opengl::Texture> texture = ghoul::io::TextureReader::ref().loadTextureFromMemory(_memorybuffer);
         if (texture) {
             // LDEBUG("Loaded texture from '" << absPath(_data->path) << "'");
             texture->uploadTexture();
@@ -273,26 +191,11 @@
 
             _texture = std::move(texture);
         }
-    // }    
-=======
-	// std::cout << _data->path << std::endl;
-	// std::unique_ptr<ghoul::opengl::Texture> texture = ghoul::io::TextureReader::ref().loadTexture(absPath(_data->path));
-	//std::unique_ptr<ghoul::opengl::Texture> texture = ghoul::io::TextureReader::ref().loadTexture(absPath("${OPENSPACE_DATA}/GM_openspace_Z0_20150315_000000.png"));
-	if(_memorybuffer != ""){
-		 std::unique_ptr<ghoul::opengl::Texture> texture = ghoul::io::TextureReader::ref().loadTextureFromMemory(_memorybuffer);
-		if (texture) {
-			// LDEBUG("Loaded texture from '" << absPath(_data->path) << "'");
-			texture->uploadTexture();
-			// Textures of planets looks much smoother with AnisotropicMipMap rather than linear
-			texture->setFilter(ghoul::opengl::Texture::FilterMode::Linear);
-
-	        _texture = std::move(texture);
-		}
-	}	
->>>>>>> c0e3eed9
+    }   
 }
 
 void TexturePlane::updateTexture(){
+    _memorybuffer = "";
     std::shared_ptr<DownloadManager::FileFuture> future = ISWAManager::ref().downloadImageToMemory(_data->id, _memorybuffer);
 
     // std::shared_ptr<DownloadManager::FileFuture> future = ISWAManager::ref().downloadImage(_data->id, absPath(_data->path));
