/*****************************************************************************************
*                                                                                       *
* OpenSpace                                                                             *
*                                                                                       *
* Copyright (c) 2014-2016                                                               *
*                                                                                       *
* Permission is hereby granted, free of charge, to any person obtaining a copy of this  *
* software and associated documentation files (the "Software"), to deal in the Software *
* without restriction, including without limitation the rights to use, copy, modify,    *
* merge, publish, distribute, sublicense, and/or sell copies of the Software, and to    *
* permit persons to whom the Software is furnished to do so, subject to the following   *
* conditions:                                                                           *
*                                                                                       *
* The above copyright notice and this permission notice shall be included in all copies *
* or substantial portions of the Software.                                              *
*                                                                                       *
* THE SOFTWARE IS PROVIDED "AS IS", WITHOUT WARRANTY OF ANY KIND, EXPRESS OR IMPLIED,   *
* INCLUDING BUT NOT LIMITED TO THE WARRANTIES OF MERCHANTABILITY, FITNESS FOR A         *
* PARTICULAR PURPOSE AND NONINFRINGEMENT. IN NO EVENT SHALL THE AUTHORS OR COPYRIGHT    *
* HOLDERS BE LIABLE FOR ANY CLAIM, DAMAGES OR OTHER LIABILITY, WHETHER IN AN ACTION OF  *
* CONTRACT, TORT OR OTHERWISE, ARISING FROM, OUT OF OR IN CONNECTION WITH THE SOFTWARE  *
* OR THE USE OR OTHER DEALINGS IN THE SOFTWARE.                                         *
****************************************************************************************/

#include <modules/iswa/rendering/datasphere.h>
#include <openspace/util/powerscaledsphere.h>
#include <openspace/engine/openspaceengine.h>
#include <openspace/rendering/renderengine.h>
#include <modules/iswa/util/dataprocessorjson.h>

<<<<<<< HEAD
#include <modules/onscreengui/include/gui.h>

#ifdef WIN32        
=======
#ifdef WIN32
>>>>>>> 4bec28d6
#define _USE_MATH_DEFINES
#include <math.h>
#endif

namespace {
    const std::string _loggerCat = "DataSphere";
}

namespace openspace {

DataSphere::DataSphere(const ghoul::Dictionary& dictionary)
    :DataCygnet(dictionary)
    ,_sphere(nullptr)
{
    float radius;
    dictionary.getValue("Radius", radius);
    _radius = radius;

    _programName = "DataSphereProgram";
    _vsPath = "${MODULE_ISWA}/shaders/datasphere_vs.glsl";
    _fsPath = "${MODULE_ISWA}/shaders/datasphere_fs.glsl";
}

DataSphere::~DataSphere(){}

bool DataSphere::initialize(){
    IswaCygnet::initialize();
    setPropertyCallbacks();
    //rotate 90 degrees because of the texture coordinates in PowerScaledSphere
    _rotation = glm::rotate(_rotation, (float)M_PI_2, glm::vec3(1.0, 0.0, 0.0));

    //rotate 90 degrees because of the texture coordinates in PowerScaledSphere
    _rotation = glm::rotate(_rotation, (float)M_PI_2, glm::vec3(1.0, 0.0, 0.0));

    if(_group){
        _dataProcessor = _group->dataProcessor();
        subscribeToGroup();
    }else{
<<<<<<< HEAD
        OsEng.gui()._iswa.registerProperty(&_useHistogram);
        OsEng.gui()._iswa.registerProperty(&_autoFilter);
        OsEng.gui()._iswa.registerProperty(&_normValues);
        OsEng.gui()._iswa.registerProperty(&_transferFunctionsFile);
        OsEng.gui()._iswa.registerProperty(&_dataOptions);
        if(!_autoFilter.value())
            OsEng.gui()._iswa.registerProperty(&_backgroundValues);

=======
>>>>>>> 4bec28d6
        _dataProcessor = std::make_shared<DataProcessorJson>();
        //If autofilter is on, background values property should be hidden
        _autoFilter.onChange([this](){
            // If autofilter is selected, use _dataProcessor to set backgroundValues 
            // and unregister backgroundvalues property.
            if(_autoFilter.value()){
                _backgroundValues.setValue(_dataProcessor->filterValues());
<<<<<<< HEAD
                OsEng.gui()._iswa.unregisterProperty(&_backgroundValues); 
=======
                _backgroundValues.setVisible(false);
>>>>>>> 4bec28d6
            // else if autofilter is turned off, register backgroundValues 
            } else {
                _backgroundValues.setVisible(true);
            }
        });
    }

    readTransferFunctions(_transferFunctionsFile.value());

<<<<<<< HEAD
=======
    setPropertyCallbacks();
    _useHistogram.setValue(true);
    _autoFilter.setValue(true);

>>>>>>> 4bec28d6
    return true;
}

bool DataSphere::createGeometry(){
    // std::cout << _data->spatialScale.x << " " << _data->spatialScale.w << std::endl;
    PowerScaledScalar radius =  PowerScaledScalar(_data->spatialScale.x*_radius, _data->spatialScale.w);
    int segments = 100;
    _sphere = std::make_shared<PowerScaledSphere>(radius, segments);
    _sphere->initialize();
    return true;
}

bool DataSphere::destroyGeometry(){
    _sphere = nullptr;
    return true;
}

void DataSphere::renderGeometry() const {
    glEnable(GL_CULL_FACE);
    glCullFace(GL_BACK);
    _sphere->render();
}

std::vector<float*> DataSphere::textureData(){
    // if the buffer in the datafile is empty, do not proceed
    if(_dataBuffer.empty())
        return std::vector<float*>();

    if(!_dataOptions.options().size()){ // load options for value selection
        fillOptions(_dataBuffer);
        _dataProcessor->addDataValues(_dataBuffer, _dataOptions);

        // if this datacygnet has added new values then reload texture
        // for the whole group, including this datacygnet, and return after.
        if(_group){
            _group->updateGroup();
            return std::vector<float*>();
        }
    }
    // _textureDimensions = _dataProcessor->dimensions();
    return _dataProcessor->processData(_dataBuffer, _dataOptions, _textureDimensions);
}

void DataSphere::setUniforms(){
    // set both data texture and transfer function texture
    setTextureUniforms();
    _shader->setUniform("backgroundValues", _backgroundValues.value());
    _shader->setUniform("transparency", _alpha.value());
}
} //namespace openspace<|MERGE_RESOLUTION|>--- conflicted
+++ resolved
@@ -28,13 +28,8 @@
 #include <openspace/rendering/renderengine.h>
 #include <modules/iswa/util/dataprocessorjson.h>
 
-<<<<<<< HEAD
-#include <modules/onscreengui/include/gui.h>
 
-#ifdef WIN32        
-=======
 #ifdef WIN32
->>>>>>> 4bec28d6
 #define _USE_MATH_DEFINES
 #include <math.h>
 #endif
@@ -66,24 +61,12 @@
     //rotate 90 degrees because of the texture coordinates in PowerScaledSphere
     _rotation = glm::rotate(_rotation, (float)M_PI_2, glm::vec3(1.0, 0.0, 0.0));
 
-    //rotate 90 degrees because of the texture coordinates in PowerScaledSphere
-    _rotation = glm::rotate(_rotation, (float)M_PI_2, glm::vec3(1.0, 0.0, 0.0));
-
     if(_group){
         _dataProcessor = _group->dataProcessor();
         subscribeToGroup();
     }else{
-<<<<<<< HEAD
-        OsEng.gui()._iswa.registerProperty(&_useHistogram);
-        OsEng.gui()._iswa.registerProperty(&_autoFilter);
-        OsEng.gui()._iswa.registerProperty(&_normValues);
-        OsEng.gui()._iswa.registerProperty(&_transferFunctionsFile);
-        OsEng.gui()._iswa.registerProperty(&_dataOptions);
-        if(!_autoFilter.value())
-            OsEng.gui()._iswa.registerProperty(&_backgroundValues);
-
-=======
->>>>>>> 4bec28d6
+        // if(!_autoFilter.value())
+        //     _backgroundValues.setVisible(false);
         _dataProcessor = std::make_shared<DataProcessorJson>();
         //If autofilter is on, background values property should be hidden
         _autoFilter.onChange([this](){
@@ -91,11 +74,7 @@
             // and unregister backgroundvalues property.
             if(_autoFilter.value()){
                 _backgroundValues.setValue(_dataProcessor->filterValues());
-<<<<<<< HEAD
-                OsEng.gui()._iswa.unregisterProperty(&_backgroundValues); 
-=======
                 _backgroundValues.setVisible(false);
->>>>>>> 4bec28d6
             // else if autofilter is turned off, register backgroundValues 
             } else {
                 _backgroundValues.setVisible(true);
@@ -105,13 +84,6 @@
 
     readTransferFunctions(_transferFunctionsFile.value());
 
-<<<<<<< HEAD
-=======
-    setPropertyCallbacks();
-    _useHistogram.setValue(true);
-    _autoFilter.setValue(true);
-
->>>>>>> 4bec28d6
     return true;
 }
 
