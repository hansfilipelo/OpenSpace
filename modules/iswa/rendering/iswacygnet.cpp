--- conflicted
+++ resolved
@@ -40,26 +40,6 @@
 {
     _data = std::make_shared<Metadata>();
 
-<<<<<<< HEAD
-    // dict.getValue can only set strings in _data directly
-    float renderableId;
-    glm::vec3 renderableScale;
-    glm::vec3 renderableOffset;
-    glm::vec2 spatialScale;
-
-    dictionary.getValue("Id", renderableId);
-    dictionary.getValue("Scale", renderableScale);
-    dictionary.getValue("Offset", renderableOffset);
-    dictionary.getValue("SpatialScale", spatialScale);
-    _data->id = (int) renderableId;
-    _data->offset = renderableOffset;
-    _data->scale = renderableScale;
-    _data->spatialScale = spatialScale;
-
-    // dictionary.getValue("Path",_data->path);
-    // dictionary.getValue("Parent",_data->parent);
-    dictionary.getValue("Frame",_data->frame);
-=======
 	// dict.getValue can only set strings in _data directly
 	float renderableId;
 	glm::vec3 min, max;
@@ -92,20 +72,11 @@
 
 	// dictionary.getValue("Path",_data->path);
 	// dictionary.getValue("Parent",_data->parent);
->>>>>>> 72e3d85f
 
     // addProperty(_enabled);
     addProperty(_updateInterval);
     addProperty(_delete);
 
-<<<<<<< HEAD
-    // std::cout << _data->id << std::endl;
-    // std::cout << std::to_string(_data->offset) << std::endl;
-    // std::cout << std::to_string(_data->scale) << std::endl;
-    // std::cout << _data->path << std::endl;
-    // std::cout << _data->parent << std::endl;
-    // std::cout << _data->frame << std::endl;
-=======
 	// std::cout << _data->id << std::endl;
 	// std::cout << std::to_string(_data->offset) << std::endl;
 	// std::cout << std::to_string(_data->scale) << std::endl;
@@ -114,7 +85,6 @@
 	// std::cout << _data->path << std::endl;
 	// std::cout << _data->parent << std::endl;
 	// std::cout << _data->frame << std::endl;
->>>>>>> 72e3d85f
 
     _delete.onChange([this](){ISWAManager::ref().deleteISWACygnet(name());});
 }
