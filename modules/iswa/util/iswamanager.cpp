--- conflicted
+++ resolved
@@ -470,13 +470,8 @@
         "Frame = '" + frame + "' , "
         "GridMin = " + ghoul::to_string(min) + ", "
         "GridMax = " + ghoul::to_string(max) + ", "
-<<<<<<< HEAD
-        "UpdateTime = " + std::to_string(updateTime) + ", "
-        "Radius = " + std::to_string(radius) + ", "
-=======
         "UpdateTime = " + ghoul::to_string(updateTime) + ", "
         "Radius = " + ghoul::to_string(radius) + ", "
->>>>>>> 4c4e12f1
         "CoordinateType = '" + coordinateType + "', "
         "Group = '"+ data.group + "',"
         "}"
