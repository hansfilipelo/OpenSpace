local assetHelper = asset.require('util/asset_helper')
local sceneHelper = asset.require('util/scene_helper')
local propertyHelper = asset.require('util/property_helper')

-- Specifying which other assets should be loaded in this scene
asset.require('spice/base')
assetHelper.requestAll(asset, 'scene/solarsystem/sun')
asset.require('scene/solarsystem/planets')
asset.require('scene/solarsystem/planets/mars/moons/phobos')
asset.require('scene/solarsystem/planets/mars/moons/deimos')
assetHelper.requestAll(asset, 'scene/digitaluniverse')
-- Load default key bindings applicable to most scenes
asset.require('util/default_keybindings')
asset.require('util/default_dashboard')
asset.require('util/default_joystick')

asset.request('customization/globebrowsing')

-- Keybindings that are specific for this scene
local Keybindings = {
    {
        Key = "s",
        Command = propertyHelper.invert('Scene.Earth.RenderableGlobe.Layers.NightLayers.Earth at Night 2012.Enabled') ..
                  propertyHelper.invert('Scene.Earth.RenderableGlobe.PerformShading') ..
                  propertyHelper.invert('Scene.Earth.RenderableGlobe.Atmosphere') ..
                  propertyHelper.invert('Scene.Earth.RenderableGlobe.Layers.WaterMasks.MODIS_Water_Mask.Enabled'),
        Documentation = "Toggle night texture, shading, atmosphere, and water for Earth.",
        Local = false
    },
    {
        Key = "b",
        Command = propertyHelper.invert('Scene.MilkyWay.renderable.Enabled') ..
                  propertyHelper.invert('Scene.Stars.renderable.Enabled'),
        Documentation = "Toggle background (Stars and Milkyway).",
        Local = false
    },
    {
        Key = "g",
        Command = propertyHelper.invert('Scene.MilkyWay.renderable.Enabled') ..
                  propertyHelper.invert('Scene.Stars.renderable.Enabled') ..
                  propertyHelper.invert('Scene.Earth.RenderableGlobe.Layers.NightLayers.Earth_at_Night_2012.Enabled') ..
                  propertyHelper.invert('Scene.EarthAtmosphere.renderable.Enabled') ..
                  propertyHelper.invert('Scene.MarsAtmosphere.renderable.Enabled') ..
                  propertyHelper.invert('Scene.Earth.RenderableGlobe.Layers.WaterMasks.MODIS_Water_Mask.Enabled') ..
                  propertyHelper.invert('Scene.Moon.RenderableGlobe.Enabled') ..
                  propertyHelper.invert('Scene.Sun.renderable.Enabled'),
        Documentation = "Toogles background and shading mode on the Earth and Mars alongside visibility of the Moon and the Sun",
        Local = false
    },
    {
        Key = "h",
        Command = "openspace.setPropertyValue('Scene.*Trail.renderable.Enabled', false)",
        Documentation = "Disables visibility of the trails",
        Local = false
    },
}

local earthAsset = asset.require('scene/solarsystem/planets/earth/earth')

asset.onInitialize(function ()
    openspace.time.setTime(openspace.time.currentWallTime())
    sceneHelper.bindKeys(Keybindings)

    openspace.setDefaultGuiSorting()

    openspace.globebrowsing.loadWMSServersFromFile(
        openspace.absPath("${DATA}/globebrowsing_servers.lua")
    )

<<<<<<< HEAD
    openspace.markInterestingNodes(
        "GUI.Interesting",
        { "Earth", "Mars", "Moon" }
    )

    openspace.markInterestingNodes(
        "Touch.Interesting",
        { "Mercury", "Venus", "Earth", "Mars", "Jupiter", "Saturn", "Uranus", "Neptune" }
    )
=======
    openspace.markInterestingNodes({
        "Earth", "Mars", "Moon", "Mercury"
    })
>>>>>>> 41fb7455

    openspace.addVirtualProperty(
        "BoolProperty",
        "Show Trails",
        "Scene.*Trail.renderable.Enabled",
        "Disable or enable all trails of the scene at the same time",
        true,
        nil,
        nil
    )

    openspace.navigation.setCameraState({
        Focus = earthAsset.Earth.Identifier,
        Position = { 0, 0, 0 },
        Rotation = { 0.758797, 0.221490, -0.605693, -0.091135 },
    })

    openspace.globebrowsing.goToGeo(58.5877, 16.1924, 20000000)
end)

asset.onDeinitialize(function ()
    sceneHelper.unbindKeys(Keybindings)

    openspace.removeVirtualProperty("*Trail.renderable.Enabled")

    openspace.removeInterestingNodes(
        "GUI.Interesting",
        { "Earth", "Mars", "Moon" }
    )

    openspace.removeInterestingNodes(
        "Touch.Interesting",
        { "Earth", "Mars", "Moon" }
    )
end)<|MERGE_RESOLUTION|>--- conflicted
+++ resolved
@@ -67,21 +67,11 @@
         openspace.absPath("${DATA}/globebrowsing_servers.lua")
     )
 
-<<<<<<< HEAD
     openspace.markInterestingNodes(
         "GUI.Interesting",
         { "Earth", "Mars", "Moon" }
     )
 
-    openspace.markInterestingNodes(
-        "Touch.Interesting",
-        { "Mercury", "Venus", "Earth", "Mars", "Jupiter", "Saturn", "Uranus", "Neptune" }
-    )
-=======
-    openspace.markInterestingNodes({
-        "Earth", "Mars", "Moon", "Mercury"
-    })
->>>>>>> 41fb7455
 
     openspace.addVirtualProperty(
         "BoolProperty",
@@ -111,9 +101,4 @@
         "GUI.Interesting",
         { "Earth", "Mars", "Moon" }
     )
-
-    openspace.removeInterestingNodes(
-        "Touch.Interesting",
-        { "Earth", "Mars", "Moon" }
-    )
 end)