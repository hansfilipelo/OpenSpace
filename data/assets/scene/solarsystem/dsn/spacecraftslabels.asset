local assetHelper = asset.require('util/asset_helper')
local spacecrafts = asset.require('scene/solarsystem/dsn/spacecrafts')

--------------------------------------------------
--------------------- Labels  --------------------
--------------------------------------------------

local CassiniLabel = {
    LabelText = ".Cassini",
    TimeFrame = { 
        Start = "2014-002T18:00:00",
        End = "2017-258T14:00:00"
    },
    ObjectIdentifier = spacecrafts.CassiniAsset.spacecraftID
}
local ChandraLabel = {
    LabelText = ".Chandra",
    ObjectIdentifier = spacecrafts.ChandraAsset.spacecraftID
}
local CuriosityLabel = {
    LabelText = ".Curiosity",
    ObjectIdentifier = spacecrafts.CuriosityAsset.spacecraftID
}
local DawnLabel = {
    LabelText = ".Dawn",
    TimeFrame = { 
        Start = "2014-003T16:00:00",
        End = "2018-257T01:00:00"
    },
    ObjectIdentifier = spacecrafts.DawnAsset.spacecraftID
}
local GaiaLabel = {
    LabelText = ".Gaia",
    TimeFrame = { 
        Start = "2018-100T15:00:00",
        End = "2018-154T06:00:00"
    },
    ObjectIdentifier = spacecrafts.GaiaAsset.spacecraftID
}
local GenesisLabel = {
    LabelText = ".Genesis",
    TimeFrame = { 
        Start = "2015-254T21:00:00",
        End = "2015-254T22:00:00"
    },
    ObjectIdentifier = spacecrafts.GenesisAsset.spacecraftID
}
local GeotailLabel = {
    LabelText = ".Geotail",
    ObjectIdentifier = spacecrafts.GeotailAsset.spacecraftID
}
local Hayabusa2Label = {
    LabelText = ".Hayabusa 2",
    TimeFrame = { 
        Start = "2014-337T06:00:00",
        End = "2018-363T13:00:00"
    },
    ObjectIdentifier = spacecrafts.Hayabusa2Asset.spacecraftID
}
local IceLabel = {
    LabelText = ".Ice",
    TimeFrame = { 
        Start = "2014-169T20:00:00",
        End = "2014-192T16:00:00"
    },
    ObjectIdentifier = spacecrafts.IceAsset.spacecraftID
}
local InSightLabel = {
    LabelText = ".InSight",
    TimeFrame = { 
        Start = "2017-142T18:00:00",
        End = "2018-365T11:00:00"
    },
    ObjectIdentifier = spacecrafts.InSightAsset.spacecraftID
}
local JunoLabel = {
    LabelText = ".Juno",
    ObjectIdentifier = spacecrafts.JunoAsset.spacecraftID
}
local KeplerLabel = {
    LabelText = ".Kepler",
    ObjectIdentifier = spacecrafts.KeplerAsset.spacecraftID
}
local MarCOALabel = {
    LabelText = ".MarCO A",
    TimeFrame = { 
        Start = "2018-125T12:00:00",
        End = "2018-365T19:00:00"
    },
    ObjectIdentifier = spacecrafts.MarCOAAsset.spacecraftID
}
local MarCOBLabel = {
    LabelText = ".MarCO B",
    TimeFrame = { 
        Start = "2018-125T12:00:00",
        End = "2018-365T19:00:00"
    },
    ObjectIdentifier = spacecrafts.MarCOBAsset.spacecraftID
}
local MarsRecOrbLabel = {
    LabelText = ".Mars Recon Orbiter",
    ObjectIdentifier = spacecrafts.MarsRecOrbAsset.spacecraftID
}
local MarsOdysseyLabel = {
    LabelText= ".Mars Odyssey",
    ObjectIdentifier = spacecrafts.MarsOdysseyAsset.spacecraftID
}
local MessengerLabel = {
    LabelText = ".Messenger",
    TimeFrame = { 
        Start = "2014-002T01:00:00",
        End = "2015-121T05:00:00"
    },
    ObjectIdentifier = spacecrafts.MessengerAsset.spacecraftID
}
local MomLabel = {
    LabelText = ".MOM",
    ObjectIdentifier = spacecrafts.MomAsset.spacecraftID
}
local NewHorizonsLabel = {
    LabelText = ".New Horizons",
    ObjectIdentifier = spacecrafts.NewHorizonsAsset.spacecraftID
}
local OpportunityLabel = {
    LabelText = ".Oppurtunity",
    ObjectIdentifier = spacecrafts.OpportunityAsset.spacecraftID
}
local OsirisRexLabel = {
    LabelText = ".Osiris Rex",
    TimeFrame = { 
        Start = "2016-253T07:00:00",
        End = "2019-001T04:00:00"
    },
    ObjectIdentifier = spacecrafts.OsirisRexAsset.spacecraftID
}
local PlanetCLabel = {
    LabelText = ".Planet C",
    TimeFrame = { 
        Start = "2015-019T15:00:00",
        End = "2018-239T01:00:00"
    },
    ObjectIdentifier = spacecrafts.PlanetCAsset.spacecraftID
}
local SohoLabel = {
    LabelText = ".SOHO",
    ObjectIdentifier = spacecrafts.SohoAsset.spacecraftID
}
local SpitzerLabel = {
    LabelText = ".Spitzer",
    ObjectIdentifier = spacecrafts.SpitzerAsset.spacecraftID
}
local StereoALabel = {
    LabelText = ".Stereo A",
    ObjectIdentifier = spacecrafts.StereoAAsset.spacecraftID
}
local StereoBLabel = {
    LabelText = ".Stereo B",
    TimeFrame = { 
        Start = "2014-001T00:00:00",
        End = "2018-290T09:00:00"
    },
    ObjectIdentifier = spacecrafts.StereoBAsset.spacecraftID
}
--Transit exoplanet Survey Satellite
local TessLabel = {
    LabelText = ".TESS",
    TimeFrame = { 
        Start = "2018-108T23:00:00",
        End = "2019-001T01:00:00"
    },
    ObjectIdentifier = spacecrafts.TessAsset.spacecraftID
}
local ThemisBLabel = {
    LabelText = ".Themis B",
    ObjectIdentifier = spacecrafts.ThemisBAsset.spacecraftID
}
local ThemisCLabel = {
    LabelText = ".Themis C",
    ObjectIdentifier = spacecrafts.ThemisCAsset.spacecraftID
}
local TraceGasOrbiterLabel = {
    LabelText = ".Trace Gas Orbiter",
    TimeFrame = { 
        Start = "2016-012T12:00:00",
        End = "2018-364T23:00:00"
    },
    ObjectIdentifier = spacecrafts.TraceGasOrbiterAsset.spacecraftID
}
local Voyager1Label = {
    LabelText = ".Voyager 1",
    ObjectIdentifier = spacecrafts.Voyager1Asset.spacecraftID
}
local Voyager2Label = {
    LabelText = ".Voyager 2",
    ObjectIdentifier = spacecrafts.Voyager2Asset.spacecraftID
}
local WindLabel = {
    LabelText = ".Wind",
    ObjectIdentifier = spacecrafts.WindAsset.spacecraftID
}


--------------------------------------------------
----------------- Cluster Labels  ----------------
--------------------------------------------------

local MarsClusterLabel = {
    LabelText = "MarsOdyssey, MRO, Opportunity, MOM, TGO, Curiosity",
    ObjectIdentifier = "Mars"
}

-----------------------------------------------
-------------------- Id Maps ------------------
-----------------------------------------------
local labelMapMarsMissions = {  
                        Label1 = MarsRecOrbLabel,
                        Label2 = MarsOdysseyLabel,
                        label3 = OpportunityLabel,
                        label4 = MomLabel,
                        label5 = TraceGasOrbiterLabel,
                        label6 = CuriosityLabel

                    }

local labelMapOuterSpace = {  
                            Label1 = Voyager1Label,
                            Label2 = Voyager2Label,
                            label3 = NewHorizonsLabel

                        }

local labelMapInnerSpace = {  
                            Label1 = StereoALabel,
                            Label2 = StereoBLabel,
                            Label3 = JunoLabel,
                            Label4 = CassiniLabel,
                            Label5 = KeplerLabel,
                            label6 = DawnLabel,
                            label7 = SpitzerLabel,
                            label8 = GenesisLabel,
                            label9 = Hayabusa2Label,
                            label10 = MessengerLabel,
<<<<<<< HEAD
                            label12 = MarsCubeSatALabel,
                            label13 = MarsCubeSatBLabel,
                            label14 = InSightLabel,
                            label15 = OsirisRexLabel,
                            label16 = PlanetCLabel
=======
                            label12 = MarCOALabel,
                            label13 = MarCOBLabel
>>>>>>> 43918431

                        }

local labelMapNearEarth = {  
                            Label1 = GaiaLabel,
                            Label2 = ChandraLabel, 
                            label3 = ThemisBLabel,
                            label4 = ThemisCLabel,
                            label5 = WindLabel,
                            label6 = SohoLabel,
                            label7 = IceLabel,
                            label8 = TessLabel,
                            label9 = GeotailLabel
                        }
local labelMapClusters = {  
                            Label1 = MarsClusterLabel
                        }


--------------------------------------------------------------
---------------------  Dsn Label Groups ----------------------
-- Allows us to create multiple labels with similar styling --
--------------------------------------------------------------

local InnerSpaceLabels = {
    Identifier = "InnerSpaceLabels",
    Renderable = {
        Type = "RenderableDsnLabels",
        Enabled = true,
        ScaleFactor = 9.2,
        LabelIdentifierMap = labelMapInnerSpace,
        TextColor = { 0.8, 0.7, 0.6, 1.0 },
        DrawLabels = true,
        LabelSizeRange = {5.5, 6.0},
        SizeDistanceRange = {2, 100000000},
        SizeDistanceUnit = "km",
        FadeOutDistanceRange = {2, 0.1}, 
        FadeOutDistanceUnit = "km",
        FadeInDistanceRange = {2,1},
        FadeInDistanceUnit = "lighthours",
    },
    GUI = {
        Name = "Inner Space Labels",
        Path = "/Labels"
    }
}

local NearEarthLabels = {
    Identifier = "NearEarthLabels",
    Renderable = {
        Type = "RenderableDsnLabels",
        Enabled = true,
        ScaleFactor = 9.2,
        LabelIdentifierMap = labelMapNearEarth,
        TextColor = { 1.0, 0.6, 0.4, 1.0 },
        DrawLabels = true,
        LabelSizeRange = {5.5, 6.0},
        SizeDistanceRange = {2, 100000000},
        SizeDistanceUnit = "km",
        FadeOutDistanceRange = {15, 10}, 
        FadeOutDistanceUnit = "m",
        FadeInDistanceRange = {20,25},
        FadeInDistanceUnit = "lightseconds"
    },
    GUI = {
        Name = "Near earth Labels",
        Path = "/Labels"
    }
}

local OuterSpaceLabels = {
    Identifier = "OuterSpaceLabels",
    Renderable = {
        Type = "RenderableDsnLabels",
        Enabled = true,
        ScaleFactor = 9.75,
        LabelIdentifierMap = labelMapOuterSpace,
        TextColor = { 0.8, 0.7, 0.6, 1.0 },
        DrawLabels = true,
        LabelSizeRange = {6.3, 6.7},
        SizeDistanceRange = {2, 100000000},
        SizeDistanceUnit = "km",
        FadeOutDistanceRange = {2, 0.1}, 
        FadeOutDistanceUnit = "km",
        FadeInDistanceRange = {3,2},
        FadeInDistanceUnit = "lightdays",
    },
    GUI = {
        Name = "Outer Space Labels",
        Path = "/Labels"
    }
}

local MarsMissionsLabels = {
    Identifier = "MarsMissionsLabels",
    Renderable = {
        Type = "RenderableDsnLabels",
        Enabled = true,
        ScaleFactor = 7.5,
        LabelIdentifierMap = labelMapMarsMissions,
        TextColor = { 0.8, 0.7, 0.6, 1.0 },
        DrawLabels = true,
        LabelSizeRange = {4.0, 4.5},
        SizeDistanceRange = {2, 1000},
        SizeDistanceUnit = "km",
        FadeOutDistanceRange = {2, 0.1}, 
        FadeOutDistanceUnit = "km",
        FadeInDistanceRange = {4,400000},
        FadeInDistanceUnit = "km",
    },
    GUI = {
        Name = "Mars Missions Labels",
        Path = "/Labels"
    }
}

local ClusteredLabels = {
    Identifier = "ClusteredLabels",
    Renderable = {
        Type = "RenderableDsnLabels",
        Enabled = true,
        ScaleFactor = 9.2,
        LabelIdentifierMap = labelMapClusters,
        TextColor = { 1.0, 0.7, 0.3, 1.0 },
        DrawLabels = true,
        LabelSizeRange = {5.5, 5.8},
        SizeDistanceRange = {2, 100000000},
        SizeDistanceUnit = "km",
        FadeOutDistanceRange = {400000, 300000}, 
        FadeOutDistanceUnit = "km",
        FadeInDistanceRange = {2,1},
        FadeInDistanceUnit = "lighthours",

    },
    GUI = {
        Name = "Clustered Labels",
        Path = "/Labels"
    }
}

assetHelper.registerSceneGraphNodesAndExport(asset, {
    OuterSpaceLabels, 
    MarsMissionsLabels, 
    ClusteredLabels, 
    InnerSpaceLabels,
    NearEarthLabels
 })<|MERGE_RESOLUTION|>--- conflicted
+++ resolved
@@ -240,16 +240,11 @@
                             label8 = GenesisLabel,
                             label9 = Hayabusa2Label,
                             label10 = MessengerLabel,
-<<<<<<< HEAD
-                            label12 = MarsCubeSatALabel,
-                            label13 = MarsCubeSatBLabel,
+                            label12 = MarCOALabel,
+                            label13 = MarCOBLabel,
                             label14 = InSightLabel,
                             label15 = OsirisRexLabel,
                             label16 = PlanetCLabel
-=======
-                            label12 = MarCOALabel,
-                            label13 = MarCOBLabel
->>>>>>> 43918431
 
                         }
 
