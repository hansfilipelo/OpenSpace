--- conflicted
+++ resolved
@@ -267,16 +267,6 @@
             }
             --Caster2 = { Name = "Independency Day Ship", Radius = 0.0, }
         },
-<<<<<<< HEAD
-        Rings = {
-            Texture = texturesPath .. "/saturn_rings.png",
-            Size = 140445000,
-            Offset = { 74500 / 140445.100671159, 1.0 }, -- min / max extend
-            Shadows = {
-                Enabled = true,
-            } 
-        }
-=======
         -- Rings = {
         --     Texture = texturesPath .. "/saturn_rings.png",
         --     Size = 140445000,
@@ -285,7 +275,6 @@
         --         Enabled = true,
         --     } 
         -- }
->>>>>>> 9fbd4e1c
     },
     Tag = { "planet_solarSystem", "planet_terrestrial" },
     GUI = {
