--- conflicted
+++ resolved
@@ -71,17 +71,10 @@
     ~Camera() = default;
 
     // Mutators
-<<<<<<< HEAD
     void setPositionVec3(glm::dvec3 pos);
     void setFocusPositionVec3(glm::dvec3 pos);
     void setRotation(glm::dquat rotation);
-    void setScaling(glm::vec2 scaling);
-=======
-    void setPositionVec3(Vec3 pos);
-    void setFocusPositionVec3(Vec3 pos);
-    void setRotation(Quat rotation);
     void setScaling(float scaling);
->>>>>>> a5f476ed
     void setMaxFov(float fov);
     void setParent(SceneGraphNode* parent);
 
@@ -90,28 +83,16 @@
 
     // Accessors
     // Remove Vec3 from the name when psc is gone
-<<<<<<< HEAD
     const glm::dvec3& positionVec3() const;
+    glm::dvec3 eyePositionVec3() const;
     const glm::dvec3& unsynchedPositionVec3() const;
     const glm::dvec3& focusPositionVec3() const;
     const glm::dvec3& viewDirectionWorldSpace() const;
     const glm::dvec3& lookUpVectorCameraSpace() const;
     const glm::dvec3& lookUpVectorWorldSpace() const;
-    const glm::vec2& scaling() const;
     const glm::dmat4& viewRotationMatrix() const;
+    const glm::dmat4& viewScaleMatrix() const;
     const glm::dquat& rotationQuaternion() const;
-=======
-    const Vec3& positionVec3() const;
-    const Vec3 eyePositionVec3() const;
-    const Vec3& unsynchedPositionVec3() const;
-    const Vec3& focusPositionVec3() const;
-    const Vec3& viewDirectionWorldSpace() const;
-    const Vec3& lookUpVectorCameraSpace() const;
-    const Vec3& lookUpVectorWorldSpace() const;
-    const Mat4& viewRotationMatrix() const;
-    const Mat4& viewScaleMatrix() const;
-    const Quat& rotationQuaternion() const;
->>>>>>> a5f476ed
     float maxFov() const;
     float sinMaxFov() const;
     SceneGraphNode* parent() const;
@@ -184,35 +165,21 @@
     static const glm::dvec3 ViewDirectionCameraSpace;
     static const glm::dvec3 LookupVectorCameraSpace;
 
-<<<<<<< HEAD
     SyncData<glm::dvec3> _position = glm::dvec3(1.0, 1.0, 1.0);
     SyncData<glm::dquat> _rotation  = glm::dquat(glm::dvec3(1.0, 1.0, 1.0));
-    SyncData<glm::vec2> _scaling = glm::vec2(1.f, 0.f);
+    SyncData<float> _scaling = 1.f;
     SceneGraphNode* _parent = nullptr;
-=======
-    SyncData<Vec3> _position;
-    SyncData<Quat> _rotation;
-    SyncData<float> _scaling;
-    SceneGraphNode* _parent;
->>>>>>> a5f476ed
 
     // _focusPosition to be removed
     glm::dvec3 _focusPosition;
     float _maxFov = 0.f;
 
     // Cached data
-<<<<<<< HEAD
     mutable Cached<glm::dvec3> _cachedViewDirection;
     mutable Cached<glm::dvec3> _cachedLookupVector;
     mutable Cached<glm::dmat4> _cachedViewRotationMatrix;
+    mutable Cached<glm::dmat4> _cachedViewScaleMatrix;
     mutable Cached<glm::dmat4> _cachedCombinedViewMatrix;
-=======
-    mutable Cached<Vec3> _cachedViewDirection;
-    mutable Cached<Vec3> _cachedLookupVector;
-    mutable Cached<Mat4> _cachedViewRotationMatrix;
-    mutable Cached<Mat4> _cachedViewScaleMatrix;
-    mutable Cached<Mat4> _cachedCombinedViewMatrix;
->>>>>>> a5f476ed
     mutable Cached<float> _cachedSinMaxFov;
 
     mutable std::mutex _mutex;
