/*****************************************************************************************
 *                                                                                       *
 * OpenSpace                                                                             *
 *                                                                                       *
 * Copyright (c) 2014-2018                                                               *
 *                                                                                       *
 * Permission is hereby granted, free of charge, to any person obtaining a copy of this  *
 * software and associated documentation files (the "Software"), to deal in the Software *
 * without restriction, including without limitation the rights to use, copy, modify,    *
 * merge, publish, distribute, sublicense, and/or sell copies of the Software, and to    *
 * permit persons to whom the Software is furnished to do so, subject to the following   *
 * conditions:                                                                           *
 *                                                                                       *
 * The above copyright notice and this permission notice shall be included in all copies *
 * or substantial portions of the Software.                                              *
 *                                                                                       *
 * THE SOFTWARE IS PROVIDED "AS IS", WITHOUT WARRANTY OF ANY KIND, EXPRESS OR IMPLIED,   *
 * INCLUDING BUT NOT LIMITED TO THE WARRANTIES OF MERCHANTABILITY, FITNESS FOR A         *
 * PARTICULAR PURPOSE AND NONINFRINGEMENT. IN NO EVENT SHALL THE AUTHORS OR COPYRIGHT    *
 * HOLDERS BE LIABLE FOR ANY CLAIM, DAMAGES OR OTHER LIABILITY, WHETHER IN AN ACTION OF  *
 * CONTRACT, TORT OR OTHERWISE, ARISING FROM, OUT OF OR IN CONNECTION WITH THE SOFTWARE  *
 * OR THE USE OR OTHER DEALINGS IN THE SOFTWARE.                                         *
 ****************************************************************************************/

#ifndef __OPENSPACE_CORE___PROPERTY___H__
#define __OPENSPACE_CORE___PROPERTY___H__

#include <openspace/properties/propertydelegate.h>

#include <ghoul/misc/dictionary.h>
#include <ghoul/misc/easing.h>

#include <functional>
#include <string>

struct lua_State;

namespace openspace::properties {

class PropertyOwner;

/**
 * A property encapsulates a value which should be user-changeable. A property almost
 * always belongs to a PropertyOwner who has taken ownership (setPropertyOwner) of the
 * Property. Per PropertyOwner, the <code>identifier</code> needs to be unique and can be
 * used as a URI. This class is an abstract base class and each subclass (most notable
 * TemplateProperty) needs to implement the methods Property::className, Property::get,
 * Property::set, Property::type(), Property::getLuaValue, Property::setLuaValue,
 * Property::getStringValue, Property::setStringValue and Property::typeLua to make full
 * use of the infrastructure.
 * The most common types can be implemented by creating a specialized instantiation of
 * TemplateProperty, which provides default implementations for these methods.
 *
 * The onChange method can be used by the PropertyOwner to listen to changes that happen
 * to the Property. The parameter is a function object that gets called after new value
 * has been set.
 * The metaData allows the developer to specify additional information about the Property
 * which might be used in GUI representations. One example would be a glm::vec4 property,
 * (Vec4Property) that can either represent a 4-dimensional position, a powerscaled
 * coordinate, a light position, or other things, requiring different GUI representations.
 * \see TemplateProperty
 * \see PropertyOwner
 */
class Property {
public:
    /**
    * The visibility classes for Property%s. The classes are strictly ordered as
    * All > Developer > User > Hidden
    */
    enum class Visibility {
        Hidden = 3, ///< Never visible
        Developer = 2, ///< Visible in Developer mode
        User = 1, ///< Visible in User mode
        All = 0,  ///< Visible for all types, no matter what
    };

    /**
     * This structure is passed to the constructor of a Property and contains the unique
     * identifier, a GUI name and descriptive text that are both user facing.
     */
    struct PropertyInfo {
        /// The unique identifier that is part of the fully qualified URI of this Property
        std::string identifier;
        /// The name that is displayed in the user interface
        std::string guiName;
        /// The user facing description of this Property
        std::string description;
        /// Determins the visibility of this Property in the user interface
        Visibility visibility = Visibility::All;
    };

    /// An OnChangeHandle is returned by the onChange method to uniquely identify an
    /// onChange callback
    using OnChangeHandle = uint32_t;

    /// An OnChangeHandle is returned by the onChange method to uniquely identify an
    /// onDelete callback
    using OnDeleteHandle = uint32_t;

    /// This OnChangeHandle can be used to remove all onChange callbacks from this
    /// Property
    static OnChangeHandle OnChangeHandleAll;

    /**
     * The constructor for the property. The <code>identifier</code> needs to be unique
     * for each PropertyOwner. The <code>guiName</code> will be stored in the metaData
     * to be accessed by the GUI elements using the <code>guiName</code> key. The default
     * visibility settings is Visibility::All, whereas the default read-only state is
     * <code>false</code>.
     * \param info The PropertyInfo structure that contains all the required static
     * information for initializing this Property.
     * \pre \p info.identifier must not be empty
     * \pre \p info.guiName must not be empty
     */
    Property(PropertyInfo info);

    /**
     * The destructor taking care of deallocating all unused memory. This method will not
     * remove the Property from the PropertyOwner.
     */
    virtual ~Property();

    /**
     * This method returns the class name of the Property. The method is used by the
     * TemplateFactory to create new instances of Propertys. The returned value is almost
     * always identical to the C++ class name of the derived class.
     * \return The class name of the Property
     */
    virtual std::string className() const = 0;

    /**
     * This method returns the encapsulated value of the Property to the caller. The type
     * that is returned is determined by the type function and is up to the developer of
     * the derived class. The default implementation returns an empty ghoul::any object.
     * \return The value that is encapsulated by this Property, or an empty ghoul::any
     * object if the method was not overritten.
     */
    virtual ghoul::any get() const;

    /**
     * Sets the value encapsulated by this Property to the <code>value</code> passed to
     * this function. It is the caller's responsibility to ensure that the type contained
     * in <code>value</code> is compatible with the concrete subclass of the Property. The
     * method Property::type will return the desired type for the Property. The default
     * implementation of this method ignores the input.
     * \param value The new value that should be stored in this Property
     */
    virtual void set(ghoul::any value);

    /**
     * This method returns the type that is requested by this Property for the set method.
     * The default implementation returns the type of <code>void</code>.
     * \return The type that is requested by this Property's Property::set method
     */
    virtual const std::type_info& type() const;

    /**
     * This method encodes the encapsulated value of this Property at the top of the Lua
     * stack. The specific details of this serialization is up to the property developer
     * as long as the rest of the stack is unchanged. The implementation has to be
     * synchronized with the Property::setLuaValue method. The default implementation is a
     * no-op.
     * \param state The Lua state to which the value will be encoded
     * \return <code>true</code> if the encoding succeeded, <code>false</code> otherwise
     */
    virtual bool getLuaValue(lua_State* state) const;

    /**
     * This method sets the value encapsulated by this Property by deserializing the value
     * on top of the passed Lua stack. The specific details of the deserialization are up
     * to the Property developer, but they must only depend on the top element of the
     * stack and must leave all other elements unchanged. The implementation has to be
     * synchronized with the Property::getLuaValue method. The default implementation is a
     * no-op.
     * \param state The Lua state from which the value will be decoded
     * \return <code>true</code> if the decoding and setting of the value succeeded,
     * <code>false</code> otherwise
     */
    virtual bool setLuaValue(lua_State* state);

    /**
     * Returns the Lua type that will be put onto the stack in the Property::getLua method
     * and which will be consumed by the Property::setLuaValue method. The returned value
     * can belong to the set of Lua types: <code>LUA_TNONE</code>, <code>LUA_TNIL</code>,
     * <code>LUA_TBOOLEAN</code>, <code>LUA_TLIGHTUSERDATA</code>,
     * <code>LUA_TNUMBER</code>, <code>LUA_TSTRING</code>, <code>LUA_TTABLE</code>,
     * <code>LUA_TFUNCTION</code>, <code>LUA_TUSERDATA</code>, or
     * <code>LUA_TTHREAD</code>. The default implementation will return
     * <code>LUA_TNONE</code>.
     * \return The Lua type that will be consumed or produced by the Property::getLuaValue
     * and Property::setLuaValue methods.
     */
    virtual int typeLua() const;

    /**
     * This method encodes the encapsulated value of this Property as a
     * <code>std::string</code>. The specific details of this serialization is up to the
     * property developer. The implementation has to be synchronized with the
     Property::setStringValue method. The default implementation is a no-op.
     * \param value The value to which the Property will be encoded
     * \return <code>true</code> if the encoding succeeded, <code>false</code> otherwise
     */
    virtual bool getStringValue(std::string& value) const;

    /**
     * This method encodes the encapsulated value of this Property as a
     * <code>std::string</code>.
     * \return the string value
     * \throws an exception if value couldn't be fetched
     */
    std::string getStringValue() const;

    /**
     * This method sets the value encapsulated by this Property by deserializing the
     * passed <code>std::string</code>. The specific details of the deserialization are up
     * to the Property developer. The implementation has to be synchronized with the
     * Property::getLuaValue method. The default implementation is a no-op.
     * \param value The value from which the Property will be decoded
     * \return <code>true</code> if the decoding and setting of the value succeeded,
     * <code>false</code> otherwise
     */
    virtual bool setStringValue(std::string value);

    /**
     * This method registers a <code>callback</code> function that will be called every
     * time if either Property:set or Property::setLuaValue was called with a value that
     * is different from the previously stored value. The callback can be removed by
     * calling the removeOnChange method with the OnChangeHandle that was returned here.
     * \param callback The callback function that is called when the encapsulated type has
     * been successfully changed by either the Property::set or Property::setLuaValue
     * methods.
     * \pre The callback must not be empty
     * \return An OnChangeHandle that can be used in subsequent calls to remove a callback
     */
    OnChangeHandle onChange(std::function<void()> callback);

    /**
    * This method registers a <code>callback</code> function that will be called when
    * the property is destructed.
    * \pre The callback must not be empty
    * \return An OnDeleteHandle that can be used in subsequent calls to remove a callback
    */
    OnDeleteHandle onDelete(std::function<void()> callback);

    /**
     * This method deregisters a callback that was previously registered with the onChange
     * method. If OnChangeHandleAll is passed to this function, all registered callbacks
     * are removed.
     * \param handle An OnChangeHandle that was returned from a previous call to onChange
     * by this property or OnChangeHandleAll if all callbacks should be removed.
     * \pre handle must refer to a callback that has been previously registred
     * \pre handle must refer to a callback that has not been removed previously
     */
    void removeOnChange(OnChangeHandle handle);

    /**
    * This method deregisters a callback that was previously registered with the onDelete
    * method.
    * \param handle An OnDeleteHandle that was returned from a previous call to onDelete
    * by this property.
    * \pre handle must refer to a callback that has been previously registred
    * \pre handle must refer to a callback that has not been removed previously
    */
    void removeOnDelete(OnDeleteHandle handle);

    /**
     * This method returns the unique identifier of this Property.
     * \return The unique identifier of this Property
     */
    const std::string& identifier() const;

    /**
     * Returns the fully qualified name for this Property that uniquely identifies this
     * Property within OpenSpace. It consists of the <code>identifier</code> preceded by
     * all levels of PropertyOwner%s separated with <code>.</code>; for example:
     * <code>owner1.owner2.identifier</code>.
     * \return The fully qualified identifier for this Property
     */
    std::string fullyQualifiedIdentifier() const;

    /**
     * Returns the PropertyOwner of this Property or <code>nullptr</code>, if it does not
     * have an owner.
     *\ return The Property of this Property
     */
    PropertyOwner* owner() const;

    /**
     * Assigned the Property to a new PropertyOwner. This method does not inform the
     * PropertyOwner of this action.
     * \param owner The new PropertyOwner for this Property
     */
    void setPropertyOwner(PropertyOwner* owner);

    /**
     * Returns the human-readable GUI name for this Property that has been set in the
     * constructor. This method returns the same value as accessing the metaData object
     * and requesting the <code>std::string</code> stored for the <code>guiName</code>
     * key.
     * \return The human-readable GUI name for this Property
     */
    std::string guiName() const;

    /**
     * This function returns a user-facing description of the Property which can be
     * displayed in the user interface to inform the user what this Property does and how
     * it affects the rendering.
     * \return The description of this Property
     */
    std::string description() const;

    /**
     * Sets the identifier of the group that this Property belongs to. Property groups can
     * be used, for example, by GUI application to visually group different properties,
     * but it has no impact on the Property itself. The default value for the groupID is
     * <code>""</code>.
     * \param groupId The group id that this property should belong to
     */
    void setGroupIdentifier(std::string groupId);

    /**
     * Returns the group idenfier that this Property belongs to, or <code>""</code> if it
     * belongs to no group.
     * \return The group identifier that this Property belongs to
     */
    std::string groupIdentifier() const;

    /**
     * Sets a hint about the visibility of the Property. Each application accessing the
     * properties is free to ignore this hint. It is stored in the metaData Dictionary
     * with the key: <code>Visibility</code>.
     * \param visibility The new visibility of the Property
     */
    void setVisibility(Visibility visibility);

    /**
     * Returns this Property%'s visibility setting
     * \return This Property%'s visibility setting
     */
    Visibility visibility() const;

    /**
     * This method determines if this Property should be read-only in external
     * applications. This setting is only a hint and does not need to be followed by GUI
     * applications and does not have any effect on the Property::set,
     * Property::setLuaValue, or Property::setStringValue methods. The value is stored in
     * the metaData Dictionary with the key: <code>isReadOnly</code>. The default value is
     * <code>false</code>.
     * \param state <code>true</code> if the Property should be read only,
     * <code>false</code> otherwise
     */
    void setReadOnly(bool state);

    /**
    * Default view options that can be used in the Property::setViewOption method. The
    * values are: Property::ViewOptions::Color = <code>color</code>,
    * Property::ViewOptions::LightPosition = <code>lightPosition</code>,
    * Property::ViewOptions::PowerScaledScalar = <code>powerScaledScalar</code>, and
    * Property::ViewOptions::PowerScaledCoordinate = <code>powerScaledCoordinate</code>.
    */
    struct ViewOptions {
        static const char* Color;
        static const char* LightPosition;
    };

    /**
     * This method allows the developer to give hints to the GUI about different
     * representations for the GUI. The same Property (for example Vec4Property) can be
     * used in different ways, each requiring a different input method. These values are
     * stored in the metaData object using the <code>views.</code> prefix in front of the
     * <code>option</code> parameter. See Property::ViewOptions for a default list of
     * possible options. As these are only hints, the GUI is free to ignore any suggestion
     * by the developer.
     * \param option The view option that should be modified
     * \param value Determines if the view option should be active (<code>true</code>) or
     * deactivated (<code>false</code>)
     */
    void setViewOption(std::string option, bool value = true);

    /**
     * This method returns the state of a \p option hint. See Property::ViewOptions for a
     * default list of possible options. As these are only hints, the GUI is free to
     * ignore any suggestion by the developer.
     * \param option The view option that should be retrieved
     * \param defaultValue The value that is returned if the \p option was not set
     * \return The view option's value
     */
    bool viewOption(const std::string& option, bool defaultValue = false) const;

    /**
     * Returns the metaData that contains all information for external applications to
     * correctly display information about the Property. No information that is stored in
     * this Dictionary is necessary for the programmatic use of the Property.
     * \return The Dictionary containing all meta data information about this Property
     */
    const ghoul::Dictionary& metaData() const;

    /**
     * Convert the Property into a string containing a JSON representation of the Property.
     * Includes description of the object.
     * @return the JSON string
     */
    virtual std::string toJson() const;

    /**
     * Get a valid JSON formatted representation of the Property's value.
     * @return the value in a json compatible format
     */
    virtual std::string jsonValue() const;
<<<<<<< HEAD
=======

    /// Interpolation methods
    virtual void setInterpolationTarget(ghoul::any value);
    virtual void setLuaInterpolationTarget(lua_State* state);
    virtual void setStringInterpolationTarget(std::string value);
    
    virtual void interpolateValue(float t,
        ghoul::EasingFunc<float> easingFunction = nullptr);
>>>>>>> b8d05b33

    /**
     * Creates the information that is general to every Property and adds the
     * <code>Identifier</code>, <code>Name</code>, <code>Type</code>, and
     * <code>MetaData</code> keys and their values. The meta data is handles by the
     * generateMetaDataDescription method, which has to be overloaded if a concrete base
     * class wants to add meta data that is not curated by the Property class
     * \return The base description common to all Property classes
     */
    std::string generateBaseJsonDescription() const;

    /**
     * Creates the information for the <code>MetaData</code> key-part of the json
     * description for the Property. The result can be included as one key-value pair in
     * the description text generated by subclasses. Only the metadata curated by the
     * Property class is used in this method.
     * \return The metadata information text for the property
     */
    virtual std::string generateMetaDataJsonDescription() const;

    /**
     * Creates the information that is specific to each subclass of Property%s. If a
     * subclass needs to add additional information into the description, it has to
     * override this method and return the string containing all of the additional
     * information. The base implementation of the #description method will return the Lua
     * script:
     * <code>return { generateBaseDescription(), generateMetaDataDescription(),</code>
     * <code>generateAdditionalDescription()}</code>, which #generateMetaDataDescription
     * and this method being the override points to customize the behavior.
     * \return The information specific to each subclass of Property
     */
    virtual std::string generateAdditionalJsonDescription() const;

protected:

    static const char* IdentifierKey;
    static const char* NameKey;
    static const char* TypeKey;
    static const char* DescriptionKey;
    static const char* JsonValueKey;
    static const char* MetaDataKey;
    static const char* AdditionalDataKey;

protected:
    static const char* IdentifierKey;
    static const char* NameKey;
    static const char* TypeKey;
    static const char* DescriptionKey;
    static const char* JsonValueKey;
    static const char* MetaDataKey;
    static const char* AdditionalDataKey;

    /**
     * This method must be called by all subclasses whenever the encapsulated value has
     * changed and potential listeners need to be informed.
     */
    void notifyChangeListeners();

    /// The PropetyOwner this Property belongs to, or <code>nullptr</code>
    PropertyOwner* _owner;

    /// The identifier for this Property
    std::string _identifier;

    /// The GUI user-facing name of this Property
    std::string _guiName;

    /// The user-facing description of this Property
    std::string _description;

    /// The Dictionary containing all meta data necessary for external applications
    ghoul::Dictionary _metaData;

    /// The callback function sthat will be invoked whenever the value changes
    std::vector<std::pair<OnChangeHandle, std::function<void()>>> _onChangeCallbacks;

    /// The callback function sthat will be invoked whenever the value changes
    std::vector<std::pair<OnDeleteHandle, std::function<void()>>> _onDeleteCallbacks;

private:
    void notifyDeleteListeners();

    OnChangeHandle _currentHandleValue;

#ifdef _DEBUG
    // These identifiers can be used for debugging. Each Property is assigned one unique
    // identifier.
    static uint64_t Identifier;
    uint64_t _id;
#endif
};

} // namespace openspace::properties

#endif // __OPENSPACE_CORE___PROPERTY___H__<|MERGE_RESOLUTION|>--- conflicted
+++ resolved
@@ -407,8 +407,6 @@
      * @return the value in a json compatible format
      */
     virtual std::string jsonValue() const;
-<<<<<<< HEAD
-=======
 
     /// Interpolation methods
     virtual void setInterpolationTarget(ghoul::any value);
@@ -417,7 +415,6 @@
     
     virtual void interpolateValue(float t,
         ghoul::EasingFunc<float> easingFunction = nullptr);
->>>>>>> b8d05b33
 
     /**
      * Creates the information that is general to every Property and adds the
@@ -461,15 +458,6 @@
     static const char* MetaDataKey;
     static const char* AdditionalDataKey;
 
-protected:
-    static const char* IdentifierKey;
-    static const char* NameKey;
-    static const char* TypeKey;
-    static const char* DescriptionKey;
-    static const char* JsonValueKey;
-    static const char* MetaDataKey;
-    static const char* AdditionalDataKey;
-
     /**
      * This method must be called by all subclasses whenever the encapsulated value has
      * changed and potential listeners need to be informed.
