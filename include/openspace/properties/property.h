--- conflicted
+++ resolved
@@ -395,7 +395,6 @@
      */
     const ghoul::Dictionary& metaData() const;
 
-<<<<<<< HEAD
     /**
      * Convert the Property into a string containing a JSON representation of the Property.
      * Includes description of the object.
@@ -408,7 +407,6 @@
      * @return the value in a json compatible format
      */
     virtual std::string jsonValue() const;
-=======
 
     /// Interpolation methods
     virtual void setInterpolationTarget(ghoul::any value);
@@ -417,13 +415,6 @@
     
     virtual void interpolateValue(float t,
         ghoul::EasingFunc<float> easingFunction = nullptr);
-
-protected:
-    static const char* IdentifierKey;
-    static const char* NameKey;
-    static const char* TypeKey;
-    static const char* MetaDataKey;
->>>>>>> df68ab55
 
     /**
      * Creates the information that is general to every Property and adds the
@@ -458,6 +449,7 @@
     virtual std::string generateAdditionalJsonDescription() const;
 
 protected:
+
     static const char* IdentifierKey;
     static const char* NameKey;
     static const char* TypeKey;
